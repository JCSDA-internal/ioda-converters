

list(APPEND _bufr_deps
            eckit
<<<<<<< HEAD
            bufr::bufr_4)
=======
            gsl::gsl-lite
            bufr::bufr_d)
>>>>>>> 73e36051

list(APPEND _srcs
            print_queries.cpp
            QueryPrinter/QueryPrinter.h
            QueryPrinter/QueryPrinter.cpp
            QueryPrinter/NcepQueryPrinter.h
            QueryPrinter/NcepQueryPrinter.cpp
            QueryPrinter/WmoQueryPrinter.h
            QueryPrinter/WmoQueryPrinter.cpp
            ../../src/bufr/BufrParser/Query/QuerySet.h
            ../../src/bufr/BufrParser/Query/QuerySet.cpp
            ../../src/bufr/BufrParser/Query/QueryParser.h
            ../../src/bufr/BufrParser/Query/QueryParser.cpp
            ../../src/bufr/BufrParser/Query/Tokenizer.h
            ../../src/bufr/BufrParser/Query/Tokenizer.cpp
            ../../src/bufr/BufrParser/Query/DataProvider/DataProvider.h
            ../../src/bufr/BufrParser/Query/DataProvider/DataProvider.cpp
            ../../src/bufr/BufrParser/Query/DataProvider/NcepDataProvider.h
            ../../src/bufr/BufrParser/Query/DataProvider/NcepDataProvider.cpp
            ../../src/bufr/BufrParser/Query/DataProvider/WmoDataProvider.h
            ../../src/bufr/BufrParser/Query/DataProvider/WmoDataProvider.cpp
            ../../src/bufr/BufrParser/Query/SubsetTable.h
            ../../src/bufr/BufrParser/Query/SubsetTable.cpp)

ecbuild_add_executable( TARGET  print_queries.x
                        SOURCES ${_srcs}
                        LIBS ${_bufr_deps})<|MERGE_RESOLUTION|>--- conflicted
+++ resolved
@@ -2,12 +2,8 @@
 
 list(APPEND _bufr_deps
             eckit
-<<<<<<< HEAD
+            gsl::gsl-lite
             bufr::bufr_4)
-=======
-            gsl::gsl-lite
-            bufr::bufr_d)
->>>>>>> 73e36051
 
 list(APPEND _srcs
             print_queries.cpp
