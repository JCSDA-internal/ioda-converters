

list(APPEND _bufr_deps
            eckit
<<<<<<< HEAD
            bufr::bufr_4)

=======
            bufr::bufr_4
            gsl::gsl-lite)
            
>>>>>>> b1d01a5f
list(APPEND _srcs
            print_queries.cpp
            QueryPrinter/QueryPrinter.h
            QueryPrinter/QueryPrinter.cpp
            QueryPrinter/NcepQueryPrinter.h
            QueryPrinter/NcepQueryPrinter.cpp
            QueryPrinter/WmoQueryPrinter.h
            QueryPrinter/WmoQueryPrinter.cpp
            ../../src/bufr/BufrParser/Query/QuerySet.h
            ../../src/bufr/BufrParser/Query/QuerySet.cpp
            ../../src/bufr/BufrParser/Query/QueryParser.h
            ../../src/bufr/BufrParser/Query/QueryParser.cpp
            ../../src/bufr/BufrParser/Query/Tokenizer.h
            ../../src/bufr/BufrParser/Query/Tokenizer.cpp
            ../../src/bufr/BufrParser/Query/DataProvider/DataProvider.h
            ../../src/bufr/BufrParser/Query/DataProvider/DataProvider.cpp
            ../../src/bufr/BufrParser/Query/DataProvider/NcepDataProvider.h
            ../../src/bufr/BufrParser/Query/DataProvider/NcepDataProvider.cpp
            ../../src/bufr/BufrParser/Query/DataProvider/WmoDataProvider.h
            ../../src/bufr/BufrParser/Query/DataProvider/WmoDataProvider.cpp
            ../../src/bufr/BufrParser/Query/SubsetTable.h
            ../../src/bufr/BufrParser/Query/SubsetTable.cpp)

ecbuild_add_executable( TARGET  print_queries.x
                        SOURCES ${_srcs}
                        LIBS ${_bufr_deps})<|MERGE_RESOLUTION|>--- conflicted
+++ resolved
@@ -2,14 +2,9 @@
 
 list(APPEND _bufr_deps
             eckit
-<<<<<<< HEAD
-            bufr::bufr_4)
-
-=======
             bufr::bufr_4
             gsl::gsl-lite)
             
->>>>>>> b1d01a5f
 list(APPEND _srcs
             print_queries.cpp
             QueryPrinter/QueryPrinter.h
