/*
 * (C) Copyright 2022 NOAA/NWS/NCEP/EMC
 *
 * This software is licensed under the terms of the Apache Licence Version 2.0
 * which can be obtained at http://www.apache.org/licenses/LICENSE-2.0.
 */

#include <algorithm>
#include <iostream>
#include <map>
#include <set>
#include <sstream>
#include <string>

<<<<<<< HEAD

#include "../../src/bufr/BufrParser/Query/DataProvider.h"
#include "../../src/bufr/BufrParser/Query/SubsetTable.h"

#include "bufr_interface.h"


std::set<std::string> getSubsets(int fileUnit)
{
    static const int SubsetLen = 9;
    int iddate;

    std::set<std::string> subsets;

    char subset[SubsetLen];
    while (ireadmg_f(fileUnit, subset, &iddate, SubsetLen) == 0)
    {
        auto str_subset = std::string(subset);
        str_subset.erase(
            remove_if(str_subset.begin(), str_subset.end(), isspace), str_subset.end());
        subsets.insert(str_subset);
    }

    return subsets;
}

std::vector<std::pair<int, std::string>>
getDimPaths(const Ingester::bufr::BufrNodeVector& leaves)
{
    std::map<std::string, std::pair<int, std::string>> dimPathMap;
    for (const auto& leaf : leaves)
    {
        std::stringstream pathStream;
        pathStream << "*";
        for (size_t idx=1; idx <= static_cast<size_t>(leaf->getDimIdxs().back()); idx++)
        {
            pathStream << "/" << leaf->getPath()[idx];
        }

        dimPathMap[pathStream.str()] =
                std::make_pair(leaf->getDimIdxs().size(),
                               pathStream.str());
    }

    std::vector<std::pair<int, std::string>> result;
    for (auto& dimPath : dimPathMap)
    {
        result.push_back(dimPath.second);
    }

    return result;
}


std::shared_ptr<Ingester::bufr::SubsetTable> getTable(int fileUnit,
                                                      const std::string& subset,
                                                      Ingester::bufr::DataProvider& dataProvider)
{
    static const int SubsetLen = 9;

    int iddate;
    int bufrLoc;
    int il, im; // throw away
    char current_subset[9];
    bool subsetFound = false;

    std::shared_ptr<Ingester::bufr::SubsetTable> table = nullptr;

    while (ireadmg_f(fileUnit, current_subset, &iddate, SubsetLen) == 0)
    {
        auto msg_subset = std::string(current_subset);
        msg_subset.erase(
                remove_if(msg_subset.begin(), msg_subset.end(), isspace), msg_subset.end());

        status_f(fileUnit, &bufrLoc, &il, &im);
        dataProvider.updateData(bufrLoc);

        if (msg_subset == subset)
        {
            while (ireadsb_f(fileUnit) == 0)
            {
                status_f(fileUnit, &bufrLoc, &il, &im);
                dataProvider.updateData(bufrLoc);
                table = std::make_shared<Ingester::bufr::SubsetTable> (dataProvider);
                subsetFound = true;
            }
        }

        if (subsetFound) break;
    }

    return table;
}
=======
#include "QueryPrinter/NcepQueryPrinter.h"
#include "QueryPrinter/WmoQueryPrinter.h"
>>>>>>> 04ad1d42

void printHelp()
{
    std::cout << "Description: " << std::endl;
    std::cout << "  Lists all the queries possible on a BUFR file per subset." << std::endl;
    std::cout << "Arguments: " << std::endl;
    std::cout << "  -h          (Optional) Print out the help message." << std::endl;
    std::cout << "  -s <subset> (Optional) Print paths only for this subset." << std::endl;
    std::cout << "  input_file  Path to the BUFR file." << std::endl;
    std::cout << "  output_file  (Optional) Save the output. " << std::endl;
    std::cout << "Examples: " << std::endl;
    std::cout << "  ./print_queries.x ../data/bufr_satwnd_old_format.bufr" << std::endl;
    std::cout << "  ./print_queries.x -s NC005066 ../data/bufr_satwnd_old_format.bufr" << std::endl;
}

<<<<<<< HEAD
std::string dimStyledStr(int dims)
{
    std::ostringstream ostr;
    ostr << dims << "d";

    return ostr.str();
}

void printDimPaths(std::vector<std::pair<int, std::string>> dimPaths)
{
    for (auto& dimPath : dimPaths)
    {
        std::cout << "  " << dimPath.first << "d  " << dimPath.second << std::endl;
    }
}

void printQueryList(const Ingester::bufr::BufrNodeVector& leaves)
{
    for (auto leaf : leaves)
    {
        std::ostringstream ostr;
        ostr << dimStyledStr(leaf->getDimIdxs().size()) << "  ";
        ostr << leaf->typeInfo.str() << "  ";
        ostr << leaf->getPath()[0];
        for (size_t pathIdx = 1; pathIdx < leaf->getPath().size(); pathIdx++)
        {
            if (std::find(leaf->getDimIdxs().begin(),
                          leaf->getDimIdxs().end(),
                          pathIdx) != leaf->getDimIdxs().end())
            {
                ostr << "/" << leaf->getPath()[pathIdx];
            }
            else
            {
                ostr << "/" << leaf->getPath()[pathIdx];
            }
        }

        if (leaf->hasDuplicates)
        {
            ostr << "[" << leaf->copyIdx << "]";
        }

        std::cout << "  " << ostr.str() << std::endl;
    }
}

void printQueries(const std::string& filePath,
                  const std::string& subset,
                  const std::string& tablePath)
{
    const static int FileUnit = 12;
    const static int FileUnitTable1 = 13;
    const static int FileUnitTable2 = 14;

    open_f(FileUnit, filePath.c_str());

    if (tablePath.empty())
    {
        openbf_f(FileUnit, "IN", FileUnit);
    }
    else
    {
        openbf_f(FileUnit, "SEC3", FileUnit);
        mtinfo_f(tablePath.c_str(), FileUnitTable1, FileUnitTable2);
    }

    auto dataProvider = Ingester::bufr::DataProvider(FileUnit);
    if (!subset.empty())
    {
        auto table = getTable(FileUnit, subset.c_str(), dataProvider);
        std::cout << subset << std::endl;
        std::cout << " Dimensioning Sub-paths: " << std::endl;
        printDimPaths(getDimPaths(table->getLeaves()));
        std::cout << std::endl;
        std::cout << " Queries: " << std::endl;
        printQueryList(table->getLeaves());
        std::cout << std::endl;
    }
    else
    {
        auto subsets = getSubsets(FileUnit);

        if (subsets.empty())
        {
            std::cerr << "No BUFR subsets found in " << filePath << std::endl;
            exit(1);
        }

        std::cout << "Available subsets: " << std::endl;
        for (auto subset : subsets)
        {
            std::cout << subset << std::endl;
        }
        std::cout << "Total number of subsets found: " << subsets.size() << std::endl << std::endl;


        for (auto subset : subsets)
        {
            closbf_f(FileUnit);
            close_f(FileUnit);

            open_f(FileUnit, filePath.c_str());

            if (tablePath.empty())
            {
                openbf_f(FileUnit, "IN", FileUnit);
            }
            else
            {
                openbf_f(FileUnit, "SEC3", FileUnit);
                mtinfo_f(tablePath.c_str(), FileUnitTable1, FileUnitTable2);
            }

            auto table = getTable(FileUnit, subset.c_str(), dataProvider);

            std::cout << subset << std::endl;
            std::cout << " Dimensioning Sub-paths: " << std::endl;
            printDimPaths(getDimPaths(table->getLeaves()));
            std::cout << std::endl;
            std::cout << " Queries: " << std::endl;
            printQueryList(table->getLeaves());
            std::cout << std::endl;
        }
    }

    closbf_f(FileUnit);
    close_f(FileUnit);
}


=======
>>>>>>> 04ad1d42
int main(int argc, char** argv)
{
    std::string inputFile = "";
    std::string tablePath = "";
    std::string subset = "";

    int idx = 1;
    while (idx < argc)
    {
        std::string arg = argv[idx];
        if (arg.substr(0,2) == "-s")
        {
            if (arg.size() == 2)
            {
                subset = argv[idx+1];
                idx = idx + 2;
            }
            else
            {
                subset = arg.substr(2, arg.size());
                idx++;
            }
        }
        else if (arg == "-h")
        {
            printHelp();
            exit(0);
        }
        else if (arg == "-t")
        {
            tablePath = std::string(argv[idx + 1]);
            idx = idx + 2;
        }
        else
        {
            inputFile = arg;
            idx++;
        }
    }

    if (inputFile.empty())
    {
        printHelp();
        std::cerr << "Error: no input file specified" << std::endl;
        exit(1);
    }

    try
    {
        std::shared_ptr<Ingester::bufr::QueryPrinter> printer;
        if (tablePath.empty())
        {
            printer = std::make_shared<Ingester::bufr::NcepQueryPrinter> (inputFile);
        }
        else
        {
            printer = std::make_shared<Ingester::bufr::WmoQueryPrinter> (inputFile, tablePath);
        }

        printer->printQueries(subset);
    }
    catch (const std::exception &e)
    {
        throw;
    }

    return 0;
}

<|MERGE_RESOLUTION|>--- conflicted
+++ resolved
@@ -12,104 +12,9 @@
 #include <sstream>
 #include <string>
 
-<<<<<<< HEAD
-
-#include "../../src/bufr/BufrParser/Query/DataProvider.h"
-#include "../../src/bufr/BufrParser/Query/SubsetTable.h"
-
-#include "bufr_interface.h"
-
-
-std::set<std::string> getSubsets(int fileUnit)
-{
-    static const int SubsetLen = 9;
-    int iddate;
-
-    std::set<std::string> subsets;
-
-    char subset[SubsetLen];
-    while (ireadmg_f(fileUnit, subset, &iddate, SubsetLen) == 0)
-    {
-        auto str_subset = std::string(subset);
-        str_subset.erase(
-            remove_if(str_subset.begin(), str_subset.end(), isspace), str_subset.end());
-        subsets.insert(str_subset);
-    }
-
-    return subsets;
-}
-
-std::vector<std::pair<int, std::string>>
-getDimPaths(const Ingester::bufr::BufrNodeVector& leaves)
-{
-    std::map<std::string, std::pair<int, std::string>> dimPathMap;
-    for (const auto& leaf : leaves)
-    {
-        std::stringstream pathStream;
-        pathStream << "*";
-        for (size_t idx=1; idx <= static_cast<size_t>(leaf->getDimIdxs().back()); idx++)
-        {
-            pathStream << "/" << leaf->getPath()[idx];
-        }
-
-        dimPathMap[pathStream.str()] =
-                std::make_pair(leaf->getDimIdxs().size(),
-                               pathStream.str());
-    }
-
-    std::vector<std::pair<int, std::string>> result;
-    for (auto& dimPath : dimPathMap)
-    {
-        result.push_back(dimPath.second);
-    }
-
-    return result;
-}
-
-
-std::shared_ptr<Ingester::bufr::SubsetTable> getTable(int fileUnit,
-                                                      const std::string& subset,
-                                                      Ingester::bufr::DataProvider& dataProvider)
-{
-    static const int SubsetLen = 9;
-
-    int iddate;
-    int bufrLoc;
-    int il, im; // throw away
-    char current_subset[9];
-    bool subsetFound = false;
-
-    std::shared_ptr<Ingester::bufr::SubsetTable> table = nullptr;
-
-    while (ireadmg_f(fileUnit, current_subset, &iddate, SubsetLen) == 0)
-    {
-        auto msg_subset = std::string(current_subset);
-        msg_subset.erase(
-                remove_if(msg_subset.begin(), msg_subset.end(), isspace), msg_subset.end());
-
-        status_f(fileUnit, &bufrLoc, &il, &im);
-        dataProvider.updateData(bufrLoc);
-
-        if (msg_subset == subset)
-        {
-            while (ireadsb_f(fileUnit) == 0)
-            {
-                status_f(fileUnit, &bufrLoc, &il, &im);
-                dataProvider.updateData(bufrLoc);
-                table = std::make_shared<Ingester::bufr::SubsetTable> (dataProvider);
-                subsetFound = true;
-            }
-        }
-
-        if (subsetFound) break;
-    }
-
-    return table;
-}
-=======
 #include "QueryPrinter/NcepQueryPrinter.h"
 #include "QueryPrinter/WmoQueryPrinter.h"
->>>>>>> 04ad1d42
+
 
 void printHelp()
 {
@@ -125,140 +30,6 @@
     std::cout << "  ./print_queries.x -s NC005066 ../data/bufr_satwnd_old_format.bufr" << std::endl;
 }
 
-<<<<<<< HEAD
-std::string dimStyledStr(int dims)
-{
-    std::ostringstream ostr;
-    ostr << dims << "d";
-
-    return ostr.str();
-}
-
-void printDimPaths(std::vector<std::pair<int, std::string>> dimPaths)
-{
-    for (auto& dimPath : dimPaths)
-    {
-        std::cout << "  " << dimPath.first << "d  " << dimPath.second << std::endl;
-    }
-}
-
-void printQueryList(const Ingester::bufr::BufrNodeVector& leaves)
-{
-    for (auto leaf : leaves)
-    {
-        std::ostringstream ostr;
-        ostr << dimStyledStr(leaf->getDimIdxs().size()) << "  ";
-        ostr << leaf->typeInfo.str() << "  ";
-        ostr << leaf->getPath()[0];
-        for (size_t pathIdx = 1; pathIdx < leaf->getPath().size(); pathIdx++)
-        {
-            if (std::find(leaf->getDimIdxs().begin(),
-                          leaf->getDimIdxs().end(),
-                          pathIdx) != leaf->getDimIdxs().end())
-            {
-                ostr << "/" << leaf->getPath()[pathIdx];
-            }
-            else
-            {
-                ostr << "/" << leaf->getPath()[pathIdx];
-            }
-        }
-
-        if (leaf->hasDuplicates)
-        {
-            ostr << "[" << leaf->copyIdx << "]";
-        }
-
-        std::cout << "  " << ostr.str() << std::endl;
-    }
-}
-
-void printQueries(const std::string& filePath,
-                  const std::string& subset,
-                  const std::string& tablePath)
-{
-    const static int FileUnit = 12;
-    const static int FileUnitTable1 = 13;
-    const static int FileUnitTable2 = 14;
-
-    open_f(FileUnit, filePath.c_str());
-
-    if (tablePath.empty())
-    {
-        openbf_f(FileUnit, "IN", FileUnit);
-    }
-    else
-    {
-        openbf_f(FileUnit, "SEC3", FileUnit);
-        mtinfo_f(tablePath.c_str(), FileUnitTable1, FileUnitTable2);
-    }
-
-    auto dataProvider = Ingester::bufr::DataProvider(FileUnit);
-    if (!subset.empty())
-    {
-        auto table = getTable(FileUnit, subset.c_str(), dataProvider);
-        std::cout << subset << std::endl;
-        std::cout << " Dimensioning Sub-paths: " << std::endl;
-        printDimPaths(getDimPaths(table->getLeaves()));
-        std::cout << std::endl;
-        std::cout << " Queries: " << std::endl;
-        printQueryList(table->getLeaves());
-        std::cout << std::endl;
-    }
-    else
-    {
-        auto subsets = getSubsets(FileUnit);
-
-        if (subsets.empty())
-        {
-            std::cerr << "No BUFR subsets found in " << filePath << std::endl;
-            exit(1);
-        }
-
-        std::cout << "Available subsets: " << std::endl;
-        for (auto subset : subsets)
-        {
-            std::cout << subset << std::endl;
-        }
-        std::cout << "Total number of subsets found: " << subsets.size() << std::endl << std::endl;
-
-
-        for (auto subset : subsets)
-        {
-            closbf_f(FileUnit);
-            close_f(FileUnit);
-
-            open_f(FileUnit, filePath.c_str());
-
-            if (tablePath.empty())
-            {
-                openbf_f(FileUnit, "IN", FileUnit);
-            }
-            else
-            {
-                openbf_f(FileUnit, "SEC3", FileUnit);
-                mtinfo_f(tablePath.c_str(), FileUnitTable1, FileUnitTable2);
-            }
-
-            auto table = getTable(FileUnit, subset.c_str(), dataProvider);
-
-            std::cout << subset << std::endl;
-            std::cout << " Dimensioning Sub-paths: " << std::endl;
-            printDimPaths(getDimPaths(table->getLeaves()));
-            std::cout << std::endl;
-            std::cout << " Queries: " << std::endl;
-            printQueryList(table->getLeaves());
-            std::cout << std::endl;
-        }
-    }
-
-    closbf_f(FileUnit);
-    close_f(FileUnit);
-}
-
-
-=======
->>>>>>> 04ad1d42
 int main(int argc, char** argv)
 {
     std::string inputFile = "";
