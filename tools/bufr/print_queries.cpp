
#include <algorithm>
#include <iostream>
#include <map>
#include <set>
#include <sstream>
#include <string>
#include <vector>


#include "../../src/bufr/BufrParser/Query/DataProvider.h"
#include "../../src/bufr/BufrParser/Query/SubsetTable.h"

#include "bufr_interface.h"


std::set<std::string> getSubsets(int fileUnit)
{
    static const int SubsetLen = 9;
    int iddate;

    std::set<std::string> subsets;

    char subset[SubsetLen];
    while (ireadmg_f(fileUnit, subset, &iddate, SubsetLen) == 0)
    {
        auto str_subset = std::string(subset);
        str_subset.erase(
            remove_if(str_subset.begin(), str_subset.end(), isspace), str_subset.end());
        subsets.insert(str_subset);
    }

    return subsets;
}


std::vector<std::pair<int, std::string>>
getDimPaths(const std::vector<Ingester::bufr::QueryData>& queryData)
{
    std::map<std::string, std::pair<int, std::string>> dimPathMap;
    for (auto& query : queryData)
    {
        std::stringstream pathStream;
        pathStream << "*";
        for (size_t idx=1; idx <= query.dimIdxs.back(); idx++)
        {
            pathStream << "/" << query.pathComponents[idx];
        }

        dimPathMap[pathStream.str()] =
                std::make_pair(query.dimIdxs.size(),
                               pathStream.str());
    }

    std::vector<std::pair<int, std::string>> result;
    for (auto& dimPath : dimPathMap)
    {
        result.push_back(dimPath.second);
    }

    return result;
}


std::vector<Ingester::bufr::QueryData> getQueries(int fileUnit,
                                                  const std::string& subset,
                                                  Ingester::bufr::DataProvider& dataProvider)
{
    static const int SubsetLen = 9;

    int iddate;
    int bufrLoc;
    int il, im; // throw away
    char current_subset[9];
    bool subsetFound = false;

    std::vector<Ingester::bufr::QueryData> queryData;

    while (ireadmg_f(fileUnit, current_subset, &iddate, SubsetLen) == 0)
    {
        auto msg_subset = std::string(current_subset);
        msg_subset.erase(
            remove_if(msg_subset.begin(), msg_subset.end(), isspace), msg_subset.end());

        status_f(fileUnit, &bufrLoc, &il, &im);
        dataProvider.updateData(bufrLoc);

        if (msg_subset == subset)
        {
            while (ireadsb_f(fileUnit) == 0)
            {
                status_f(fileUnit, &bufrLoc, &il, &im);
                dataProvider.updateData(bufrLoc);
                queryData = Ingester::bufr::SubsetTable(dataProvider).allQueryData();
                subsetFound = true;
            }
        }

        if (subsetFound) break;
    }

    return queryData;
}


void printHelp()
{
    std::cout << "Description: " << std::endl;
    std::cout << "  Lists all the queries possible on a BUFR file per subset." << std::endl;
    std::cout << "Arguments: " << std::endl;
    std::cout << "  -h          (Optional) Print out the help message." << std::endl;
    std::cout << "  -s <subset> (Optional) Print paths only for this subset." << std::endl;
    std::cout << "  input_file  Path to the BUFR file." << std::endl;
    std::cout << "  output_file  (Optional) Save the output. " << std::endl;
    std::cout << "Examples: " << std::endl;
    std::cout << "  ./print_queries.x ../data/bufr_satwnd_old_format.bufr" << std::endl;
    std::cout << "  ./print_queries.x -s NC005066 ../data/bufr_satwnd_old_format.bufr" << std::endl;
}

std::string dimStyledStr(int dims)
{
    std::ostringstream ostr;
    ostr << dims << "d";

    return ostr.str();
}

std::string typeStyledStr(const Ingester::bufr::TypeInfo& info)
{
    std::string typeStr;

    if (info.isString())
    {
        typeStr = "string";
    }
    else if (info.isInteger())
    {
        if (info.isSigned())
        {
            if (info.is64Bit())
            {
                typeStr = "int64 ";
            }
            else
            {
                typeStr = "int   ";
            }
        }
        else
        {
            if (info.is64Bit())
            {
                typeStr = "uint64";
            }
            else
            {
                typeStr = "uint  ";
            }
        }
    }
    else
    {
        if (info.is64Bit())
        {
            typeStr = "double";
        }
        else
        {
            typeStr = "float ";
        }
    }

    return typeStr;
}

void printDimPaths(std::vector<std::pair<int, std::string>> dimPaths)
{
    for (auto& dimPath : dimPaths)
    {
        std::cout << "  " << dimPath.first << "d  " << dimPath.second << std::endl;
    }
}

void printQueryList(const std::vector<Ingester::bufr::QueryData>& queries)
{
    for (auto query : queries)
    {
        std::ostringstream ostr;
        ostr << dimStyledStr(query.dimIdxs.size()) << "  ";
<<<<<<< HEAD
        ostr << typeStyledStr(query.typeInfo) << "  ";
=======
>>>>>>> d837699b
        ostr << query.pathComponents[0];
        for (size_t pathIdx = 1; pathIdx < query.pathComponents.size(); pathIdx++)
        {
            if (std::find(query.dimIdxs.begin(), query.dimIdxs.end(), pathIdx) != query.dimIdxs.end())
            {
                ostr << "/" << query.pathComponents[pathIdx];
            }
            else
            {
                ostr << "/" << query.pathComponents[pathIdx];
            }
        }

        if (query.requiresIdx)
        {
            ostr << "[" << query.idx << "]";
        }

        std::cout << "  " << ostr.str() << std::endl;
    }
}

void printQueries(const std::string& filePath,
                  const std::string& subset,
                  const std::string& tablePath)
{
    const static int FileUnit = 12;
    const static int FileUnitTable1 = 13;
    const static int FileUnitTable2 = 14;

    open_f(FileUnit, filePath.c_str());

    if (tablePath.empty())
    {
        openbf_f(FileUnit, "IN", FileUnit);
    }
    else
    {
        openbf_f(FileUnit, "SEC3", FileUnit);
        mtinfo_f(tablePath.c_str(), FileUnitTable1, FileUnitTable2);
    }

    auto dataProvider = Ingester::bufr::DataProvider(FileUnit);
    if (!subset.empty())
    {
        auto queries = getQueries(FileUnit, subset.c_str(), dataProvider);
        std::cout << subset << std::endl;
        std::cout << " Dimensioning Sub-paths: " << std::endl;
        printDimPaths(getDimPaths(queries));
        std::cout << std::endl;
        std::cout << " Queries: " << std::endl;
        printQueryList(queries);
        std::cout << std::endl;
    }
    else
    {
        auto subsets = getSubsets(FileUnit);

        if (subsets.empty())
        {
            std::cerr << "No BUFR subsets found in " << filePath << std::endl;
            exit(1);
        }

        std::cout << "Available subsets: " << std::endl;
        for (auto subset : subsets)
        {
            std::cout << subset << std::endl;
        }
        std::cout << "Total number of subsets found: " << subsets.size() << std::endl << std::endl;


        for (auto subset : subsets)
        {
            closbf_f(FileUnit);
            close_f(FileUnit);

            open_f(FileUnit, filePath.c_str());

            if (tablePath.empty())
            {
                openbf_f(FileUnit, "IN", FileUnit);
            }
            else
            {
                openbf_f(FileUnit, "SEC3", FileUnit);
                mtinfo_f(tablePath.c_str(), FileUnitTable1, FileUnitTable2);
            }

            auto queries = getQueries(FileUnit, subset.c_str(), dataProvider);

            std::cout << subset << std::endl;
            std::cout << " Dimensioning Sub-paths: " << std::endl;
            printDimPaths(getDimPaths(queries));
            std::cout << std::endl;
            std::cout << " Queries: " << std::endl;
            printQueryList(queries);
            std::cout << std::endl;
        }
    }

    closbf_f(FileUnit);
    close_f(FileUnit);
}


int main(int argc, char** argv)
{
    std::string inputFile = "";
    std::string tablePath = "";
    std::string subset = "";

    int idx = 1;
    while (idx < argc)
    {
        std::string arg = argv[idx];
        if (arg.substr(0,2) == "-s")
        {
            if (arg.size() == 2)
            {
                subset = argv[idx+1];
                idx = idx + 2;
            }
            else
            {
                subset = arg.substr(2, arg.size());
                idx++;
            }
        }
        else if (arg == "-h")
        {
            printHelp();
            exit(0);
        }
        else if (arg == "-t")
        {
            tablePath = std::string(argv[idx + 1]);
            idx = idx + 2;
        }
        else
        {
            inputFile = arg;
            idx++;
        }
    }

    if (inputFile.empty())
    {
        printHelp();
        std::cerr << "Error: no input file specified" << std::endl;
        exit(1);
    }

    try
    {
        printQueries(inputFile, subset, tablePath);
    }
    catch (const std::exception &e)
    {
        throw;
    }

    return 0;
}

<|MERGE_RESOLUTION|>--- conflicted
+++ resolved
@@ -187,10 +187,7 @@
     {
         std::ostringstream ostr;
         ostr << dimStyledStr(query.dimIdxs.size()) << "  ";
-<<<<<<< HEAD
         ostr << typeStyledStr(query.typeInfo) << "  ";
-=======
->>>>>>> d837699b
         ostr << query.pathComponents[0];
         for (size_t pathIdx = 1; pathIdx < query.pathComponents.size(); pathIdx++)
         {
