#!/bin/bash

# use nccmp or odc to compare the output of a ioda-converter
#
# argument 1: what type of file to compare; netcdf or odb
# argument 2: the command to run the ioda converter
# argument 3: the filename to test

set -eu

file_type=$1
cmd=$2
file_name=$3
<<<<<<< HEAD
verbose=${4:-${VERBOSE:-"N"}}

[[ $verbose =~ 'yYtT' ]] && set -x
=======
tol=$4
>>>>>>> 60c314b2

rc="-1"
case $file_type in
  netcdf)
    $cmd && \
    nccmp testrun/$file_name testoutput/$file_name -d -m -g -f -S -T ${tol}
    rc=${?}
    ;;
   odb)
    $cmd && \
    odc compare testrun/$file_name testoutput/$file_name
    rc=${?}
    ;;
   *)
    echo "ERROR: iodaconv_comp.sh: Unrecognized file type: ${file_type}"
    rc="-2"
    ;;
esac

exit $rc<|MERGE_RESOLUTION|>--- conflicted
+++ resolved
@@ -11,13 +11,10 @@
 file_type=$1
 cmd=$2
 file_name=$3
-<<<<<<< HEAD
-verbose=${4:-${VERBOSE:-"N"}}
+tol=$4
+verbose=${5:-${VERBOSE:-"N"}}
 
 [[ $verbose =~ 'yYtT' ]] && set -x
-=======
-tol=$4
->>>>>>> 60c314b2
 
 rc="-1"
 case $file_type in
