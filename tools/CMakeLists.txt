--- conflicted
+++ resolved
@@ -1,9 +1,6 @@
 list( APPEND programs
     ${PROJECT_NAME}_lint.sh
-<<<<<<< HEAD
-=======
     ${PROJECT_NAME}_comp.sh
->>>>>>> 50893e1d
     ${PROJECT_NAME}_cpplint.py
 )
 
