# (C) Copyright 2018-2020 UCAR.
#
# This software is licensed under the terms of the Apache Licence Version 2.0
# which can be obtained at http://www.apache.org/licenses/LICENSE-2.0.

################################################################################
# IODA-CONVERTERS
################################################################################

cmake_minimum_required( VERSION 3.12 )

<<<<<<< HEAD
project( iodaconv VERSION 0.0.1 LANGUAGES C CXX Fortran )
=======
project( iodaconv VERSION 0.0.1 LANGUAGES CXX Fortran )
>>>>>>> 35c317ba

## Configuration
include(GNUInstallDirs)
include(CTest)

<<<<<<< HEAD
list( APPEND CMAKE_MODULE_PATH ${CMAKE_CURRENT_SOURCE_DIR}/cmake )
=======
list( INSERT CMAKE_MODULE_PATH 0 ${CMAKE_CURRENT_SOURCE_DIR}/cmake )
>>>>>>> 35c317ba
include( iodaconv_extra_macros )
include( iodaconv_compiler_flags )

# Location of .pycodestyle for norm checking within IODA-converters
set( IODACONV_PYLINT_CFG_DIR ${CMAKE_CURRENT_SOURCE_DIR} )

# Location of installed python iodaconv libraries
set( PYIODACONV_BUILD_LIBDIR   ${CMAKE_BINARY_DIR}/lib/pyiodaconv )
set( PYIODACONV_INSTALL_LIBDIR ${CMAKE_INSTALL_PREFIX}/${CMAKE_INSTALL_LIBDIR}/pyiodaconv )


## Dependencies

# Optional: gnssro converter dependencies
# Either jedicmake or ecbuild are required for FindNetCDF.cmake
find_package(jedicmake QUIET)
if(jedicmake_FOUND)
    message(STATUS "Found: jedicmake")
else()
    message(STATUS "NOT Found: jedicmake")
    find_package(ecbuild QUIET)
    if( NOT ecbuild_FOUND OR NOT EXISTS ${ecbuild_MACROS_DIR})
        message(STATUS "NOT Found: ecbuild")
        message(WARNING "Neither jedicmake nor ecbuild was found.")
    else()
        message(STATUS "Found: ecbuild")
    endif()
    list(APPEND CMAKE_MODULE_PATH ${ecbuild_MACROS_DIR})
    include(ecbuild_log) #Required for ecbuild/FindNetCDF.cmake
endif()

<<<<<<< HEAD
find_package( Eigen3 QUIET NO_MODULE HINTS
    $ENV{Eigen3_ROOT} $ENV{EIGEN3_ROOT} $ENV{Eigen_ROOT} $ENV{EIGEN_ROOT}
    $ENV{Eigen3_PATH} $ENV{EIGEN3_PATH} $ENV{Eigen_PATH} $ENV{EIGEN_PATH})
=======
>>>>>>> 35c317ba
find_package(eckit QUIET)
find_package(oops QUIET)
find_package(ioda_engines QUIET)
find_package(bufr QUIET)
find_package(NetCDF QUIET COMPONENTS Fortran)

<<<<<<< HEAD
# IMHO, this checking belongs in src/CMakeLists.txt, not here.
=======
>>>>>>> 35c317ba
if( bufr_FOUND AND NetCDF_Fortran_FOUND )
    set(iodaconv_gnssro_ENABLED True)
    message(STATUS "Found: bufr")
    message(STATUS "Found: NetCDF::NetCDF_Fortran")
    message(STATUS "Enabled Component: gnssro")
else()
    set(iodaconv_gnssro_ENABLED False)
    if(NOT bufr_FOUND)
        message(STATUS "NOT-Found: bufr - GNSSRO converter disabled")
    endif()
    if(NOT NetCDF_Fortran_FOUND)
        message(STATUS "NOT-Found: NetCDF - GNSSRO converter disabled")
    endif()
    message(STATUS "Disabled Component: gnssro")
endif()

<<<<<<< HEAD
# IMHO, this checking belongs in src/CMakeLists.txt, not here.
if( Eigen3_FOUND AND eckit_FOUND AND oops_FOUND AND ioda_engines_FOUND AND bufr_FOUND )
    set(iodaconv_bufr_ENABLED True)
    message(STATUS "Found: Eigen3")
=======
if( eckit_FOUND AND oops_FOUND AND ioda_engines_FOUND AND bufr_FOUND )
    set(iodaconv_bufr_ENABLED True)
>>>>>>> 35c317ba
    message(STATUS "Found: eckit")
    message(STATUS "Found: oops")
    message(STATUS "Found: ioda_engines")
    message(STATUS "Found: bufr")
    message(STATUS "Enabled Component: bufr")
else()
    set(iodaconv_bufr_ENABLED False)
<<<<<<< HEAD
    if(NOT Eigen3_FOUND)
        message(STATUS "NOT-Found: Eigen3 - BUFR converter disabled")
    endif()
=======
>>>>>>> 35c317ba
    if(NOT eckit_FOUND)
        message(STATUS "NOT-Found: eckit - BUFR converter disabled")
    endif()
    if(NOT oops_FOUND)
        message(STATUS "NOT-Found: oops - BUFR converter disabled")
    endif()
    if(NOT ioda_engines_FOUND)
        message(STATUS "NOT-Found: ioda_engines - BUFR converter disabled")
    endif()
    if(NOT bufr_FOUND)
        message(STATUS "NOT-Found: bufr - BUFR converter disabled")
    endif()
    message(STATUS "Disabled Component: bufr")
endif()

<<<<<<< HEAD
=======

include( iodaconv_compiler_flags )

>>>>>>> 35c317ba

## Sources

add_subdirectory( src )
add_subdirectory( tools )
add_subdirectory( test )


## Package config
include(CMakePackageConfigHelpers)

#Install location for CMake config files
set(CONFIG_INSTALL_DESTINATION ${CMAKE_INSTALL_LIBDIR}/cmake/${PROJECT_NAME})

# <pkgname>-config.cmake: build-tree
set( CONFIG_BINDIR ${CMAKE_BINARY_DIR}/bin )
set( CONFIG_PYTHON_PATH ${PYIODACONV_BUILD_LIBDIR} )
configure_package_config_file(PackageConfig.cmake.in ${PROJECT_NAME}-config.cmake
                              INSTALL_DESTINATION .
                              INSTALL_PREFIX ${CMAKE_CURRENT_BINARY_DIR}
                              PATH_VARS CONFIG_BINDIR CONFIG_PYTHON_PATH)

# <pkgname>-config.cmake: install-tree
set( CONFIG_BINDIR ${CMAKE_INSTALL_FULL_BINDIR} )
set( CONFIG_PYTHON_PATH ${PYIODACONV_INSTALL_LIBDIR} )
configure_package_config_file(PackageConfig.cmake.in install/${PROJECT_NAME}-config.cmake
                              INSTALL_DESTINATION ${CONFIG_INSTALL_DESTINATION}
                              PATH_VARS CONFIG_BINDIR CONFIG_PYTHON_PATH)

install(FILES ${CMAKE_CURRENT_BINARY_DIR}/install/${PROJECT_NAME}-config.cmake
        DESTINATION ${CONFIG_INSTALL_DESTINATION})

# <pkgname>-config-version.cmake
write_basic_package_version_file(${CMAKE_CURRENT_BINARY_DIR}/${PROJECT_NAME}-config-version.cmake
                                 VERSION ${PROJECT_VERSION} COMPATIBILITY AnyNewerVersion)
install(FILES ${CMAKE_CURRENT_BINARY_DIR}/${PROJECT_NAME}-config-version.cmake
        DESTINATION ${CONFIG_INSTALL_DESTINATION})


# CPack stuff. Used for jedi-build to make a relocatable package.
set(CPACK_PACKAGE_NAME "ioda-converters")
set(CPACK_PACKAGE_VENDOR "Joint Center for Satellite Data Assimilation")
set(CPACK_PACKAGE_DESCRIPTION_SUMMARY "ioda-converters")
set(CPACK_PACKAGE_VERSION "${PROJECT_VERSION}")
set(CPACK_PACKAGE_VERSION_MAJOR "${PROJECT_VERSION_MAJOR}")
set(CPACK_PACKAGE_VERSION_MINOR "${PROJECT_VERSION_MINOR}")
set(CPACK_PACKAGE_VERSION_PATCH "${PROJECT_VERSION_PATCH}")

set(CPACK_PACKAGE_DESCRIPTION_FILE "${CMAKE_CURRENT_SOURCE_DIR}/README.md")
set(CPACK_PACKAGE_INSTALL_DIRECTORY "ioda-converters")
set(CPACK_PACKAGE_CONTACT "Stephen Herbener (stephenh@ucar.edu)")
set(CPACK_STRIP_FILES FALSE)
set(CPACK_SOURCE_STRIP_FILES FALSE)

# This must always be last!
include(CPack)<|MERGE_RESOLUTION|>--- conflicted
+++ resolved
@@ -9,21 +9,13 @@
 
 cmake_minimum_required( VERSION 3.12 )
 
-<<<<<<< HEAD
-project( iodaconv VERSION 0.0.1 LANGUAGES C CXX Fortran )
-=======
 project( iodaconv VERSION 0.0.1 LANGUAGES CXX Fortran )
->>>>>>> 35c317ba
 
 ## Configuration
 include(GNUInstallDirs)
 include(CTest)
 
-<<<<<<< HEAD
-list( APPEND CMAKE_MODULE_PATH ${CMAKE_CURRENT_SOURCE_DIR}/cmake )
-=======
 list( INSERT CMAKE_MODULE_PATH 0 ${CMAKE_CURRENT_SOURCE_DIR}/cmake )
->>>>>>> 35c317ba
 include( iodaconv_extra_macros )
 include( iodaconv_compiler_flags )
 
@@ -55,22 +47,16 @@
     include(ecbuild_log) #Required for ecbuild/FindNetCDF.cmake
 endif()
 
-<<<<<<< HEAD
 find_package( Eigen3 QUIET NO_MODULE HINTS
     $ENV{Eigen3_ROOT} $ENV{EIGEN3_ROOT} $ENV{Eigen_ROOT} $ENV{EIGEN_ROOT}
     $ENV{Eigen3_PATH} $ENV{EIGEN3_PATH} $ENV{Eigen_PATH} $ENV{EIGEN_PATH})
-=======
->>>>>>> 35c317ba
 find_package(eckit QUIET)
 find_package(oops QUIET)
 find_package(ioda_engines QUIET)
 find_package(bufr QUIET)
 find_package(NetCDF QUIET COMPONENTS Fortran)
 
-<<<<<<< HEAD
 # IMHO, this checking belongs in src/CMakeLists.txt, not here.
-=======
->>>>>>> 35c317ba
 if( bufr_FOUND AND NetCDF_Fortran_FOUND )
     set(iodaconv_gnssro_ENABLED True)
     message(STATUS "Found: bufr")
@@ -87,15 +73,10 @@
     message(STATUS "Disabled Component: gnssro")
 endif()
 
-<<<<<<< HEAD
 # IMHO, this checking belongs in src/CMakeLists.txt, not here.
 if( Eigen3_FOUND AND eckit_FOUND AND oops_FOUND AND ioda_engines_FOUND AND bufr_FOUND )
     set(iodaconv_bufr_ENABLED True)
     message(STATUS "Found: Eigen3")
-=======
-if( eckit_FOUND AND oops_FOUND AND ioda_engines_FOUND AND bufr_FOUND )
-    set(iodaconv_bufr_ENABLED True)
->>>>>>> 35c317ba
     message(STATUS "Found: eckit")
     message(STATUS "Found: oops")
     message(STATUS "Found: ioda_engines")
@@ -103,12 +84,9 @@
     message(STATUS "Enabled Component: bufr")
 else()
     set(iodaconv_bufr_ENABLED False)
-<<<<<<< HEAD
     if(NOT Eigen3_FOUND)
         message(STATUS "NOT-Found: Eigen3 - BUFR converter disabled")
     endif()
-=======
->>>>>>> 35c317ba
     if(NOT eckit_FOUND)
         message(STATUS "NOT-Found: eckit - BUFR converter disabled")
     endif()
@@ -124,12 +102,6 @@
     message(STATUS "Disabled Component: bufr")
 endif()
 
-<<<<<<< HEAD
-=======
-
-include( iodaconv_compiler_flags )
-
->>>>>>> 35c317ba
 
 ## Sources
 
