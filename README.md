GNU:[![AWS-gnu](https://codebuild.us-east-1.amazonaws.com/badges?uuid=eyJlbmNyeXB0ZWREYXRhIjoieHZsZGhxZEo1a0diR0hCMVE5SCtpRlovVFJ3N1EyTi8wUkpneklzNjRiMWZyY01qNmxmRkZHMDZlWHAyNm1DSDdXTGJhaXVNM1IwK3c5b1B0ck5ib2VzPSIsIml2UGFyYW1ldGVyU3BlYyI6InBFd0NyeDdJN3Y5WTl0S0wiLCJtYXRlcmlhbFNldFNlcmlhbCI6MX0%3D&branch=develop)](https://us-east-1.console.aws.amazon.com/codesuite/codebuild/projects/automated-testing-ioda-conventers-gnu/history)
INTEL:[![AWS-intel](https://codebuild.us-east-1.amazonaws.com/badges?uuid=eyJlbmNyeXB0ZWREYXRhIjoiNmUzcndiY2VIVGtYcC92S2luakNsVGUrdUV5WjhnSGpYWWp2U3JVVERWM0pjSzNHeUg4c1lUTEV6R2VldDdPcmtyZzZHUHYvaFFHek5WV3hxNlJWQ3A4PSIsIml2UGFyYW1ldGVyU3BlYyI6IjZyU21lWUtRTkVEdG9Ld2ciLCJtYXRlcmlhbFNldFNlcmlhbCI6MX0%3D&branch=develop)](https://us-east-1.console.aws.amazon.com/codesuite/codebuild/projects/automated-testing-ioda-conventers-intel/history)
CLANG:[![AWS-clang](https://codebuild.us-east-1.amazonaws.com/badges?uuid=eyJlbmNyeXB0ZWREYXRhIjoicE8zR0dRZmo1NUV6TVVVSTJsY0RYejA0SlRIR1dGOXZBTDVQNVh5dy9vb0ViNXFEbENHZTFPN20wa3p6aHV2ZWhQOTRHUDNyYlc3TnJKdVloOGtqVTM0PSIsIml2UGFyYW1ldGVyU3BlYyI6IjBENU9vV00xRDI5L3MwRmYiLCJtYXRlcmlhbFNldFNlcmlhbCI6MX0%3D&branch=develop)](https://console.aws.amazon.com/codesuite/codebuild/projects/automated-testing-ioda-conventers-clang/history?region=us-east-1)

# ioda-converters

The converters can be built and tested using ioda-bundle. In ioda-bundle the build of the converters is disabled by default (for now) so you must enable the build using the BUILD_IODA_CONVERTERS directive. Here is an example:

```
git clone https://github.com/jcsda-internal/ioda-bundle
cd ioda-bundle
mkdir build
cd build
ecbuild -DBUILD_IODA_CONVERTERS=ON ..
make -j4
ctest
```

## gsi-ncdiag
These scripts use classes defined in the gsincdiag Python library to convert output from GSI netCDF diag files into
IODA observation files and GeoVaLs for UFO. To run GSI and produce the necessary files, see the feature/files_for_jedi
branch in the ProdGSI repository.

The following executable scripts are to be used by the user:
* `proc_gsi_ncdiag.py`
    * This script uses Python multiprocessing to run multiple instances in separate processes to convert the files in
      parallel.
    * `usage: python proc_gsi_ncdiag.py -n NPROCS -o /path/to/obsout -g /path/to/geovalsout /path/to/diagfiles`
       where NPROCS is the number of parallel processes that will run at one time (should be equal to the number of
       cores on one node.
* `subset_files.py`
    * `usage: subset_files.py -m/-s -n NPROCS /path/to/directory`
    * Subsets all of the files in the input directory to an output of only 100 (m) or 1 (s) location.
    * NPROCS controls how many files can be subsetted at once to speed up the process.
* `combine_conv.py`
    * `usage: combine_conv.py -i /path/to/file1.nc /path/to/filen.nc -o /path/to/outputfile.nc`
    * Finds observations for conventional data at the same locations and combines them from multiple files into one
      output file for additional processing or analysis.
* `test_gsidiag.py`
    * `usage: test_gsidiag.py -i /path/to/inputfile.nc -o /path/to/outdir/ -t conv|rad|aod|oz`
    * A script to convert just a single input GSI diag file into one Obs file and one GeoVaLs file
    * This is called by ctest but can also be used by a user rather than `proc_gsi_ncdiag.py`

For developers, or for those who need to change the names of input/output variables in the scripts, see the README in
src/gsi-ncdiag for details.



## marine
The marine converters all take the following format, with some converters taking additional optional arguments as noted:

```
Usage: <converter.py> -i INPUT_FILE(S) -o OUTPUT_FILE -d YYYYMMDDHH
```

* `emc_ice2ioda.py` - Ice concentration observations from EMC. Optional thinning available with `--thin AMOUNT` argument.
* `gds2_sst2ioda.py` - Generic SST/skin-SST converter for use with any GHRSST GD2.0 L2 or L3 data file. Parallel processing of files available with `--threads THREADS` argument. Thinning of data available with `--thin AMOUNT` argument.
* `gmao_obs2ioda.py` - NASA/GMAO ocean observations
* GODAE insitu temperature and salinity ocean profiles from the Fleet Numerical Meteorology and Oceanography Center(FNMOC). Observations available from [here](https://www.usgodae.org/ftp/outgoing/fnmoc/data/ocn/)
  * `godae_profile2ioda.py`
  * `godae_ship2ioda.py`
  * `godae_trak2ioda.py`
* Hybrid-GODAS - preprocessed, suberobbed, and QCd observations of altimetry, insitu T/S, and SST. Used in the NCEP HGODAS project _(these are likely to be removed at some point)_
  * `hgodas_adt2ioda.py`
  * `hgodas_insitu2ioda.py`
  * `hgodas_sst2ioda.py`  
* `rads_adt2ioda.py` - absolute dynamic topography observations from NOAA/NESDIS. Observations available from `ftp://ftp.star.nesdis.noaa.gov/pub/sod/lsa/rads/adt`
* `smap_sss2ioda.py` - SMAP satellite sea surface salinity observations. Observations available from `ftp://podaac-ftp.jpl.nasa.gov/allData/smap/L2/RSS/V3/SCI`
* `viirs_modis_oc2ioda.py` - L2 satellite ocean color observations from NOAA Coastwatch for VIIRS instruments on board JPSS1/NOAA-20 and SNPP satellites, and from NASA GSFC for MODIS instrument on board Aqua satellite. Observations available from `ftp://ftpcoastwatch.noaa.gov/pub/socd2/mecb/coastwatch/viirs/n20/nrt/L2` (VIIRS-JPSS1/NOAA-20), `ftp://ftpcoastwatch.noaa.gov/pub/socd1/mecb/coastwatch/viirs/nrt/L2` (VIIRS-SNPP), and `https://oceandata.sci.gsfc.nasa.gov/MODIS-Aqua/L2` (MODIS-Aqua).

* `ncep_classes.py` - Convert (prep-)BUFR with embedded BUFR table to IODA format. See [here](src/ncep/README.md) for usage.


## metar
A converter of Surface observation METAR reports in simple CSV format into IODA-ready netCDF4 file.
Currently, the CSV-formatted file should contain a header line such as the following:
Unix_time,DateString,ICAO,Latitude,Longitude,Elev,Temp,Dewp,Wdir,Wspd,Wgst,Vis,Pcp,Pcp3h,Pcp6h,Pcp24h,QcFlag,WxString,WxCode,Altimeter,Cvg1,Bas1,Cvg2,Bas2,Cvg3,Bas3,Length,Raw

At this time, only the output variables of air_temperature, surface_pressure (computed from altimeter setting), specific_humidity (computed from dewpoint temperature and surface_pressure), and eastward/northward_wind (computed from wind speed and direction) are output into the netCDF4 file.  All initial values of PreQC are set to 2 (un-checked) and obserror=0 since UFO software (under development) will be used to flag/discard/QC/etc. these data.  Other variables are expected to be converted as needed such as horizontal visibility in the near future.

```
Usage: <converter.py> -i INPUT_FILE(S) -o OUTPUT_FILE -d YYYYMMDDHH
```

<<<<<<< HEAD

## odbapi2nc

Python script, `odbapi2nc.py`, for converting Met Office or ECMWF ODB2 files to netCDF4 files formatted for use by IODA.
```
Usage: odbapi2nc.py [-h] [-c] [-q] [-t] [-v] [-b] input_odb2 definition_yaml output_netcdf
```
Definition YAML files currently created and tested:
* Met Office Radiosonde
* Met Office Aircraft
* Met Office AMSU-A from atovs report
* ECMWF Radiosonde
* ECMWF Aircraft

The current ODB library (called ODB API) only supports Python 2.7.
ECMWF will be releasing a new ODB library (called ODC) soon, that will support Python 3.
Our expectation is that ODC will show up in the next few weeks.

Until ODC arrives, we have to use python 2.7 for the ODB test and file conversion.

The ODB file conversion test will be disabled by default so that developers can continue to work in Python 3.
The ODB coding norms test will always be enabled.

When developing the ODB code, you will need to work inside the container (Singularity or CharlieCloud) and with Python 2.7.
To enable the ODB file conversion test, add the ENABLE_ODB_API option to ecbuild as follows:
~~~~~~~~
ecbuild -DENABLE_ODB_API=1 <other_ecbuild_options> <path_to_source_directory>
~~~~~~~~

## odbapi2json

Python script, `odbapi2json.py`, for converting Met Office ODB2 files to JSON files which can be used to load the data
to MongoDB.

This script used to work, but is currently not being maintained and no longer does. The code is being kept as a starting point if we want to update it later.
```
Usage: odbapi2json.py [-h] [-c] [-q] input_odbapi output_temp > output.json
```

## owp\_snow\_obs
(OWP = NOAA's Office of Water Prediction)
Python3 script `owp_snow_obs\_pkl\_2\_ioda.py` converts OWP snow obs pkl files to netcdf IODA files.

Example usage:
```
ipython3 --pdb -c "%run /jedi/tools/bin/owp_snow_obs_pkl_2_ioda.py -i ../../data/owp_snow_obs/wdb0_obs_snow_depth_2019021500_to_2019021523.pkl -o ../../data/owp_snow_obs/wdb0_obs_snow_depth_2019021500_to_2019021523_TEST_OUTPUT.nc -d 2019021502 "
```
=======
>>>>>>> defb840f
## chem

The chem converters include all converter scripts for aerosols and related chemistry variables.

For NO2, TROPOMI netCDF files are supported with `tropomi_no2_nc2ioda.py`.
```
Usage: tropomi_no2_nc2ioda.py -i input_tropomi_files.nc -o output_ioda_file.nc
```
For -i you can specify a list of files with a shell wildcard and the converter will write them to one output file.
This converter provides all fields needed for assimilation, including the observation value, error, and averaging kernel information.


For AOD, `viirs_aod2ioda.py`, is used to convert the native netCDF format for observations of optical depth from VIIRS AOD550 to IODA netCDF format. Note that it takes only AOD550 explicitly and does not take the 11 AOD channels from VIIRS. The converter uses the following format to execute:

```
Usage: <converter.py> -i INPUT_FILE(S) -o OUTPUT_FILE -m nesdis -k maskout -t 0.0
```
For method option (-m) of bias and uncertainty calculation (default/nesdis), deafult means to set bias and uncertainty as 0.0 and nesdis means to use NESDIS bias and uncertainty calculation method. For maskout option (-k) default/maskout, default means to keep all missing values and maskout means to not write out missing values. For thinning option, the value should be within 0.0 and 1.0 depending how much data will be thinned, and 0.0 means without any thining.


## land

The land converters include all converter scripts for snowpack, soil, vegeation, and the other surface related land variables.

For snow cover fraction(scf), IMS grib2 files are supported with `ims_scf2ioda.py`.
```
Usage: ims_scf2ioda.py -i input_ims_file.grib2 -o output_ioda_file.nc -m maskout
```
For -i you can specify an input file and the converter will write it to one output file. For maskout option (-m) default/maskout, default means to keep all missing values and maskout means to not write out missing values.


For snow depth (snod), afwa grib1 files are supported with `afwa_snod2ioda.py`.
```
Usage: afwa_snod2ioda.py -i input_afwa_file.grb -o output_ioda_file.nc -m maskout
```
For -i you can specify an input file and the converter will write it to one output file. For maskout option (-m) default/maskout, default means to keep all missing values and maskout means to not write out missing values.

It should be noted that both ims_scf2ioda.py and afwa_snod2ioda.py are depending on the python pygrib module. To enable the testing of these two scripts when the user has a pygrib module available, during the ecbuild process, please add -DUSE_PYGRIB=True to the ecbuild command line.  


For snow depth (snod), GHCN csv files are supported with `ghcn_snod2ioda.py`.
```
Usage: ghcn_snod2ioda.py -i input_ghcn_file.csv -o output_ioda_file.nc -f ghcn_station.txt -d YYYYMMDD -m maskout
````
In the test case, YYYYMMDD is set 20200228. For -i you can specify an input file and the converter will write it to one output file. For fix file option (-f), you can specify fix station list file which includes station ID, latitude, longitude, and elevation. For maskout option (-m) default/maskout, default means to keep all missing values and maskout means to not write out missing values.


For surface volumetric soil moisture (ssm), SMAP NRT h5 files are supported with `smap_ssm2ioda.py`.
```
Usage: smap_ssm2ioda.py -i input_smap_file.h5 -o output_ioda_file.nc -m maskout
```
For -i you can specify an input file and the converter will write it to one output file. For maskout option (-m) default/maskout, default means to keep all missing values and maskout means to not write out missing values. It should be noted that SMAP NRT h5 filename contains date and time which has been transferred to the datetime in smap_ssm2ioda.py because the data in the file does not have date and time variables. The h5 file is read with the netCDF4 module rather than the h5py module generally used.

For surface volumetric soil moisture (ssm), SMOS L2 NRT Netcdf files are supported with `smos_ssm2ioda.py`.
```
Usage: smos_ssm2ioda.py -i input_smos_file.nc -o output_ioda_file.nc -m maskout
```
For -i you can specify an input file and the converter will write it to one output file. For maskout option (-m) default/maskout, default means to keep all missing values and maskout means to not write out missing values. Here soil moisture with negative values is also not written out.

For surface soil moisture normalized (ssm), ASCAT L2 NRT Netcdf files are supported with `ascat_ssm2ioda.py`.
```
Usage: ascat_ssm2ioda.py -i input_smos_file.nc -o output_ioda_file.nc -m maskout
```
For -i you can specify an input file and the converter will write it to one output file. For maskout option (-m) default/maskout, default means to keep all missing values and maskout means to not write out missing values.

## GOES

The GOES converter classes generate two IODAv2 data files from a group of raw data files for all 16 channels of GOES-16 or GOES-17 
LB1 products. The final result of this class is two IODAv2 formatted data files - one for Reflectance Factor (RF, ABI channels 1-6) 
and one for Brightness Temperature (BT, ABI channels 7-16). Since GOES-16 and GOES-17 are in a geostationary orbit, auxiliary files 
containing relevant variables and attributes for latitude, longitude, and various angles are accessed (or created if
it does not exist) through the latlon_file_path input argument for each satellite. This converter checks to see if the 
nadir for each satellite has changed and will create a new latlon file if a nadir change has occurred.  

```
Usage   goes_converter = GoesConverter(input_file_paths, latlon_file_path, output_file_path_rf, output_file_path_bt, include_rf, resolution)
        goes_converter.convert()

Where   input_file_paths - A list of the absolute paths to all 16 ABI channels from the same hour
        latlon_file_path - The path to an existing GoesLatLon file or if it does not exist the path to write the file
        output_file_path_rf - The path to write the IODAv2 reflectance factor data file
        output_file_path_bt - The path to write the IODAv2 brightness temperature data file
        include_rf - Boolean value indicating whether to create the reflectance factor output data file: False (default)
        resolution - The resolution in km: 2 (default), 4, 8, 16, 32, 64
```<|MERGE_RESOLUTION|>--- conflicted
+++ resolved
@@ -82,56 +82,6 @@
 Usage: <converter.py> -i INPUT_FILE(S) -o OUTPUT_FILE -d YYYYMMDDHH
 ```
 
-<<<<<<< HEAD
-
-## odbapi2nc
-
-Python script, `odbapi2nc.py`, for converting Met Office or ECMWF ODB2 files to netCDF4 files formatted for use by IODA.
-```
-Usage: odbapi2nc.py [-h] [-c] [-q] [-t] [-v] [-b] input_odb2 definition_yaml output_netcdf
-```
-Definition YAML files currently created and tested:
-* Met Office Radiosonde
-* Met Office Aircraft
-* Met Office AMSU-A from atovs report
-* ECMWF Radiosonde
-* ECMWF Aircraft
-
-The current ODB library (called ODB API) only supports Python 2.7.
-ECMWF will be releasing a new ODB library (called ODC) soon, that will support Python 3.
-Our expectation is that ODC will show up in the next few weeks.
-
-Until ODC arrives, we have to use python 2.7 for the ODB test and file conversion.
-
-The ODB file conversion test will be disabled by default so that developers can continue to work in Python 3.
-The ODB coding norms test will always be enabled.
-
-When developing the ODB code, you will need to work inside the container (Singularity or CharlieCloud) and with Python 2.7.
-To enable the ODB file conversion test, add the ENABLE_ODB_API option to ecbuild as follows:
-~~~~~~~~
-ecbuild -DENABLE_ODB_API=1 <other_ecbuild_options> <path_to_source_directory>
-~~~~~~~~
-
-## odbapi2json
-
-Python script, `odbapi2json.py`, for converting Met Office ODB2 files to JSON files which can be used to load the data
-to MongoDB.
-
-This script used to work, but is currently not being maintained and no longer does. The code is being kept as a starting point if we want to update it later.
-```
-Usage: odbapi2json.py [-h] [-c] [-q] input_odbapi output_temp > output.json
-```
-
-## owp\_snow\_obs
-(OWP = NOAA's Office of Water Prediction)
-Python3 script `owp_snow_obs\_pkl\_2\_ioda.py` converts OWP snow obs pkl files to netcdf IODA files.
-
-Example usage:
-```
-ipython3 --pdb -c "%run /jedi/tools/bin/owp_snow_obs_pkl_2_ioda.py -i ../../data/owp_snow_obs/wdb0_obs_snow_depth_2019021500_to_2019021523.pkl -o ../../data/owp_snow_obs/wdb0_obs_snow_depth_2019021500_to_2019021523_TEST_OUTPUT.nc -d 2019021502 "
-```
-=======
->>>>>>> defb840f
 ## chem
 
 The chem converters include all converter scripts for aerosols and related chemistry variables.
