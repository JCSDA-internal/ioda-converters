#!/usr/bin/env python3

#
# (C) Copyright 2019-2021 UCAR
#
# This software is licensed under the terms of the Apache Licence Version 2.0
# which can be obtained at http://www.apache.org/licenses/LICENSE-2.0.
#

from __future__ import print_function
import sys
import argparse
<<<<<<< HEAD
from datetime import datetime
=======
from datetime import datetime, timedelta
import dateutil.parser
>>>>>>> cd1c0f85
from concurrent.futures import ProcessPoolExecutor
import numpy as np
import os
from itertools import repeat
import netCDF4 as nc

import lib_python.ioda_conv_engines as iconv
from lib_python.orddicts import DefaultOrderedDict

from eccodes import *

# globals
ioda_float_type = 'float32'
ioda_int_type = 'int32'
float_missing_value = nc.default_fillvals['f4']
int_missing_value = nc.default_fillvals['i4']
long_missing_value = nc.default_fillvals['i8']
string_missing_value = '_'

iso8601_string = 'seconds since 1970-01-01T00:00:00Z'
epoch = datetime.fromisoformat(iso8601_string[14:-1])

locationKeyList = [
    ("latitude", "float"),
    ("longitude", "float"),
    ("dateTime", "long")
]


def main(args):

    dtg = datetime.strptime(args.date, '%Y%m%d%H')
    qc = args.qualitycontrol

    # read / process files in parallel
    pool_input_01 = args.input
    pool_input_02 = np.arange(len(args.input))+args.recordnumber
    pool_inputs = [[i, j] for i, j in zip(pool_input_01, pool_input_02)]
    obs_data = {}
    # create a thread pool
    with ProcessPoolExecutor(max_workers=args.threads) as executor:
        for file_obs_data in executor.map(read_input, pool_inputs, repeat(qc)):
            if not file_obs_data:
                print(f"INFO: non-nominal file skipping")
                continue
            if obs_data:
                concat_obs_dict(obs_data, file_obs_data)
            else:
                obs_data = file_obs_data

    if len(obs_data) == 0:
        print('ERROR: no occultations to write out')
        sys.exit()

    # prepare global attributes we want to output in the file,
    # in addition to the ones already loaded in from the input file
    GlobalAttrs = {}
<<<<<<< HEAD
    GlobalAttrs['date_time_string'] = dtg.strftime("%Y-%m-%dT%H:%M:%SZ")
    date_time_int32 = np.array(int(dtg.strftime("%Y%m%d%H")), dtype='int32')
    GlobalAttrs['date_time'] = date_time_int32.item()
=======
    GlobalAttrs['datetimeReference'] = args.date.strftime("%Y-%m-%dT%H:%M:%SZ")
>>>>>>> cd1c0f85
    GlobalAttrs['converter'] = os.path.basename(__file__)

    # pass parameters to the IODA writer
    VarDims = {
        'bendingAngle': ['Location'],
        'atmosphericRefractivity': ['Location']
    }

    # write them out
    nlocs = obs_data[('bendingAngle', 'ObsValue')].shape[0]
    DimDict = {'Location': nlocs}
    meta_data_types = def_meta_types()
    for k, v in meta_data_types.items():
        locationKeyList.append((k, v))
    writer = iconv.IodaWriter(args.output, locationKeyList, DimDict)
    VarAttrs = DefaultOrderedDict(lambda: DefaultOrderedDict(dict))
    VarAttrs[('bendingAngle', 'ObsValue')]['units'] = 'Radians'
    VarAttrs[('bendingAngle', 'ObsError')]['units'] = 'Radians'
    VarAttrs[('atmosphericRefractivity', 'ObsValue')]['units'] = 'N units'
    VarAttrs[('atmosphericRefractivity', 'ObsError')]['units'] = 'N units'
    VarAttrs[('height', 'MetaData')]['units'] = 'm'
    VarAttrs[('latitude', 'MetaData')]['units'] = 'degree_north'
    VarAttrs[('longitude', 'MetaData')]['units'] = 'degree_east'
    VarAttrs[('dateTime', 'MetaData')]['units'] = iso8601_string
    VarAttrs[('sensorAzimuthAngle', 'MetaData')]['units'] = 'degree'
    VarAttrs[('geoidUndulation', 'MetaData')]['units'] = 'm'
    VarAttrs[('earthRadiusCurvature', 'MetaData')]['units'] = 'm'

    VarAttrs[('bendingAngle', 'ObsValue')]['_FillValue'] = float_missing_value
    VarAttrs[('bendingAngle', 'ObsError')]['_FillValue'] = float_missing_value
    VarAttrs[('bendingAngle', 'PreQC')]['_FillValue'] = int_missing_value
    VarAttrs[('atmosphericRefractivity', 'ObsValue')]['_FillValue'] = float_missing_value
    VarAttrs[('atmosphericRefractivity', 'ObsError')]['_FillValue'] = float_missing_value
    VarAttrs[('atmosphericRefractivity', 'PreQC')]['_FillValue'] = int_missing_value

    VarAttrs[('latitude', 'MetaData')]['_FillValue'] = float_missing_value
    VarAttrs[('longitude', 'MetaData')]['_FillValue'] = float_missing_value
    VarAttrs[('height', 'MetaData')]['_FillValue'] = float_missing_value

    # final write to IODA file
    writer.BuildIoda(obs_data, VarDims, VarAttrs, GlobalAttrs)


def read_input(input_file_and_record, add_qc):
    """
    Reads/converts input file(s)

    Arguments:

        input_args: an input filename or names
            input_file: The name of file to read

    Returns:

        A dictionary holding the variables (obs_data) needed by the IODA writer
    """
    input_file = input_file_and_record[0]
    record_number = input_file_and_record[1]
    print("Reading: %s" % input_file)
    f = open(input_file, 'rb')
    bufr = codes_bufr_new_from_file(f)
    codes_set(bufr, 'unpack', 1)

    profile_meta_data = get_meta_data(bufr)

    obs_data = get_obs_data(bufr, profile_meta_data, add_qc, record_number=record_number)

    return obs_data


def get_meta_data(bufr):

    # get some of the global attributes that we are interested in
    meta_data_keys = def_meta_data()

    # these are the MetaData we are interested in
    profile_meta_data = {}
    for k, v in meta_data_keys.items():
        profile_meta_data[k] = codes_get(bufr, v)

    # do the hokey time structure to time structure
    year = codes_get(bufr, 'year')
    month = codes_get(bufr, 'month')
    day = codes_get(bufr, 'day')
    hour = codes_get(bufr, 'hour')
    minute = codes_get(bufr, 'minute')
    second = codes_get(bufr, 'second')  # non-integer value
    second = round(second)

    # get string date, translate to a datetime object, then offset from epoch
    dtg = ("%4i-%.2i-%.2iT%.2i:%.2i:%.2iZ" % (year, month, day, hour, minute, second))
    this_datetime = datetime.strptime(dtg, "%Y-%m-%dT%H:%M:%SZ")
    time_offset = round((this_datetime - epoch).total_seconds())
    profile_meta_data['dateTime'] = np.int64(time_offset)

    return profile_meta_data


def get_obs_data(bufr, profile_meta_data, add_qc, record_number=None):

    # allocate space for output depending on which variables are to be saved
    obs_data = {}

    # replication factors for the datasets, bending angle, refractivity and derived profiles
    krepfac = codes_get_array(bufr, 'extendedDelayedDescriptorReplicationFactor')
    # array([247, 247, 200])

    drepfac = codes_get_array(bufr, 'delayedDescriptorReplicationFactor')
    # L1, L2, combined -- only care about combined
    if drepfac[0] == 1:
        offset = 0
    elif drepfac[0] == 3:
        offset = 2
    else:
        raise NotImplementedError(f"expect repeat factor to be either 3 (L1, L2, and combined) or 1 (combined): {drepfac[0]}")

    # sequence is either 1 or 3 *(freq,impact,bendang,first-ord stat, bendang error, first-ord sat)
    #  note the label bendingAngle is used for both the value and its error !!!
    # get the bending angle
    lats = codes_get_array(bufr, 'latitude')[1:]                     # geolocation -- first value is the average
    lons = codes_get_array(bufr, 'longitude')[1:]
    impact = codes_get_array(bufr, 'impactParameter')[offset::drepfac[0]]
    bang = codes_get_array(bufr, 'bendingAngle')[offset*2::drepfac[0]*2]
    bang_err = codes_get_array(bufr, 'bendingAngle')[offset*2+1::drepfac[0]*2]
    bang_conf = codes_get_array(bufr, 'percentConfidence')[1:krepfac[0]+1]
    # len (bang) Out[19]: 1482  (krepfac * 6) -or- (krepfac * drepfac * 2 )`

    # bits are in reverse order according to WMO GNSSRO bufr documentation
    # ! Bit 1=Non-nominal quality
    # ! Bit 3=Rising Occulation (1=rising; 0=setting)
    # ! Bit 4=Excess Phase non-nominal
    # ! Bit 5=Bending Angle non-nominal
    i_non_nominal = get_normalized_bit(profile_meta_data['qualityFlags'], bit_index=16-1)
    i_phase_non_nominal = get_normalized_bit(profile_meta_data['qualityFlags'], bit_index=16-4)
    i_bang_non_nominal = get_normalized_bit(profile_meta_data['qualityFlags'], bit_index=16-5)
    iasc = get_normalized_bit(profile_meta_data['qualityFlags'], bit_index=16-3)
    # add rising/setting (ascending/descending) bit
    obs_data[('satelliteAscendingFlag', 'MetaData')] = np.array(np.repeat(iasc, krepfac[0]), dtype=ioda_int_type)

    # print( " ... RO QC flags: %i  %i  %i  %i" % (i_non_nominal, i_phase_non_nominal, i_bang_non_nominal, iasc) )

    # exit if non-nominal profile
    if i_non_nominal != 0 or i_phase_non_nominal != 0 or i_bang_non_nominal != 0:
        return {}

    # value, ob_error, qc
    obs_data[('bendingAngle', "ObsValue")] = assign_values(bang)
    obs_data[('bendingAngle', "ObsError")] = assign_values(bang_err)
    obs_data[('bendingAngle', "PreQC")] = np.full(krepfac[0], 0, dtype=ioda_int_type)

    # (geometric) height is read as integer but expected as float in output
    height = codes_get_array(bufr, 'height', ktype=float)

    # get the refractivity
    refrac = codes_get_array(bufr, 'atmosphericRefractivity')[0::2]
    refrac_err = codes_get_array(bufr, 'atmosphericRefractivity')[1::2]
    refrac_conf = codes_get_array(bufr, 'percentConfidence')[sum(krepfac[:1])+1:sum(krepfac[:2])+1]

    # value, ob_error, qc
    obs_data[('atmosphericRefractivity', "ObsValue")] = assign_values(refrac)
    obs_data[('atmosphericRefractivity', "ObsError")] = assign_values(refrac_err)
    obs_data[('atmosphericRefractivity', "PreQC")] = np.full(krepfac[0], 0, dtype=ioda_int_type)

    meta_data_types = def_meta_types()

    obs_data[('latitude', 'MetaData')] = assign_values(lats)
    obs_data[('longitude', 'MetaData')] = assign_values(lons)
    obs_data[('impactParameterRO', 'MetaData')] = assign_values(impact)
    obs_data[('height', 'MetaData')] = assign_values(height)
    for k, v in profile_meta_data.items():
        if type(v) is np.int64:
            obs_data[(k, 'MetaData')] = np.array(np.repeat(v, krepfac[0]), dtype=np.int64)
        elif type(v) is int:
            obs_data[(k, 'MetaData')] = np.array(np.repeat(v, krepfac[0]), dtype=ioda_int_type)
        elif type(v) is float:
            obs_data[(k, 'MetaData')] = np.array(np.repeat(v, krepfac[0]), dtype=ioda_float_type)
        else:  # something else (what do we do with it)
            print(f"Found neither float nor in, type={type(v)}; skipping")

    # set record number (multi file procesing will change this)
    if record_number is None:
        nrec = 1
    else:
        nrec = record_number
    obs_data[('sequenceNumber', 'MetaData')] = np.array(np.repeat(nrec, krepfac[0]), dtype=ioda_int_type)

    # get derived profiles
    geop = codes_get_array(bufr, 'geopotentialHeight')[:-1]
    pres = codes_get_array(bufr, 'nonCoordinatePressure')[0:-2:2]
    temp = codes_get_array(bufr, 'airTemperature')[0::2]
    spchum = codes_get_array(bufr, 'specificHumidity')[0::2]
    prof_conf = codes_get_array(bufr, 'percentConfidence')[sum(krepfac[:2])+1:sum(krepfac)+1]

    # Compute impact height
    obs_data[('impactHeightRO', 'MetaData')] = \
        obs_data[('impactParameterRO', 'MetaData')] - \
        obs_data[('geoidUndulation', 'MetaData')] - \
        obs_data[('earthRadiusCurvature', 'MetaData')]

    if add_qc:
        good = quality_control(profile_meta_data, height, lats, lons)
        if len(lats[good]) == 0:
            # exit if entire profile is missing
            return{}
        for k in obs_data.keys():
            obs_data[k] = obs_data[k][good]

    return obs_data


def quality_control(profile_meta_data, heights, lats, lons):
<<<<<<< HEAD
    good = (heights > 0.) & (heights < 100000.) & (abs(lats) < 90.) & (abs(lons) < 360.)
=======

    try:
        good = (heights > 0.) & (heights < 100000.) & (abs(lats) <= 90.) & (abs(lons) <= 360.)
    except ValueError:
        print(f" quality control on impact_height and lat/lon did not pass")
        print(f" maybe length of vectors not consistent: {len(heights)}, {len(lats)}, {len(lons)}")
        return []
>>>>>>> cd1c0f85

    # bad radius or
    # large geoid undulation
    if (profile_meta_data['earthRadiusCurvature'] > 6450000.) or (profile_meta_data['earthRadiusCurvature'] < 6250000.) or \
       (abs(profile_meta_data['geoidUndulation']) > 200):
        good = []
        # bad profile
    return good


def def_meta_data():

    meta_data_keys = {
        "qualityFlags": 'radioOccultationDataQualityFlags',
        "geoidUndulation": 'geoidUndulation',
        "sensorAzimuthAngle": 'bearingOrAzimuth',
        # "timeIncrement": 'timeIncrement',
        "earthRadiusCurvature": 'earthLocalRadiusOfCurvature',
        "satelliteIdentifier": 'satelliteIdentifier',
        "satelliteInstrument": 'satelliteInstruments',
        "dataProviderOrigin": 'centre',
        "satelliteTransmitterId": 'platformTransmitterIdNumber',
        "satelliteConstellationRO": 'satelliteClassification',
    }

    return meta_data_keys


def def_meta_types():

    meta_data_types = {
        "latitude": "float",
        "longitude": "float",
        "dateTime": "long",
        'impactParameterRO': 'float',
        'impactHeightRO': 'float',
        'height': 'float',
        "qualityFlags": 'integer',
        "geoidUndulation": 'float',
        "earthRadiusCurvature": 'float',
        "satelliteIdentifier": 'integer',
        "satelliteInstrument": 'integer',
        "dataProviderOrigin": 'string',
        "satelliteTransmitterId": 'integer',
        "satelliteConstellationRO": 'integer',
    }

    return meta_data_types


def get_normalized_bit(value, bit_index):
    return(value >> bit_index) & 1


def assign_values(data):
    if data.dtype == float:
        data[np.abs(data) >= np.abs(float_missing_value)] = float_missing_value
        return np.array(data, dtype=ioda_float_type)
    elif data.dtype == int:
        data[np.abs(data) >= np.abs(int_missing_value)] = int_missing_value
        return np.array(data, dtype=ioda_int_type)


def concat_obs_dict(obs_data, append_obs_data):
    # For now we are assuming that the obs_data dictionary has the "golden" list
    # of variables. If one is missing from append_obs_data, the obs_data variable
    # will be extended using fill values.
    #
    # Use the first key in the append_obs_data dictionary to determine how
    # long to make the fill value vector.
    append_keys = list(append_obs_data.keys())
    append_length = len(append_obs_data[append_keys[0]])
    for gv_key in obs_data.keys():
        if gv_key in append_keys:
            obs_data[gv_key] = np.append(obs_data[gv_key], append_obs_data[gv_key])
        else:
            if obs_data[gv_key].dtype == float:
                fill_data = np.repeat(float_missing_value, append_length, dtype=ioda_float_type)
            elif obs_data[gv_key].dtype == np.int64:
                fill_data = np.repeat(long_missing_value, append_length, dtype=np.int64)
            elif obs_data[gv_key].dtype == int:
                fill_data = np.repeat(int_missing_value, append_length, dtype=ioda_int_type)
            elif obs_data[gv_key].dtype == object:
                # string type, extend with string missing value
                fill_data = np.repeat(string_missing_value, append_length, dtype=object)
            obs_data[gv_key] = np.append(obs_data[gv_key], fill_data)


if __name__ == "__main__":

    # Get command line arguments
    parser = argparse.ArgumentParser(
        description=(
            'Reads the GNSS-RO data from BUFR file'
            ' convert into IODA formatted output files. '
            ' Multiple files are concatenated')
    )

    required = parser.add_argument_group(title='required arguments')
    required.add_argument(
        '-i', '--input',
        help="path of BUFR GNSS-RO observation input file(s)",
        type=str, nargs='+', required=True)
    required.add_argument(
        '-o', '--output',
        help="full path and name of IODA output file",
        type=str, required=True)
    required.add_argument(
        '-d', '--date',
        metavar="YYYYMMDDHH",
        help="base date for the center of the window",
        type=str, required=True)

    optional = parser.add_argument_group(title='optional arguments')
    optional.add_argument(
        '-j', '--threads',
        help='multiple threads can be used to load input files in parallel.'
             '(default: %(default)s)',
        type=int, default=1)
    optional.add_argument(
        '-r', '--recordnumber',
        help=' optional record number to associate with profile ',
        type=int, default=1)

    optional.add_argument(
        '-q', '--qualitycontrol',
        help='turn on quality control georeality checks',
        default=False, action='store_true', required=False)

    args = parser.parse_args()
    main(args)<|MERGE_RESOLUTION|>--- conflicted
+++ resolved
@@ -10,12 +10,8 @@
 from __future__ import print_function
 import sys
 import argparse
-<<<<<<< HEAD
-from datetime import datetime
-=======
 from datetime import datetime, timedelta
 import dateutil.parser
->>>>>>> cd1c0f85
 from concurrent.futures import ProcessPoolExecutor
 import numpy as np
 import os
@@ -73,13 +69,9 @@
     # prepare global attributes we want to output in the file,
     # in addition to the ones already loaded in from the input file
     GlobalAttrs = {}
-<<<<<<< HEAD
     GlobalAttrs['date_time_string'] = dtg.strftime("%Y-%m-%dT%H:%M:%SZ")
     date_time_int32 = np.array(int(dtg.strftime("%Y%m%d%H")), dtype='int32')
     GlobalAttrs['date_time'] = date_time_int32.item()
-=======
-    GlobalAttrs['datetimeReference'] = args.date.strftime("%Y-%m-%dT%H:%M:%SZ")
->>>>>>> cd1c0f85
     GlobalAttrs['converter'] = os.path.basename(__file__)
 
     # pass parameters to the IODA writer
@@ -291,17 +283,12 @@
 
 
 def quality_control(profile_meta_data, heights, lats, lons):
-<<<<<<< HEAD
-    good = (heights > 0.) & (heights < 100000.) & (abs(lats) < 90.) & (abs(lons) < 360.)
-=======
-
     try:
         good = (heights > 0.) & (heights < 100000.) & (abs(lats) <= 90.) & (abs(lons) <= 360.)
     except ValueError:
         print(f" quality control on impact_height and lat/lon did not pass")
         print(f" maybe length of vectors not consistent: {len(heights)}, {len(lats)}, {len(lons)}")
         return []
->>>>>>> cd1c0f85
 
     # bad radius or
     # large geoid undulation
