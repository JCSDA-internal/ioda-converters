--- conflicted
+++ resolved
@@ -315,13 +315,8 @@
         return bufr._subsets()
 
     ##########################################################################
-<<<<<<< HEAD
     # This method will set the dimension specs (data memeber self.dim_spec).
     # The format for the dim_spec will match that of the other specs (eg,
-=======
-    # This method will set the dimension specs (data memeber self.dim_spec). The
-    # format for the dim_spec will match that of the other specs (eg,
->>>>>>> 6e565f18
     # self.int_spec).
     def init_dim_spec(self):
         # Do a union on all of the dimension names.
@@ -393,11 +388,7 @@
                         Vtype = 'f4'
                     elif (Dtype == cm.DTYPE_DOUBLE):
                         Vtype = 'f8'
-<<<<<<< HEAD
                     # Don't specify the chunk size. Since all of the dimensions
-=======
-                    # Don't specify the chunk sizes. Since all of the dimensions
->>>>>>> 6e565f18
                     # are of fixed size, the built-in algorithm for calculating
                     # chunk sizes will do a good job.
                     nc.createVariable(Vname, Vtype, DimNames, zlib=True,
@@ -523,17 +514,10 @@
         return [ActualValues, ActualValuesBufr]
 
     ##########################################################################
-<<<<<<< HEAD
     # This method will calculate the absolute date and time values from the
     # BUFR mnemonic values. The calculation depends on the type of BUFR file
     # (raw BUFR or prepBUFR). For raw BUFR, the absolute observation time comes
     # from the mnemonics:
-=======
-    # This method will calculate the absolute date and time values from the BUFR
-    # mnemonic values. The calculation depends on the type of BUFR file (raw BUFR
-    # or prepBUFR). For raw BUFR, the absolute observation time comes from the
-    # mnemonics:
->>>>>>> 6e565f18
     #     YEAR  - year
     #     MNTH  - month
     #     DAYS  - day
@@ -1136,15 +1120,9 @@
             ['time', '', cm.DTYPE_DOUBLE, ['nlocs'], [self.nlocs]])
         self.misc_spec[0].append(
             ['datetime@MetaData', '', cm.DTYPE_STRING, ['nlocs', 'nstring'], [self.nlocs, self.nstring]])
-<<<<<<< HEAD
         self.misc_spec[0].append(
             ['latitude@MetaData', '', cm.DTYPE_FLOAT, ['nlocs'], [self.nlocs]])
         self.misc_spec[0].append(
-=======
-        self.misc_spec[0].append(
-            ['latitude@MetaData', '', cm.DTYPE_FLOAT, ['nlocs'], [self.nlocs]])
-        self.misc_spec[0].append(
->>>>>>> 6e565f18
             ['longitude@MetaData', '', cm.DTYPE_FLOAT, ['nlocs'], [self.nlocs]])
 
         if (bf_type == cm.BFILE_BUFR):
@@ -1305,21 +1283,12 @@
                     "WARNING: Gpsro: Skip report due to mismatch in ROSEQ1 and ROSEQ2 occurence")
 
         # For certain satellite ids, skip this subset if the non-nominal flags
-<<<<<<< HEAD
         # are set for bending angle (flag value == 5). This is based on GRAS
         # SAF specs.
         # Note, (flag value == 6) indicates that reflectivity data is
         # non-nominal. Since we are preferring bending angle over reflectivity,
         # don't skip if 6 appears in the list. Only skip if 5 (bend angle
         # non-nominal) appears in the list.
-=======
-        # are set for bending angle (flag value == 5). This is based on GRAS SAF specs.
-        #
-        # Note, (flag value == 6) indicates that reflectivity data is non-nominal. Since
-        # we are preferring bending angle over reflectivity, don't skip if 6 appears in
-        # the list. Only skip if 5 (bend angle non-nominal) appears in the
-        # list.
->>>>>>> 6e565f18
         if (Said in [3, 4, 421, 440, 821]):
             Ibits = bufr.get_flag_table_bits('QFRO', Qfro)
             if (5 in Ibits):
@@ -1410,19 +1379,11 @@
                     BangleBvals[1, irep], mask=BangleBvals.mask[1, irep])
 
                 # Height + Refractivity data
-<<<<<<< HEAD
                 # Typically, the number of refractivity obs is either zero or a
                 # match with the number of bending angle obs. Just in case a
                 # subset shows up with a different numbers of refractivity and
                 # bending angle obs, where the refractivity number is greater
                 # than zero, allow for recording those.
-=======
-                # Typically, the number of refractivity obs is either zero or a match
-                # with the number of bending angle obs. Just in case a subset shows
-                # up with a different numbers of refractivity and bending angle obs, where
-                # the refractivity number is greater than zero, allow for
-                # recording those.
->>>>>>> 6e565f18
                 if (irep < NumRefrac):
                     HEIT = np.ma.array(
                         RfracBvals[0, irep], mask=RfracBvals.mask[0, irep])
@@ -1454,16 +1415,9 @@
                 BNDA_err = np.ma.array([0.0], mask=[True])
                 for i in range(BangleFreqCnts[irep]):
                     m = 6 * (i + 1) - 3
-<<<<<<< HEAD
-                    if ((int(BangleBvals[m, irep]) == 0)
-                            and (not BangleBvals.mask[m, irep])):
-                        # This replication has zero frequency which is not
-                        # masked (that is, not marked as missing).
-=======
                     if ((int(BangleBvals[m, irep]) == 0) and (not BangleBvals.mask[m, irep])):
                         # This replication has zero frequency which is not masked
                         # (that is, not marked as missing).
->>>>>>> 6e565f18
                         MEFR = np.ma.array(BangleBvals[m, irep],
                                            mask=BangleBvals.mask[m, irep])    # mean frequency
                         IMPP = np.ma.array(BangleBvals[m + 1, irep],
@@ -1473,15 +1427,9 @@
                         BNDA_err = np.ma.array(BangleBvals[m + 4, irep],
                                                mask=BangleBvals.mask[m + 4, irep])  # bending angle error
 
-<<<<<<< HEAD
                 # BNDA_pccf is at the end of the ROSEQ1 section, i.e. one
                 # after the BangleFreqCnts[irep] replications of the current
                 # ROSEQ2 section.
-=======
-                # BNDA_pccf is at the end of the ROSEQ1 section, i.e. one after the
-                # BangleFreqCnts[irep] replications of the current ROSEQ2
-                # section.
->>>>>>> 6e565f18
                 m = 6 * BangleFreqCnts[irep] + 3
                 BNDA_pccf = np.ma.array(BangleBvals[m, irep],
                                         mask=BangleBvals.mask[m, irep])   # bending angle pccf
