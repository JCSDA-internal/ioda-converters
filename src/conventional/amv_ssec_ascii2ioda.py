#!/usr/bin/env python3

import sys
import os
import time
from datetime import datetime
import csv
import numpy as np
import netCDF4 as nc
import logging

# These modules need the path to lib-python modules
import lib_python.ioda_conv_engines as iconv
import lib_python.meteo_utils as meteo_utils
from lib_python.orddicts import DefaultOrderedDict

os.environ["TZ"] = "UTC"

varDict = {'windEastward': ['windEastward', 'm s-1'],
           'windNorthward': ['windNorthward', 'm s-1']}

locationKeyList = [("latitude", "float", "degrees_north"),
                   ("longitude", "float", "degrees_east"),
                   ("dateTime", "long", "seconds since 1970-01-01T00:00:00Z"),
                   ("pressure", "float", "Pa"),
                   ("sensorCentralFrequency", "float", "Hz"),
                   ("sensorZenithAngle", "float", "degrees"),
                   ("windTrackingCorrelation", "float", "1"),
                   ("windHeightAssignMethod", "integer", ""),
                   ("satelliteIdentifier", "integer", "")]

meta_keys = [m_item[0] for m_item in locationKeyList]

GlobalAttrs = {
    'converter': os.path.basename(__file__),
    'ioda_version': 2,
    'description': 'Satellite atmospheric motion vectors (AMV)',
    'source': 'SSEC (ftp)'
}

iso8601_string = locationKeyList[meta_keys.index('dateTime')][2]
epoch = datetime.fromisoformat(iso8601_string[14:-1])

metaDataName = iconv.MetaDataName()
obsValName = iconv.OvalName()
obsErrName = iconv.OerrName()
qcName = iconv.OqcName()

float_missing_value = nc.default_fillvals['f4']
int_missing_value = nc.default_fillvals['i4']
double_missing_value = nc.default_fillvals['f8']
long_missing_value = nc.default_fillvals['i8']
string_missing_value = '_'

missing_vals = {'string': string_missing_value,
                'integer': int_missing_value,
                'long': long_missing_value,
                'float': float_missing_value,
                'double': double_missing_value}
dtypes = {'string': object,
          'integer': np.int32,
          'long': np.int64,
          'float': np.float32,
          'double': np.float64}

known_freq = {'IR': 2.99792458E+14/10.7,
              'WVCA': 2.99792458E+14/6.7,
              'WVCT': 2.99792458E+14/6.7,
              'WV': 2.99792458E+14/6.7,
              'SWIR': 2.99792458E+14/3.9,
              'VIS': 2.99792458E+14/0.65}

known_sat = {'HMWR08': 173,
             'HMWR09': 174,
             'MET8': 55,
             'MET9': 56,
             'MET10': 57,
             'MET11': 70,
             'GOES16': 270,
             'GOES17': 271,
             'GOES18': 272,
             'GOES19': 273}

known_var = {'type': ['sensorCentralFrequency', float_missing_value],
             'sat': ['satellite', int_missing_value],
             'day': ['dateTime', int_missing_value],
             'hms': ['dateTime', int_missing_value],
             'lat': ['latitude', float_missing_value],
             'lon': ['longitude', float_missing_value],
             'pre': ['air_pressure', float_missing_value],
             'rff': ['sensorZenithAngle', float_missing_value],
             'qi': ['windTrackingCorrelation', float_missing_value],
             'int': ['windHeightAssignMethod', int_missing_value],
             'spd': ['speed', float_missing_value],
             'dir': ['direction', float_missing_value]}


def main(args):

    file_names = args.input
    output_file = args.output
    dtg = datetime.strptime(args.date, '%Y%m%d%H')
    datetimeRef = dtg.isoformat() + "Z"

    start_time = time.time()

    ioda_data = {}         # The final outputs.
    data = {}              # Before assigning the output types into the above.
    for key in varDict.keys():
        data[key] = []
    for key in meta_keys:
        data[key] = []

    for fname in file_names:
        logging.info(f"Reading file:  {fname}")
        data = read_file(fname, data)

    if not data:
        logging.error("No data to write, stopping execution.")
        sys.exit()

    # prepare global attributes we want to output in the file,
    # in addition to the ones already loaded in from the input file
    GlobalAttrs = {
        'sourceFiles': ", ".join(file_names),
        'datetimeReference': datetimeRef
    }

    nlocs = len(data['dateTime'])
    logging.info(f" found a total of {nlocs} observations")
    DimDict = {'Location': nlocs}

    varDims = {}
    for key in varDict.keys():
        variable = varDict[key][0]
        varDims[variable] = ['Location']

    varAttrs = DefaultOrderedDict(lambda: DefaultOrderedDict(dict))

    # Set units of the MetaData variables and all _FillValues.
    for key in meta_keys:
        dtypestr = locationKeyList[meta_keys.index(key)][1]
        if locationKeyList[meta_keys.index(key)][2]:
            varAttrs[(key, metaDataName)]['units'] = locationKeyList[meta_keys.index(key)][2]
        varAttrs[(key, metaDataName)]['_FillValue'] = missing_vals[dtypestr]

    # Set units and FillValue attributes for groups associated with observed variable.
    for key in varDict.keys():
        variable = varDict[key][0]
        units = varDict[key][1]
        varAttrs[(variable, obsValName)]['units'] = units
        varAttrs[(variable, obsErrName)]['units'] = units
        varAttrs[(variable, obsValName)]['coordinates'] = 'longitude latitude'
        varAttrs[(variable, obsErrName)]['coordinates'] = 'longitude latitude'
        varAttrs[(variable, qcName)]['coordinates'] = 'longitude latitude'
        varAttrs[(variable, obsValName)]['_FillValue'] = float_missing_value
        varAttrs[(variable, obsErrName)]['_FillValue'] = float_missing_value
        varAttrs[(variable, qcName)]['_FillValue'] = int_missing_value

    # Fill the final IODA data:  MetaData then ObsValues, ObsErrors, and QC
    for key in meta_keys:
        dtypestr = locationKeyList[meta_keys.index(key)][1]
        ioda_data[(key, metaDataName)] = np.array(data[key], dtype=dtypes[dtypestr])

    for key in varDict.keys():
        variable = varDict[key][0]
        logging.info(f" the variable: {variable} will be placed into ioda_data")
        ioda_data[(variable, obsValName)] = np.array(data[variable], dtype=np.float32)
        ioda_data[(variable, obsErrName)] = np.full(nlocs, 3.0, dtype=np.float32)
        ioda_data[(variable, qcName)] = np.full(nlocs, 2, dtype=np.int32)

    logging.debug("Writing file: " + output_file)

    # setup the IODA writer and write everything out.
    writer = iconv.IodaWriter(output_file, locationKeyList, DimDict)
    writer.BuildIoda(ioda_data, varDims, varAttrs, GlobalAttrs)

    logging.info("--- {:9.4f} total seconds ---".format(time.time() - start_time))


def read_file(file_name, data):
    local_data = {}              # Before assigning the output types into the above.
    for key in varDict.keys():
        local_data[key] = []
    for key in meta_keys:
        local_data[key] = []

    with open(file_name, newline='') as f:
        reader = csv.DictReader(f, skipinitialspace=True, delimiter=' ')
        keyerr = False  # no key errors in file

        unk_freq = []   # list of unknown frequencies in file
        unk_sat = []    # list of unknown satellites in file

        for row in reader:
            try:
                dtg = datetime.strptime(f"{row['day']} {row['hms']}", '%Y%m%d %H%M')
                time_offset = np.int64(round((dtg - epoch).total_seconds()))
                local_data['dateTime'] = np.append(local_data['dateTime'], time_offset)
                local_data['longitude'] = np.append(local_data['longitude'], float(row['lon']))
                local_data['latitude'] = np.append(local_data['latitude'], float(row['lat']))

                pres = float(row['pre'])*100.
                local_data['pressure'] = np.append(local_data['pressure'], pres)

                wdir = float(row['dir'])*1.0
                wspd = float(row['spd'])*1.0
                if (wdir >= 0 and wdir <= 360 and wspd >= 0 and wspd < 300):
                    uwnd, vwnd = meteo_utils.meteo_utils().dir_speed_2_uv(wdir, wspd)
                else:
                    uwnd = float_missing_value
                    vwnd = float_missing_value

                local_data['windEastward'] = np.append(local_data['windEastward'], uwnd)
                local_data['windNorthward'] = np.append(local_data['windNorthward'], vwnd)

                if row['type'] in known_freq.keys():
                    freq = known_freq[row['type']]
                else:
                    freq = float_missing_value
                    unk_freq.append(row['type'])
                local_data['sensorCentralFrequency'] = np.append(local_data['sensorCentralFrequency'], freq)

                if row['sat'] in known_sat.keys():
                    satid = known_sat[row['sat']]
                else:
                    satid = int_missing_value
                    unk_sat.append(row['sat'])

                local_data['satelliteIdentifier'] = np.append(local_data['satelliteIdentifier'], satid)
                local_data['sensorZenithAngle'] = np.append(local_data['sensorZenithAngle'], float(row['rff']))
                local_data['windTrackingCorrelation'] = np.append(local_data['windTrackingCorrelation'], float(row['qi']))
                local_data['windHeightAssignMethod'] = np.append(local_data['windHeightAssignMethod'], int(row['int']))

            except KeyError as e:
                if not keyerr:
                    logging.warning(file_name + ' is missing variable ' + e.args[0])
                keyerr = True

                if (e.args[0] == 'dir') or (e.args[0] == 'spd'):
                    local_data['windEastward'] = np.append(local_data['windEastward'], float_missing_value)
                    local_data['windNorthward'] = np.append(local_data['windNorthward'], float_missing_value)
                else:
                    local_data[known_var[e.args[0]][0]] = np.append(local_data[known_var[e.args[0]][0]], known_var[e.args[0]][1])

        for f in unk_freq:
            logging.warning(file_name + ' contains unknown frequency ' + f)

        for s in unk_sat:
            logging.warning(file_name + ' contains unknown satellite ID ' + s)

        if len(row.keys()) > len(known_var.keys()):
            for k in row.keys():
                if k not in known_var.keys():
                    logging.warning(file_name + ' contains unknown variable ' + k)

    for key in varDict.keys():
        data[key] = np.append(data[key], local_data[key])
    for key in meta_keys:
        data[key] = np.append(data[key], local_data[key])

    return data


if __name__ == "__main__":

    from argparse import ArgumentParser

    parser = ArgumentParser(
        description=('Read a satwind AMV ascii/csv file from SSEC'
                     ' and convert into IODA output file')
    )

    required = parser.add_argument_group(title='required arguments')
    required.add_argument('-i', '--input', nargs='+',
                          action='store', default=None, required=True,
                          help='input files')
    required.add_argument('-o', '--output',
                          action='store', default=None, required=True,
                          help='output file')
    required.add_argument('-d', '--date',
                          action='store',
                          help='date reference string (YYYYMMDDHH)')

    parser.set_defaults(debug=False)
    parser.set_defaults(verbose=False)
<<<<<<< HEAD
    parser.set_defaults(date=" ")
=======
>>>>>>> cd1c0f85
    optional = parser.add_argument_group(title='optional arguments')
    optional.add_argument('--debug', action='store_true',
                          help='enable debug messages')
    optional.add_argument('--verbose', action='store_true',
                          help='enable verbose debug messages')

    args = parser.parse_args()

    if args.debug:
        logging.basicConfig(level=logging.INFO)
    elif args.verbose:
        logging.basicConfig(level=logging.DEBUG)
    else:
        logging.basicConfig(level=logging.ERROR)

    for file_name in args.input:
        if not os.path.isfile(file_name):
            parser.error('Input (-i option) file: ', file_name, ' does not exist')

    main(args)<|MERGE_RESOLUTION|>--- conflicted
+++ resolved
@@ -284,10 +284,8 @@
 
     parser.set_defaults(debug=False)
     parser.set_defaults(verbose=False)
-<<<<<<< HEAD
     parser.set_defaults(date=" ")
-=======
->>>>>>> cd1c0f85
+
     optional = parser.add_argument_group(title='optional arguments')
     optional.add_argument('--debug', action='store_true',
                           help='enable debug messages')
