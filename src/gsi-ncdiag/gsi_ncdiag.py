--- conflicted
+++ resolved
@@ -1584,14 +1584,10 @@
         nlocs = self.nobs
         ncout.createDimension("nlocs", nlocs)
         # other dims
-<<<<<<< HEAD
         if(self.sensor != 'ompslp'):
             ncout.createDimension("nlevs", self.df.dimensions["mass_concentration_of_ozone_in_air_arr_dim"].size)
         else:
             ncout.createDimension("nlevs", self.df.dimensions["mole_fraction_of_ozone_in_air_arr_dim"].size)
-=======
-        ncout.createDimension("nlevs", self.df.dimensions["mole_fraction_of_ozone_in_air_arr_dim"].size)
->>>>>>> 8f3a4b2f
         ncout.createDimension("nlevsp1", self.df.dimensions["air_pressure_levels_arr_dim"].size)
         for var in self.df.variables.values():
             vname = var.name
