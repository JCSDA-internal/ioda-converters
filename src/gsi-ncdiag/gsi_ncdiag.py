# gsi_ncdiag.py
# a collection of classes, and supporting information
# to read in GSI netCDF diagnostic files and rewrite them
# into JEDI UFO GeoVaLs and IODA observation files
###############################################################################
###############################################################################
# dictionaries and lists

import os
from collections import defaultdict, OrderedDict
from orddicts import DefaultOrderedDict

import numpy as np
import datetime as dt
import netCDF4 as nc

import ioda_conv_engines as iconv

__ALL__ = ['conv_platforms']

conv_platforms = {
    "conv_ps": [
        'sfc',
        'sondes',
        'sfcship',
    ],
    "conv_q": [
        'aircraft',
        'sondes',
        'sfcship',
        'sfc',
    ],
    "conv_t": [
        'aircraft',
        'sondes',
        'rass',
        'sfcship',
        'sfc',
    ],
    "conv_uv": [
        'sfc',
        'aircraft',
        'sondes',
        'vadwind',
        'windprof',
        'sfcship',
        'satwind',
        'scatwind',
    ],
    "conv_gps": [
        'gps',
    ],
    "conv_sst": [
        'sst',
    ]
}

# note in python range, last number is not used so second values are +1
# bufr codes
uv_bufrtypes = {
    "aircraft": [230, 231, 233, 235],  # 234 is TAMDAR; always rstprod
    "sondes": range(220, 223),
    "satwind": range(240, 261),
    "vadwind": [224],
    "windprof": range(227, 230),
    "sfcship": [280, 282, 284],
    "sfc": [281, 287],
    "scatwind": [290],
    # 232 are dropsondes
}

conv_bufrtypes = {
    "aircraft": [130, 131, 133, 135],  # 234 is TAMDAR; always rstprod
    "sondes": range(120, 123),
    "rass": [126],
    "sfcship": [180, 183],
    "sfc": [181, 187],
    "gps": [3, 4, 42, 43, 745, 825],
    "sst": [181, 182, 183, 189, 190, 191, 192, 193, 194, 195, 196, 197, 198, 199, 200, 201, 202],
    # 132 are dropsondes
}

# LocKeyList = { 'gsiname':('IODAname','dtype')}
all_LocKeyList = {
    'Station_ID': ('station_id', 'string'),
    'Time': ('datetime', 'string'),
    'Latitude': ('latitude', 'float'),
    'Longitude': ('longitude', 'float'),
    'Station_Elevation': ('station_elevation', 'float'),
    'Pressure': ('air_pressure', 'float'),
    'Height': ('height', 'float'),
    'Elevation': ('height_above_mean_sea_level', 'float'),
    'Obs_Time': ('datetime', 'string'),
    'Scan_Position': ('scan_position', 'float'),
    'Sat_Zenith_Angle': ('sensor_zenith_angle', 'float'),
    'Sat_Azimuth_Angle': ('sensor_azimuth_angle', 'float'),
    'Sol_Zenith_Angle': ('solar_zenith_angle', 'float'),
    'Sol_Azimuth_Angle': ('solar_azimuth_angle', 'float'),
    'Scan_Angle': ('sensor_view_angle', 'float'),
    'Surface_type': ('surface_type', 'integer'),
    'MODIS_deep_blue_flag': ('modis_deep_blue_flag', 'integer'),
    'Reference_Pressure': ('air_pressure', 'float'),
    'Solar_Zenith_Angle': ('solar_zenith_angle', 'float'),
    'Row_Anomaly_Index': ('row_anomaly_index', 'float'),
    'TopLevelPressure': ('top_level_pressure', 'float'),
    'BottomLevelPressure': ('bottom_level_pressure', 'float'),
    'Total_Ozone_Error_Flag': ('total_ozone_error_flag', 'float'),
    'Profile_Ozone_Error_Flag': ('profile_ozone_error_flag', 'float'),
    'XoverR': ('radar_azimuth', 'float'),
    'YoverR': ('radar_tilt', 'float'),
    'ZoverR': ('radar_dir3', 'float'),
    'Vterminal': ('vterminal', 'float'),
    'SWCM_spec_type': ('satwind_spectral_type', 'float'),
    'SAZA_sat_zen_angle': ('sensor_zenith_angle', 'float'),
    'SCCF_chan_wavelen': ('channel_wavelength', 'float'),
    'QI_with_FC': ('satwind_quality_ind_with_fc', 'float'),
    'QI_without_FC': ('satwind_quality_ind_no_fc', 'float'),
    'LaunchTime': ('LaunchTime', 'float'),
}

checkuv = {
    "eastward_wind": "u",
    "northward_wind": "v",
}

conv_varnames = {
    "tv": ["virtual_temperature"],
    "tsen": ["air_temperature"],
    "uv": ["eastward_wind", "northward_wind"],
    "ps": ["surface_pressure"],
    "q": ["specific_humidity"],
    "bend": ["bending_angle"],
    "refract": ["refractivity"],
    "sst": ["sea_surface_temperature"],
}

conv_gsivarnames = {
    "tv": ["Observation"],
    "tsen": ["Observation"],
    "uv": ["u_Observation", "v_Observation"],
    "ps": ["Observation"],
    "q": ["Observation"],
    "bend": ["Observation"],
    "refract": ["Observation"],
    "sst": ["Observation"],
}

gsi_add_vars_allsky = {
    'Observation_Type': 'ObsType',
    'Prep_Use_Flag': 'PreUseFlag',
    'Analysis_Use_Flag': 'GsiUseFlag',
    'Nonlinear_QC_Rel_Wgt': 'GsiQCWeight',
    'Errinv_Adjust': 'GsiAdjustObsError',
    'Errinv_Final': 'GsiFinalObsError',
    'Forecast_adjusted': 'GsiHofXBc',
    'Forecast_unadjusted': 'GsiHofX',
    'Forecast_unadjusted_clear': 'GsiHofXClr',
    'Obs_Minus_Forecast_adjusted': 'GsiHofXBc',
    'Obs_Minus_Forecast_unadjusted': 'GsiHofX',
    'Obs_Minus_Forecast_unadjusted_clear': 'GsiHofX',
    'Inverse_Observation_Error': 'GsiFinalObsError',
    'Bias_Correction': 'GsiBc',
    'hxdbz': 'GsiHofX',
    'hxrw': 'GsiHofX',
}

gsi_add_qcvars_allsky = {
    'ObsBias': 'GsiObsBias',
    'Inverse_Observation_Error_after_jsfcchk': 'GsiObsError_after_jsfcchk',
    'Inverse_Observation_Error_after_sdoei': 'GsiObsError_after_sdoei',
    'Inverse_Observation_Error_after_grosschk': 'GsiObsError_after_grosschk',
    'Inverse_Observation_Error_sdoei': 'GsiObsError_sdoei',
    'Inverse_Observation_Error_grosschk': 'GsiObsError_grosschk',
}

gsi_add_vars = {
    'ObsBias': 'GsiObsBias',
    'Observation_Type': 'ObsType',
    'Prep_Use_Flag': 'PreUseFlag',
    'Analysis_Use_Flag': 'GsiUseFlag',
    'Nonlinear_QC_Rel_Wgt': 'GsiQCWeight',
    'Errinv_Adjust': 'GsiAdjustObsError',
    'Errinv_Final': 'GsiFinalObsError',
    'Obs_Minus_Forecast_adjusted': 'GsiHofXBc',
    'Obs_Minus_Forecast_unadjusted': 'GsiHofX',
    'Forecast_adjusted': 'GsiHofXBc',
    'Forecast_unadjusted': 'GsiHofX',
    'Inverse_Observation_Error': 'GsiFinalObsError',
    'Bias_Correction': 'GsiBc',
    'hxdbz': 'GsiHofX',
    'hxrw': 'GsiHofX',
}

gsi_add_qcvars = {
    'Bias_Correction': 'GsiObsBias',
    'Inverse_Observation_Error_jsfc': 'GsiObsError_jsfc',
    'Inverse_Observation_Error_clddet': 'GsiObsError_clddet',
    'Inverse_Observation_Error_nsstret': 'GsiObsError_nsstret',
    'Inverse_Observation_Error_grosschk': 'GsiObsError_grosschk',
    'Inverse_Observation_Error_after_wavenum': 'GsiObsError_after_wavenum',
    'Inverse_Observation_Error_after_range': 'GsiObsError_after_rangechk',
    'Inverse_Observation_Error_after_topo': 'GsiObsError_after_topo',
    'Inverse_Observation_Error_after_transmittop': 'GsiObsError_after_transmittop',
    'Inverse_Observation_Error_after_clddet': 'GsiObsError_after_clddet',
    'Inverse_Observation_Error_after_nsstret': 'GsiObsError_after_nsstret',
    'Inverse_Observation_Error_after_jsfcchk': 'GsiObsError_after_jsfcchk',
}

gsi_add_vars_uv = {
    'Observation_Type': 'ObsType',
    'Prep_Use_Flag': 'PreUseFlag',
    'Analysis_Use_Flag': 'GsiUseFlag',
    'Nonlinear_QC_Rel_Wgt': 'GsiQCWeight',
    'Errinv_Adjust': 'GsiAdjustObsError',
    'Errinv_Final': 'GsiFinalObsError',
    'Errinv_Input': 'GsiInputObsError',
    'u_Forecast_adjusted': 'GsiHofXBc',
    'u_Forecast_unadjusted': 'GsiHofX',
    'v_Forecast_adjusted': 'GsiHofXBc',
    'v_Forecast_unadjusted': 'GsiHofX',
    'u_Obs_Minus_Forecast_adjusted': 'GsiHofXBc',
    'u_Obs_Minus_Forecast_unadjusted': 'GsiHofX',
    'v_Obs_Minus_Forecast_adjusted': 'GsiHofXBc',
    'v_Obs_Minus_Forecast_unadjusted': 'GsiHofX',
}

radar_qc = {
    'obsdbz': 'dbzuse',
    'obsrw': 'rwuse',
}

radar_err = {
    'obsdbz': 'dbzerror',
    'obsrw': 'rwerror',
}

# values that should be integers
gsiint = [
    'PreUseFlag',
    'GsiUseFlag',
    'ObsType',
    'Analysis_Use_Flag',
]

geovals_metadata_dict = {
    'Latitude': 'latitude',
    'Longitude': 'longitude',
    'Time': 'time',
    'Obs_Time': 'time',
}

obsdiag_metadata_dict = {
    'Latitude': 'latitude',
    'Longitude': 'longitude',
    'Time': 'time',
    'Obs_Time': 'time',
}

rad_sensors = [
    'airs',
    'amsua',
    'atms',
    'hirs4',
    'iasi',
    'mhs',
    'seviri',
    'sndrd1', 'sndrd2', 'sndrd3', 'sndrd4',
    'cris-fsr',
    'cris',
    'ssmis',
    'abi',
    'ahi',
    'avhrr',
    'avhrr3',
    'saphir',
    'gmi',
    'amsr2',
]

radar_sensors = [
    'radar',
]

chan_metadata_dict = {
    'sensor_chan': 'sensor_channel',
    'use_flag': 'gsi_use_flag',
    'frequency': 'sensor_band_central_radiation_frequency',
    'polarization': 'polarization',
    'wavenumber': 'sensor_band_central_radiation_wavenumber',
    'error_variance': 'ObsError',
    'mean_lapse_rate': 'mean_lapse_rate',
}

# geovals_vars = {gsiname:geoval_name}
geovals_vars = {
    'virtual_temperature': 'virtual_temperature',
    'atmosphere_ln_pressure_coordinate': 'atmosphere_ln_pressure_coordinate',
    'specific_humidity': 'specific_humidity',
    'northward_wind': 'northward_wind',
    'eastward_wind': 'eastward_wind',
    'geopotential_height': 'geopotential_height',
    'height': 'height_above_mean_sea_level',
    'tropopause_pressure': 'tropopause_pressure',
    'surface_pressure': 'surface_pressure',
    'surface_air_pressure': 'surface_pressure',
    'surface_temperature': 'surface_temperature',
    'sea_surface_temperature': 'sea_surface_temperature',
    'surface_roughness': 'surface_roughness_length',
    'surface_height': 'surface_geopotential_height',
    'surface_geopotential_height': 'surface_geopotential_height',
    'landmask': 'land_area_fraction',
    'air_temperature': 'air_temperature',
    'air_pressure': 'air_pressure',
    'atmosphere_pressure_coordinate': 'air_pressure',
    'atmosphere_pressure_coordinate_interface': 'air_pressure_levels',
    'air_pressure_levels': 'air_pressure_levels',
    'atmosphere_absorber_01': 'humidity_mixing_ratio',
    'atmosphere_absorber_02': 'mole_fraction_of_carbon_dioxide_in_air',
    'mole_fraction_of_ozone_in_air': 'mole_fraction_of_ozone_in_air',
    'atmosphere_absorber_03': 'mole_fraction_of_ozone_in_air',
    'atmosphere_mass_content_of_cloud_01': 'mass_content_of_cloud_liquid_water_in_atmosphere_layer',
    'effective_radius_of_cloud_particle_01': 'effective_radius_of_cloud_liquid_water_particle',
    'atmosphere_mass_content_of_cloud_02': 'mass_content_of_cloud_ice_in_atmosphere_layer',
    'effective_radius_of_cloud_particle_02': 'effective_radius_of_cloud_ice_particle',
    'Water_Fraction': 'water_area_fraction',
    'Land_Fraction': 'land_area_fraction',
    'Ice_Fraction': 'ice_area_fraction',
    'Snow_Fraction': 'surface_snow_area_fraction',
    'Vegetation_Fraction': 'vegetation_area_fraction',
    'Water_Temperature': 'surface_temperature_where_sea',
    'Land_Temperature': 'surface_temperature_where_land',
    'Ice_Temperature': 'surface_temperature_where_ice',
    'Snow_Temperature': 'surface_temperature_where_snow',
    'tsavg5': 'average_surface_temperature_within_field_of_view',
    'Sfc_Wind_Speed': 'surface_wind_speed',
    'Sfc_Wind_Direction': 'surface_wind_from_direction',
    'Lai': 'leaf_area_index',
    'Soil_Moisture': 'volume_fraction_of_condensed_water_in_soil',
    'Soil_Temperature': 'soil_temperature',
    'Land_Type_Index': 'land_type_index',
    'Vegetation_Type': 'vegetation_type_index',
    'Soil_Type': 'soil_type',
    'Snow_Depth': 'surface_snow_thickness',
    'humidity_mixing_ratio': 'humidity_mixing_ratio',
    'Sfc_Height': 'surface_geopotential_height',
    'Wind_Reduction_Factor_at_10m': 'wind_reduction_factor_at_10m',
    'sulf': 'sulf',
    'bc1': 'bc1',
    'bc2': 'bc2',
    'oc1': 'oc1',
    'oc2': 'oc2',
    'dust1': 'dust1',
    'dust2': 'dust2',
    'dust3': 'dust3',
    'dust4': 'dust4',
    'dust5': 'dust5',
    'seas1': 'seas1',
    'seas2': 'seas2',
    'seas3': 'seas3',
    'seas4': 'seas4',
    'dbzges': 'equivalent_reflectivity_factor',
    'upward_air_velocity': 'upward_air_velocity',
}

obsdiag_vars = {
    'Jacobian_Surface_Temperature': 'brightness_temperature_jacobian_surface_temperature',
    'Jacobian_Surface_Emissivity': 'brightness_temperature_jacobian_surface_emissivity',
    'Jacobian_Temperature': 'brightness_temperature_jacobian_air_temperature',
    'Jacobian_Moisture': 'brightness_temperature_jacobian_humidity_mixing_ratio',
    'Layer_Optical_Depth': 'optical_thickness_of_atmosphere_layer',
    'Layer_to_Space_Transmittance': 'transmittances_of_atmosphere_layer',
    'Weighting_Function': 'weightingfunction_of_atmosphere_layer',
    'Pressure_Level_WeightFuncMax': 'pressure_level_at_peak_of_weightingfunction',
    'Forecast_unadjusted_clear': 'brightness_temperature_assuming_clear_sky',
}

aod_sensors = [
    'modis',
    'viirs',
]

oz_sensors = [
    'gome',
    'sbuv2',
    'omi',
    'ompsnp',
    'ompstc8',
    'ompslp',
    'mls55',
    'ompsnm',
]

# units
# 'IODA/UFO_variable_name': 'Unit'
units_values = {
    'virtual_temperature': 'K',
    'atmosphere_ln_pressure_coordinate': '1',
    'specific_humidity': '1',
    'northward_wind': 'm s-1',
    'eastward_wind': 'm s-1',
    'geopotential_height': 'm',
    'height_above_mean_sea_level': 'm',
    'surface_pressure': 'Pa',
    'sea_surface_temperature': 'K',
    'surface_temperature': 'K',
    'surface_roughness_length': 'm',
    'surface_geopotential_height': 'm',
    'land_area_fraction': '1',
    'air_temperature': 'K',
    'air_pressure': 'Pa',
    'air_pressure_levels': 'Pa',
    'humidity_mixing_ratio': '1',
    'mole_fraction_of_carbon_dioxide_in_air': '1',
    'mole_fraction_of_ozone_in_air': '1',
    'integrated_layer_ozone_in_air': 'DU',
    'atmosphere_mass_content_of_cloud_liquid_water': 'kg m-2',
    'effective_radius_of_cloud_liquid_water_particle': 'm',
    'atmosphere_mass_content_of_cloud_ice': 'kg m-2',
    'effective_radius_of_cloud_ice_particle': 'm',
    'water_area_fraction': '1',
    'land_area_fraction': '1',
    'ice_area_fraction': '1',
    'surface_snow_area_fraction': '1',
    'vegetation_area_fraction': '1',
    'surface_temperature_where_sea': 'K',
    'surface_temperature_where_land': 'K',
    'surface_temperature_where_ice': 'K',
    'surface_temperature_where_snow': 'K',
    'surface_wind_speed': 'm s-1',
    'wind_speed': 'm s-1',
    'surface_wind_from_direction': 'degree',
    'leaf_area_index': '1',
    'volume_fraction_of_condensed_water_in_soil': '1',
    'soil_temperature': 'K',
    'land_type_index': '1',
    'vegetation_type_index': '1',
    'soil_type': '1',
    'surface_snow_thickness': 'm',
    'humidity_mixing_ratio': '1',
    'wind_reduction_factor_at_10m': '1',
    'sulf': '1',
    'bc1': '1',
    'bc2': '1',
    'oc1': '1',
    'oc2': '1',
    'dust1': '1',
    'dust2': '1',
    'dust3': '1',
    'dust4': '1',
    'dust5': '1',
    'seas1': '1',
    'seas2': '1',
    'seas3': '1',
    'seas4': '1',
    'latitude': 'degrees_north',
    'longitude': 'degrees_east',
    'station_elevation': 'm',
    'height': 'm',
    'height_above_mean_sea_level': 'm',
    'scan_position': '1',
    'sensor_zenith_angle': 'degree',
    'sensor_azimuth_angle': 'degree',
    'solar_zenith_angle': 'degree',
    'solar_azimuth_angle': 'degree',
    'modis_deep_blue_flag': '1',
    'row_anomaly_index': '1',
    'total_ozone_error_flag': '1',
    'profile_ozone_error_flag': '1',
    'top_level_pressure': 'Pa',
    'bottom_level_pressure': 'Pa',
    'tropopause_pressure': 'Pa',
    'brightness_temperature_jacobian_surface_temperature': '1',
    'brightness_temperature_jacobian_surface_emissivity': 'K',
    'brightness_temperature_jacobian_air_temperature': '1',
    'brightness_temperature_jacobian_humidity_mixing_ratio': 'K/g/Kg ',
    'optical_thickness_of_atmosphere_layer': '1',
    'clw_retrieved_from_observation': 'kg/m/m',
    'clw_retrieved_from_background': 'kg/m/m',
    'scat_retrieved_from_observation': '1',
    'LaunchTime': 'hours',
}

# @TestReference
# fields from GSI to compare to computations done in UFO
# Note: For conventional data, the combine script would fail if the
# input subset files (_m, and _s) contain test variables.
test_fields_conv = {
    'wind_speed': ('wind_speed', 'float'),
}

test_fields = {}

test_fields_allsky = {
    'clwp_amsua': ('clw_retrieved_from_observation', 'float'),
    'clw_guess_retrieval': ('clw_retrieved_from_background', 'float'),
    'clw_symmetric_amount': ('clw_symmetric_amount', 'float'),
    'scat_amsua': ('scat_retrieved_from_observation', 'float'),
}
test_fields_with_channels_allsky = {
    'Hydrometeor_Affected_Channels': ('Hydrometeor_Affected_Channels', 'float'),
    'Input_Observation_Error': ('ObsError', 'float'),
    'Cloud_Match_Index': ('Cloud_Match_Index', 'float'),
    'Error_Inflation_Factor_sdoei': ('error_inflation_factor_sdoei', 'float'),
}
test_fields_with_channels = {
    'Error_Inflation_Factor_Topo': ('error_inflation_factor_topo', 'float'),
    'Error_Inflation_Factor_Transmittop': ('error_inflation_factor_transmittop', 'float'),
    'Error_Inflation_Factor_Wavenum': ('error_inflation_factor_wavenum', 'float'),
    'Error_Inflation_Factor_Jsfc': ('error_inflation_factor_jsfc', 'float'),
    'Error_Inflation_Factor_Grosschk': ('error_inflation_factor_grosschk', 'float'),
    'Transmittance_at_Top': ('tao_top', 'float'),
    'Transmittance_at_Sfc': ('tao_sfc', 'float'),
    'Cloudy_Channel': ('cloudy_channel', 'integer'),
    'Transmittance_at_Cloud_Top': ('tao_cldtop', 'float'),
    'NSST_Retrieval_check': ('nsstret_check', 'integer'),
}
gmi_chan_dep_loc_vars = {
    'Sat_Zenith_Angle',
    'Sat_Azimuth_Angle',
    'Sol_Zenith_Angle',
    'Sol_Azimuth_Angle',
    'Scan_Angle',
}

DimDict = {
}

VarDims = {
}

globalAttrs = {
    'converter': os.path.basename(__file__),
}


class BaseGSI:
    EPSILON = 9e-12
    FLOAT_FILL = nc.default_fillvals['f4']
    INT_FILL = nc.default_fillvals['i4']

    @staticmethod
    def _as_array(netcdf_var):
        return np.array(netcdf_var[:])

    def var(self, var_name):
        """
        Data array.  Return a numpy array based on variable name
        """
        return self._as_array(self.df[var_name])


# conventional observations
class Conv(BaseGSI):
    """ class Conv - conventional observations

                Use this class to read in conventional observations
                from GSI netCDF diag files

    Functions:

    Attributes:
      filename    - string path to file
      validtime   - datetime object of valid observation time
      nobs        - number of observations
    """
    def __init__(self, filename):
        self.filename = filename
        splitfname = self.filename.split('/')[-1].split('_')
        if 'conv' in splitfname:
            i = splitfname.index('conv')
            self.obstype = "_".join(splitfname[i:i + 2])
        else:
            raise ValueError("Observation is not a conventional type...")
        # below is because T has both T and Tv, others should just be 'value'
        # but flexibility for later (GPS?)
        if self.obstype == 'conv_t':
            self.obsvars = ['tv', 'tsen']
        elif self.obstype == 'conv_gps':
            self.obsvars = ['bend', 'refract']
        else:
            self.obsvars = [splitfname[i + 1]]

    def read(self):
        # get valid time
        df = nc.Dataset(self.filename)
        tstr = str(df.getncattr('date_time'))
        self.validtime = dt.datetime.strptime(tstr, "%Y%m%d%H")
        # number of observations
        self.nobs = len(df['Observation_Type'][:])
        self.df = df

    def close(self):
        self.df.close()

    def toGeovals(self, OutDir, clobber=True):
        """ toGeovals(OutDir,clobber=True)
        if model state fields are in the GSI diag file, create
        GeoVaLs in an output file for use by JEDI/UFO
        """
        # note, this is a temporary construct and thus, there is no
        # ioda_conv_ncio or equivalent to handle the format
        # get list of platforms to process for the given obstype
        try:
            platforms = conv_platforms[self.obstype]
        except BaseException:
            print(self.obstype + " is not currently supported. Exiting.")
            return
        # loop through obsvariables and platforms to do processing
        for v in self.obsvars:
            for p in platforms:
                outname = OutDir + '/' + p + '_' + v + '_geoval_' + \
                    self.validtime.strftime("%Y%m%d%H") + '.nc4'
                if (v == 'sst'):
                    outname = OutDir + '/' + v + '_geoval_' + \
                        self.validtime.strftime("%Y%m%d%H") + '.nc4'
                if (p == 'windprof' or p == 'satwind' or p == 'scatwind' or p == 'vadwind'):
                    outname = OutDir + '/' + p + '_geoval_' + \
                        self.validtime.strftime("%Y%m%d%H") + '.nc4'
                if not clobber:
                    if (os.path.exists(outname)):
                        print("File exists. Skipping and not overwriting:%s" % outname)
                        continue
                OutVars = []
                InVars = []
                for ncv in self.df.variables:
                    if ncv in geovals_vars:
                        OutVars.append(geovals_vars[ncv])
                        InVars.append(ncv)

                idx = grabobsidx(self.df, p, v)
                if (np.sum(idx) == 0):
                    print("No matching observations for Platform:%s Var:%s" % (p, v))
                    continue
                print("Platform:%s Var:%s #Obs:%d" % (p, v, np.sum(idx)))
                # set up output file
                ncout = nc.Dataset(outname, 'w', format='NETCDF4')
                ncout.setncattr(
                    "date_time", np.int32(
                        self.validtime.strftime("%Y%m%d%H")))
                # get nlocs
                nlocs = np.sum(idx)
                ncout.createDimension("nlocs", nlocs)
                # other dims
                if (v != "sst"):
                    ncout.createDimension(
                        "nlevs", self.df.dimensions["atmosphere_pressure_coordinate_arr_dim"].size)
                    ncout.createDimension(
                        "ninterfaces", self.df.dimensions["atmosphere_pressure_coordinate_interface_arr_dim"].size)
                dimname = "Station_ID_maxstrlen"
                ncout.createDimension(dimname, self.df.dimensions[dimname].size)
                dimname = "Observation_Class_maxstrlen"
                ncout.createDimension(dimname, self.df.dimensions[dimname].size)
                for var in self.df.variables.values():
                    vname = var.name
                    if (vname in geovals_metadata_dict.keys()) or (
                            vname in geovals_vars.keys()):
                        vdata = var[...].data
                        dims = tuple([len(self.df.dimensions[d]) for d in var.dimensions])
                        vdata = np.frombuffer(vdata, dtype=var.dtype)
                        vdata = np.reshape(vdata, dims)
                        if vname in geovals_metadata_dict.keys():
                            dims = ("nlocs",) + var.dimensions[1:]
                            var_out = ncout.createVariable(geovals_metadata_dict[vname], vdata.dtype, dims)
                            var_out[...] = vdata[idx, ...]
                        if vname in geovals_vars.keys():
                            if (len(var.dimensions) == 1):
                                dims = ("nlocs",)
                            else:
                                if vname == "atmosphere_pressure_coordinate_interface":
                                    dims = ("nlocs", "ninterfaces")
                                else:
                                    dims = ("nlocs", "nlevs")
                            var_out = ncout.createVariable(geovals_vars[vname], vdata.dtype, dims)
                            var_out[...] = vdata[idx, ...]
                ncout.close()

    def toIODAobs(self, OutDir, clobber=True, platforms=None):
        """ toIODAobs(OutDir,clobber=True)
        output observations from the specified GSI diag file
        to the JEDI/IODA observation format
        """
        if not platforms:
            # get list of platforms to process for the given obstype
            try:
                platforms = conv_platforms[self.obstype]
            except BaseException:
                print(self.obstype + " is not currently supported. Exiting.")
                return
        # loop through obsvariables and platforms to do processing
        for v in self.obsvars:
            for p in platforms:
                # set up a NcWriter class
                outname = OutDir + '/' + p + '_' + v + '_obs_' + \
                    self.validtime.strftime("%Y%m%d%H") + '.nc4'
                if (v == 'sst'):
                    outname = OutDir + '/' + v + '_obs_' + \
                        self.validtime.strftime("%Y%m%d%H") + '.nc4'
                if (p == 'windprof' or p == 'satwind' or p == 'scatwind' or p == 'vadwind'):
                    outname = OutDir + '/' + p + '_obs_' + \
                        self.validtime.strftime("%Y%m%d%H") + '.nc4'
                if not clobber:
                    if (os.path.exists(outname)):
                        print("File exists. Skipping and not overwriting: %s" % outname)
                        continue
                LocKeyList = []
                TestKeyList = []
                LocVars = []
                TestVars = []
                varDict = defaultdict(lambda: defaultdict(dict))
                outdata = defaultdict(lambda: DefaultOrderedDict(OrderedDict))
                varAttrs = DefaultOrderedDict(lambda: DefaultOrderedDict(dict))
                test_fields_ = test_fields_conv
                # get list of location variable for this var/platform
                for ncv in self.df.variables:
                    if ncv in all_LocKeyList:
                        LocKeyList.append(all_LocKeyList[ncv])
                        LocVars.append(ncv)
                # get list of TestReference variables for this var/platform
                for ncv in self.df.variables:
                    if ncv in test_fields_:
                        TestKeyList.append(test_fields_[ncv])
                        TestVars.append(ncv)
                # grab obs to process
                idx = grabobsidx(self.df, p, v)
                if (np.sum(idx) == 0):
                    print("No matching observations for Platform:%s Var:%s" % (p, v))
                    continue
                print("Platform:%s Var:%s #Obs:%d" % (p, v, np.sum(idx)))

                outvars = conv_varnames[v]
                for value in outvars:
                    varDict[value]['valKey'] = value, iconv.OvalName()
                    varDict[value]['errKey'] = value, iconv.OerrName()
                    varDict[value]['qcKey'] = value, iconv.OqcName()
                    VarDims[value] = ['nlocs']
                    varAttrs[varDict[value]['valKey']]['units'] = units_values[value]
                    varAttrs[varDict[value]['errKey']]['units'] = units_values[value]
                    varAttrs[varDict[value]['qcKey']]['units'] = 'unitless'
                    varAttrs[varDict[value]['valKey']]['coordinates'] = 'longitude latitude'
                    varAttrs[varDict[value]['errKey']]['coordinates'] = 'longitude latitude'
                    varAttrs[varDict[value]['qcKey']]['coordinates'] = 'longitude latitude'
                    varAttrs[varDict[value]['valKey']]['_FillValue'] = self.FLOAT_FILL
                    varAttrs[varDict[value]['errKey']]['_FillValue'] = self.FLOAT_FILL
                    varAttrs[varDict[value]['qcKey']]['_FillValue'] = self.INT_FILL

                for o in range(len(outvars)):
                    obsdata = self.var(conv_gsivarnames[v][o])[idx]
                    if outvars[o] == 'surface_pressure':
                        if np.median(obsdata) < 1100.:
                            obsdata = obsdata * 100.  # convert to Pa from hPa
                    obserr = self.var('Errinv_Input')[idx]
                    mask = obserr < self.EPSILON
                    obserr[~mask] = 1.0 / obserr[~mask]
                    # below is a temporary hack until missing ObsError support returns to IODA/UFO
                    obserr[mask] = 1e8
                    #obserr[mask] = self.FLOAT_FILL
                    #obserr[obserr > 4e8] = self.FLOAT_FILL
                    try:
                        obsqc = self.var('Prep_QC_Mark')[idx]
                    except BaseException:
                        obsqc = np.ones_like(obsdata) * 2
                    if (v == 'uv'):
                        gsivars = gsi_add_vars_uv
                    else:
                        gsivars = gsi_add_vars

                    for key, value in gsivars.items():
                        if key in self.df.variables:
                            df_key = self.var(key)
                            gvname = outvars[o], value
                            # some special actions need to be taken depending on
                            # var name...
                            if ("Forecast" in key) and (v == 'uv'):
                                if (checkuv[outvars[o]] != key[0]):
                                    continue
                            if "Errinv" in key:
                                tmp = df_key[idx]
                                mask = tmp < self.EPSILON
                                tmp[~mask] = 1.0 / tmp[~mask]
                                # below is a temporary hack
                                tmp[mask] = 1e8
                                #tmp[mask] = self.FLOAT_FILL
                            elif "Obs_Minus_" in key:
                                if 'u_Forecast_adjusted' in self.df.variables:
                                    continue
                                elif 'Forecast_adjusted' in self.df.variables:
                                    continue
                                if v == 'uv':
                                    if (checkuv[outvars[o]] != key[0]):
                                        continue
                                    else:
                                        key1 = key[0]+'_Observation'
                                else:
                                    key1 = 'Observation'
                                tmp = self.var(key1)[idx] - df_key[idx]
                            else:
                                tmp = df_key[idx]
                            if value in gsiint:
                                tmp = tmp.astype(int)
                                tmp[tmp > 4e4] = self.INT_FILL
                            else:
                                tmp[tmp > 4e8] = self.FLOAT_FILL
                            outdata[gvname] = tmp
                    # create a GSI effective QC variable
                    gsiqcname = outvars[o], 'GsiEffectiveQC'
                    errname = outvars[o], 'GsiFinalObsError'
                    gsiqc = np.zeros_like(obsdata)
                    gsiqc[outdata[errname] == 1e8] = 1
                    #gsiqc[outdata[errname] == self.FLOAT_FILL] = 1
                    outdata[gsiqcname] = gsiqc
                    varAttrs[gsiqcname]['units'] = 'unitless'
                    varAttrs[gsiqcname]['_FillValue'] = self.INT_FILL
                    # store values in output data dictionary
                    outdata[varDict[outvars[o]]['valKey']] = obsdata
                    outdata[varDict[outvars[o]]['errKey']] = obserr
                    outdata[varDict[outvars[o]]['qcKey']] = obsqc.astype(int)

                for lvar in LocVars:
                    loc_mdata_name = all_LocKeyList[lvar][0]
                    if lvar == 'Station_ID':
                        tmp = self.var(lvar)[idx]
                        StationIDs = [bytes((b''.join(tmp[a])).decode('iso-8859-1').encode('utf8')) for a in range(len(tmp))]
                        outdata[(loc_mdata_name, 'MetaData')] = np.array(StationIDs, dtype=object)
                    elif lvar == 'Time':  # need to process into time stamp strings #"%Y-%m-%dT%H:%M:%SZ"
                        tmp = self.var(lvar)[idx]
                        obstimes = [self.validtime + dt.timedelta(hours=float(tmp[a])) for a in range(len(tmp))]
                        obstimes = [a.strftime("%Y-%m-%dT%H:%M:%SZ") for a in obstimes]
                        outdata[(loc_mdata_name, 'MetaData')] = np.array(obstimes, dtype=object)
                        varAttrs[(loc_mdata_name, 'MetaData')]['units'] = 'UTC Time in YYYY-MM-DDTHH:MM:SSZ format'
                    # special logic for unit conversions depending on GSI version
                    elif lvar == 'Pressure':
                        tmpps = self.var(lvar)[idx]
<<<<<<< HEAD
                        if np.median(tmpps) > 1100.:
                            loc_mdata[loc_mdata_name] = tmpps
=======
                        if np.max(tmpps) > 1100.:
                            outdata[(loc_mdata_name, 'MetaData')] = tmpps
>>>>>>> 691aba06
                        else:
                            outdata[(loc_mdata_name, 'MetaData')] = tmpps * 100.  # from hPa to Pa
                        varAttrs[(loc_mdata_name, 'MetaData')]['units'] = 'Pa'
                    # special logic for missing station_elevation and height for surface obs
                    elif lvar in ['Station_Elevation', 'Height']:
                        if p == 'sfc':
                            tmp = self.var(lvar)[idx]
                            tmp[tmp == 9999.] = self.FLOAT_FILL
                            tmp[tmp == 10009.] = self.FLOAT_FILL  # for u,v sfc Height values that are 10+9999
                            # GSI sfc obs are at 0m agl, but operator assumes 2m agl, correct output to 2m agl
                            # this is correctly 10m agl though for u,v obs
                            if lvar == 'Height' and self.obstype in ['conv_t', 'conv_q']:
                                elev = self.var('Station_Elevation')[idx]
                                hgt = elev + 2.
                                hgt[hgt > 9998.] = self.FLOAT_FILL
                                tmp = hgt
                            outdata[(loc_mdata_name, 'MetaData')] = tmp
                            varAttrs[(loc_mdata_name, 'MetaData')]['units'] = 'm'
                        elif p == 'sondes' or p == 'aircraft' or p == 'satwind':
                            tmp = self.var(lvar)[idx]
                            tmp[tmp > 4e8] = self.FLOAT_FILL  # 1e11 is fill value for sondes, etc.
                            outdata[(loc_mdata_name, 'MetaData')] = tmp
                            varAttrs[(loc_mdata_name, 'MetaData')]['units'] = 'm'
                        else:
                            outdata[(loc_mdata_name, 'MetaData')] = self.var(lvar)[idx]
                            varAttrs[(loc_mdata_name, 'MetaData')]['units'] = 'm'
                    else:
                        outdata[(loc_mdata_name, 'MetaData')] = self.var(lvar)[idx]
                        if loc_mdata_name in units_values.keys():
                            varAttrs[(loc_mdata_name, 'MetaData')]['units'] = units_values[loc_mdata_name]
                # put the TestReference fields in the structure for writing out
                for tvar in TestVars:
                    if tvar in test_fields_:
                        test_mdata_name = test_fields_[tvar][0]
                        tmp = self.var(tvar)[idx]
                        tmp[tmp > 4e8] = self.FLOAT_FILL
                        outdata[(test_mdata_name, 'TestReference')] = tmp

                # writer metadata
                DimDict['nlocs'] = len(StationIDs)

                writer = iconv.IodaWriter(outname, LocKeyList, DimDict)
                writer.BuildIoda(outdata, VarDims, varAttrs, globalAttrs)

                print("ProcessedL %d Conventional obs processed to: %s" % (len(obsdata), outname))


def grabobsidx(obsdata, platform, var):
    """ grabobsidx(obsdata,platform,var):
    obsdata  - netCDF dataset object
    platform - string of observation type: 'sondes','sfc',etc.
    var      - string of variable type: 'tsen','tv','q', etc.

    returns idx - indices of observations to write out
    """
    code = obsdata['Observation_Type'][:]
    if var in ['tsen', 'tv']:
        iqt = obsdata['Setup_QC_Mark'][:]
        if var == 'tsen':
            idx2 = (iqt != 0)
        elif var == 'tv':
            idx2 = (iqt == 0)
    elif var in ['bend', 'refract']:
        igps = obsdata['GPS_Type'][:]
        if var == 'bend':
            idx2 = (igps != 0)
        elif var == 'refract':
            idx2 = (igps == 0)
    else:
        # to be consistent
        idx2 = (code > -999)
    # grab np logical based off of conv_dicts entry
    if var == 'uv':
        codes = uv_bufrtypes[platform]
    else:
        codes = conv_bufrtypes[platform]
    idx = np.logical_and(np.in1d(code, codes), idx2)

    return idx


# satellite radiance observations
class Radiances(BaseGSI):
    """ class Radiances - satellite radiance observations

                Use this class to read in satellite radiance observations
                from GSI netCDF diag files

    Functions:

    Attributes:
      filename    - string path to file
      validtime   - datetime object of valid observation time
      nobs        - number of observations


    """

    def __init__(self, filename):
        self.filename = filename
        splitfname = self.filename.split('/')[-1].split('_')
        i = False
        for s in rad_sensors:
            if s in splitfname:
                i = splitfname.index(s)
                self.obstype = "_".join(splitfname[i:i + 2])
        if not i:
            raise ValueError("Observation is not a radiance type...")

    def read(self):
        # get valid time
        df = nc.Dataset(self.filename)
        tstr = str(df.getncattr('date_time'))
        self.validtime = dt.datetime.strptime(tstr, "%Y%m%d%H")
        # sensor and satellite
        self.sensor = df.getncattr('Observation_type')
        self.satellite = df.getncattr('Satellite')
        # number of observations
        self.nobs = len(df.dimensions['nobs'])
        self.nchans = len(df.dimensions['nchans'])
        self.df = df

    def close(self):
        self.df.close()

    def toGeovals(self, OutDir, clobber=True):
        """ toGeovals(OutDir,clobber=True)
        if model state fields are in the GSI diag file, create
        GeoVaLs in an output file for use by JEDI/UFO
        """
        # note, this is a temporary construct and thus, there is no
        # ioda_conv_ncio or equivalent to handle the format
        # set up output file
        outname = OutDir + '/' + self.sensor + '_' + self.satellite + \
            '_geoval_' + self.validtime.strftime("%Y%m%d%H") + '.nc4'
        if not clobber:
            if (os.path.exists(outname)):
                print("File exists. Skipping and not overwriting:")
                print(outname)
                return
        OutVars = []
        InVars = []
        for ncv in self.df.variables:
            if ncv in geovals_vars:
                OutVars.append(geovals_vars[ncv])
                InVars.append(ncv)

        # set up output file
        ncout = nc.Dataset(outname, 'w', format='NETCDF4')
        ncout.setncattr("date_time", np.int32(self.validtime.strftime("%Y%m%d%H")))
        ncout.setncattr("satellite", self.satellite)
        ncout.setncattr("sensor", self.sensor)
        # get nlocs
        nlocs = self.nobs / self.nchans
        ncout.createDimension("nlocs", nlocs)
        # other dims
        ncout.createDimension("nlevs", self.df.dimensions["air_temperature_arr_dim"].size)
        ncout.createDimension("nlevsp1", self.df.dimensions["air_pressure_levels_arr_dim"].size)

        for var in self.df.variables.values():
            vname = var.name
            if vname in geovals_metadata_dict.keys():
                dims = ("nlocs",)
                var_out = ncout.createVariable(geovals_metadata_dict[vname], var.dtype, dims)
                vdata = var[:]
                vdata = vdata[::self.nchans]
                var_out[:] = vdata
            elif vname in geovals_vars.keys():
                if (len(var.dimensions) == 1):
                    dims = ("nlocs",)
                elif "_levels" in vname:
                    dims = ("nlocs", "nlevsp1")
                else:
                    dims = ("nlocs", "nlevs")
                var_out = ncout.createVariable(geovals_vars[vname], var.dtype, dims)
                vdata = var[...]
                vdata = vdata[::self.nchans, ...]
                var_out[...] = vdata
            else:
                pass
        ncout.close()

    def toObsdiag(self, OutDir, clobber=True):
        """ toObsdiag(OutDir,clobber=True)
        if model state fields are in the GSI diag file, create
        Obsdiag in an output file for use by JEDI/UFO
        """
        # note, this is a temporary construct and thus, there is no
        # ioda_conv_ncio or equivalent to handle the format

        # set up output file
        outname = OutDir + '/' + self.sensor + '_' + self.satellite + \
            '_obsdiag_' + self.validtime.strftime("%Y%m%d%H") + '.nc4'
        if not clobber:
            if (os.path.exists(outname)):
                print("File exists. Skipping and not overwriting: %s" % outname)
                return
        OutVars = []
        InVars = []
        for ncv in self.df.variables:
            if ncv in obsdiag_vars:
                OutVars.append(obsdiag_vars[ncv])
                InVars.append(ncv)

        # set up output file
        ncout = nc.Dataset(outname, 'w', format='NETCDF4')
        ncout.setncattr("date_time", np.int32(self.validtime.strftime("%Y%m%d%H")))
        ncout.setncattr("satellite", self.satellite)
        ncout.setncattr("sensor", self.sensor)
        # get nlocs
        nlocs = self.nobs / self.nchans
        ncout.createDimension("nlocs", nlocs)
        # other dims
        nlevs = self.df.dimensions["air_pressure_arr_dim"].size
        nlevsp1 = self.df.dimensions["air_pressure_levels_arr_dim"].size

        ncout.createDimension("nlevs", self.df.dimensions["air_pressure_arr_dim"].size)

        # get channel info and list
        chan_number = self.darr('sensor_chan')
        chan_number = chan_number[chan_number >= 0]
        chan_indx = self.var('Channel_Index')
        nchans = len(chan_number)
        nlocs = int(self.nobs / nchans)
        chanlist = chan_number

        # get data
        for var in self.df.variables.values():
            vname = var.name
            if vname in obsdiag_metadata_dict.keys():
                dims = ("nlocs",)
                var_out = ncout.createVariable(obsdiag_metadata_dict[vname], var.dtype, dims)
                vdata = var[:]
                vdata = vdata[::self.nchans]
                var_out[:] = vdata
            elif vname in obsdiag_vars.keys():
                # print("toObsdiag: var.shape = ", var.shape)
                if (len(var.dimensions) == 1):
                    dims = ("nlocs",)
                    for c in range(len(chanlist)):
                        var_name = obsdiag_vars[vname]+"_"+"{:d}".format(chanlist[c])
                        idx = chan_indx == c+1
                        if (np.sum(idx) == 0):
                            print("No matching observations for: %s" % value)
                            continue
                        var_out = ncout.createVariable(var_name, var.dtype, dims)
                        vdata = var[:]
                        vdata = vdata[idx]
                        var_out[:] = vdata
                elif "_levels" in vname:
                    dims = ("nlocs", "nlevsp1")
                else:
                    dims = ("nlocs", "nlevs")
                    for c in range(len(chanlist)):
                        var_name = obsdiag_vars[vname]+"_"+"{:d}".format(chanlist[c])
                        idx = chan_indx == c+1
                        if (np.sum(idx) == 0):
                            print("No matching observations for: %s" % value)
                            continue
                        var_out = ncout.createVariable(var_name, var.dtype, dims)
                        vdata = var[...]
                        vdata = vdata[idx, ...]
                        var_out[...] = vdata
            else:
                pass
        ncout.close()

    def toIODAobs(self, OutDir, ObsBias, QCVars, TestRefs, clobber=True):
        """ toIODAobs(OutDir,clobber=True)
        output observations from the specified GSI diag file
        to the JEDI/IODA observation format
        """

        print("Input Parameters: ObsBias=%s QCVars=%s TestRefs=%s" % (ObsBias, QCVars, TestRefs))
        # set up a NcWriter class
        outname = OutDir + '/' + self.sensor + '_' + self.satellite + \
            '_obs_' + self.validtime.strftime("%Y%m%d%H") + '.nc4'
        if not clobber:
            if (os.path.exists(outname)):
                print("File exists. Skipping and not overwriting: %s" % outname)
                return
        LocKeyList = []
        TestKeyList = []
        LocVars = []
        TestVars = []
        varDict = defaultdict(lambda: defaultdict(dict))
        outdata = defaultdict(lambda: DefaultOrderedDict(OrderedDict))
        varAttrs = DefaultOrderedDict(lambda: DefaultOrderedDict(dict))
        if self.sensor == "amsua":
            test_fields_ = test_fields_allsky
            test_fields_with_channels_ = test_fields_with_channels_allsky
        elif self.sensor == "atms":
            test_fields_ = test_fields_allsky
            test_fields_with_channels_ = test_fields_with_channels_allsky
        else:
            test_fields_ = test_fields
            test_fields_with_channels_ = test_fields_with_channels

        # get list of location variable for this var/platform
        for ncv in self.df.variables:
            if ncv in all_LocKeyList:
                LocKeyList.append(all_LocKeyList[ncv])
                LocVars.append(ncv)

        # get list of TestReference variables for this var/platform
        for ncv in self.df.variables:
            if ncv in test_fields_:
                TestKeyList.append(test_fields_[ncv])
                TestVars.append(ncv)
            if ncv in test_fields_with_channels_:
                TestKeyList.append(test_fields_with_channels_[ncv])
                TestVars.append(ncv)

        chan_number = self.var('sensor_chan')
        chan_number = chan_number[chan_number >= 0]
        nchans = len(chan_number)
        nlocs = int(self.nobs / nchans)

        chanlist = chan_number

        value = "brightness_temperature"
        varDict[value]['valKey'] = value, iconv.OvalName()
        varDict[value]['errKey'] = value, iconv.OerrName()
        varDict[value]['qcKey'] = value, iconv.OqcName()
        VarDims[value] = ['nlocs', 'nchans']
        varAttrs[varDict[value]['valKey']]['units'] = 'K'
        varAttrs[varDict[value]['errKey']]['units'] = 'K'
        varAttrs[varDict[value]['qcKey']]['units'] = 'unitless'
        varAttrs[varDict[value]['valKey']]['coordinates'] = 'longitude latitude'
        varAttrs[varDict[value]['errKey']]['coordinates'] = 'longitude latitude'
        varAttrs[varDict[value]['qcKey']]['coordinates'] = 'longitude latitude'
        varAttrs[varDict[value]['valKey']]['_FillValue'] = self.FLOAT_FILL
        varAttrs[varDict[value]['errKey']]['_FillValue'] = self.FLOAT_FILL
        varAttrs[varDict[value]['qcKey']]['_FillValue'] = self.INT_FILL

        if (ObsBias):
            valuebc = [
                "constant",
                "zenith_angle",
                "cloud_liquid_water",
                "lapse_rate_squared",
                "lapse_rate",
                "cosine_of_latitude_times_orbit_node",
                "sine_of_latitude",
                "emissivity",
                "scan_angle_order_4",
                "scan_angle_order_3",
                "scan_angle_order_2",
                "scan_angle",
            ]
            ibc = 0
            for vbc in valuebc:
                varDict[vbc]['bctKey'] = vbc, iconv.ObiastermName()
                varDict[vbc]['bcpKey'] = vbc, iconv.ObiaspredName()
                VarDims[(vbc, 'MetaData')] = ['nlocs']
                ibc += 1
        obsdata = self.var('Observation')
        try:
            obserr = self.var('Input_Observation_Error')
        except IndexError:
            obserr = 1./self.var('Inverse_Observation_Error')
        obsqc = self.var('QC_Flag').astype(int)
        if (ObsBias):
            nametbc = [
                'BC_Constant',
                'BC_Scan_Angle',
                'BC_Cloud_Liquid_Water',
                'BC_Lapse_Rate_Squared',
                'BC_Lapse_Rate',
                'BC_Cosine_Latitude_times_Node',
                'BC_Sine_Latitude',
                'BC_Emissivity',
                'BC_Scan_Angle_4th_order',
                'BC_Scan_Angle_3rd_order',
                'BC_Scan_Angle_2nd_order',
                'BC_Scan_Angle_1st_order',
            ]
            namepbc = [
                'BCPred_Constant',
                'BCPred_Scan_Angle',
                'BCPred_Cloud_Liquid_Water',
                'BCPred_Lapse_Rate_Squared',
                'BCPred_Lapse_Rate',
                'BCPred_Cosine_Latitude_times_Node',
                'BCPred_Sine_Latitude',
                'BCPred_Emissivity',
                'BCPred_Scan_Angle_4th_order',
                'BCPred_Scan_Angle_3rd_order',
                'BCPred_Scan_Angle_2nd_order',
                'BCPred_Scan_Angle_1st_order',
            ]
            obsbiasterm = []
            ii = 0
            for nbc in nametbc:
                obsbiasterm.append(self.var(nametbc[ii]))
                ii += 1

            obsbiaspred = []
            ii = 0
            for nbc in namepbc:
                obsbiaspred.append(self.var(namepbc[ii]))
                ii += 1
        for lvar in LocVars:
            loc_mdata_name = all_LocKeyList[lvar][0]
            if lvar == 'Obs_Time':
                tmp = self.var(lvar)[::nchans]
                obstimes = [self.validtime + dt.timedelta(hours=float(tmp[a])) for a in range(len(tmp))]
                obstimes = [a.strftime("%Y-%m-%dT%H:%M:%SZ") for a in obstimes]
                outdata[(loc_mdata_name, 'MetaData')] = np.array(obstimes, dtype=object)
                varAttrs[(loc_mdata_name, 'MetaData')]['units'] = 'UTC Time in YYYY-MM-DDTHH:MM:SSZ format'
            elif self.sensor == "gmi" and lvar in gmi_chan_dep_loc_vars:
                # Channels 1-9
                tmp = self.var(lvar)[::nchans]
                tmp[tmp > 4e8] = self.FLOAT_FILL
                outdata[(loc_mdata_name, 'MetaData')] = tmp
                if loc_mdata_name in units_values.keys():
                    varAttrs[(loc_mdata_name, 'MetaData')]['units'] = units_values[loc_mdata_name]
                # Channels 10-13
                tmp = self.var(lvar)[nchans-1::nchans]
                tmp[tmp > 4e8] = self.FLOAT_FILL
                outdata[(loc_mdata_name+'1', 'MetaData')] = tmp
                if loc_mdata_name in units_values.keys():
                    varAttrs[(loc_mdata_name+'1', 'MetaData')]['units'] = units_values[loc_mdata_name]
            else:
                tmp = self.var(lvar)[::nchans]
                tmp[tmp > 4e8] = self.FLOAT_FILL
                outdata[(loc_mdata_name, 'MetaData')] = tmp
                if loc_mdata_name in units_values.keys():
                    varAttrs[(loc_mdata_name, 'MetaData')]['units'] = units_values[loc_mdata_name]

        # put the TestReference fields in the structure for writing out
        for tvar in TestVars:
            if tvar in test_fields_with_channels_:
                test_mdata_name = (test_fields_with_channels_[tvar][0], 'MetaData')
                tmp = self.var(tvar)[:]
                tmp[tmp > 4e8] = self.FLOAT_FILL
                outdata[test_mdata_name] = np.reshape(tmp, (nlocs, nchans))
                VarDims[test_mdata_name] = ['nlocs', 'nchans']
                if test_fields_with_channels_[tvar][0] in units_values.keys():
                    varAttrs[test_mdata_name]['units'] = units_values[test_fields_with_channels_[tvar][0]]

            if tvar in test_fields_:
                test_mdata_name = (test_fields_[tvar][0], 'MetaData')
                tmp = self.var(tvar)[::nchans]
                tmp[tmp > 4e8] = self.FLOAT_FILL
                outdata[test_mdata_name] = tmp
                VarDims[test_mdata_name] = ['nlocs']
                if test_fields_[tvar][0] in units_values.keys():
                    varAttrs[test_mdata_name]['units'] = units_values[test_fields_[tvar][0]]

        gsi_add_radvars = gsi_add_vars
        if (QCVars):
            gsi_add_radvars.update(gsi_add_qcvars)

        if self.sensor == "amsua":
            gsi_add_radvars = gsi_add_vars_allsky
            if (QCVars):
                gsi_add_radvars.update(gsi_add_qcvars_allsky)

        if self.sensor == "atms":
            gsi_add_radvars = gsi_add_vars_allsky
            if (QCVars):
                gsi_add_radvars.update(gsi_add_qcvars_allsky)

        # check for additional GSI output for each variable
        for gsivar, iodavar in gsi_add_radvars.items():
            if gsivar in self.df.variables:
                if "Inverse" in gsivar:
                    tmp = self.var(gsivar)
                    # fix for if some reason 1/small does not result in inf but zero
                    mask = tmp < self.EPSILON
                    tmp[~mask] = 1.0 / tmp[~mask]
                    tmp[mask] = self.FLOAT_FILL
                elif "Obs_Minus_" in gsivar:
                    if 'Forecast_adjusted' in self.df.variables:
                        continue
                    key1 = 'Observation'
                    tmp = self.var(key1) - self.var(gsivar)
                else:
                    tmp = self.var(gsivar)
                if gsivar in gsiint:
                    tmp = tmp.astype(int)
                else:
                    tmp[tmp > 4e8] = self.FLOAT_FILL
                gvname = "brightness_temperature", iodavar
                outdata[gvname] = np.reshape(tmp, (nlocs, nchans))
                print(gvname)
                VarDims[gvname] = ['nlocs', 'nchans']

        # brightness temperature variables
        value = 'brightness_temperature'
        obsdata[obsdata > 9e5] = self.FLOAT_FILL
        obsqc[obsdata > 9e5] = self.INT_FILL

        # store values in output data dictionary
        outdata[varDict[value]['valKey']] = np.reshape(obsdata, (nlocs, nchans))
        outdata[varDict[value]['errKey']] = np.reshape(obserr, (nlocs, nchans))
        outdata[varDict[value]['qcKey']] = np.reshape(obsqc.astype(int), (nlocs, nchans))
        # create a GSI effective QC variable
        gsiqcname = value, 'GsiEffectiveQC'
        errname = value, 'GsiFinalObsError'
        gsiqc = np.zeros_like(outdata[varDict[value]['valKey']])
        gsiqc[outdata[errname] == self.FLOAT_FILL] = 1
        outdata[gsiqcname] = gsiqc
        varAttrs[gsiqcname]['units'] = 'unitless'

        if (ObsBias):
            valuebc = [
                "constant",
                "zenith_angle",
                "cloud_liquid_water",
                "lapse_rate_squared",
                "lapse_rate",
                "cosine_of_latitude_times_orbit_node",
                "sine_of_latitude",
                "emissivity",
                "scan_angle_order_4",
                "scan_angle_order_3",
                "scan_angle_order_2",
                "scan_angle",
            ]
            ii = 0
            for value in valuebc:
                obsbiastermsub = obsbiasterm[ii]
                obsbiaspredsub = obsbiaspred[ii]
                obsbiastermsub[obsbiastermsub > 9e5] = self.FLOAT_FILL
                obsbiaspredsub[obsbiaspredsub > 9e5] = self.FLOAT_FILL

                # store values in output data dictionary
                outdata[varDict[value]['bctKey']] = obsbiastermsub
                outdata[varDict[value]['bcpKey']] = obsbiaspredsub
                if valuebc in units_values.keys():
                    varAttrs[varDict[value]['bctKey']]['units'] = units_values[valuebc]
                    varAttrs[varDict[value]['bptKey']]['units'] = units_values[valuebc]
                ii += 1
        # var metadata
        for key, value2 in chan_metadata_dict.items():
            try:
                outdata[(value2, 'MetaData')] = self.var(key)
                VarDims[(value2, 'MetaData')] = ['nchans']
                if value2 in units_values.keys():
                    varAttrs[(value2, 'MetaData')]['units'] = units_values[value2]
            except IndexError:
                pass

        # global attributes
        globalAttrs["satellite"] = self.satellite
        globalAttrs["sensor"] = self.sensor

        # set dimension lengths in the writer since we are bypassing
        # ExtractObsData
        DimDict['nlocs'] = nlocs
        DimDict['nchans'] = chanlist

        writer = iconv.IodaWriter(outname, LocKeyList, DimDict)
        writer.BuildIoda(outdata, VarDims, varAttrs, globalAttrs)

        print("Satellite radiance obs processed, wrote to: %s" % outname)


# atmospheric composition observations
class Ozone(BaseGSI):
    """ class Ozone - ozone satellite observations

                Use this class to read in ozone satellite observations
                from GSI netCDF diag files

    Functions:

    Attributes:
      filename    - string path to file
      validtime   - datetime object of valid observation time
      nobs        - number of observations

    """
    def __init__(self, filename):
        self.filename = filename
        splitfname = self.filename.split('/')[-1].split('_')
        i = False
        for s in oz_sensors:
            if s in splitfname:
                i = splitfname.index(s)
                self.obstype = "_".join(splitfname[i:i+2])
        if not i:
            raise ValueError("Observation is not an ozone type...")
        # sensor and satellite
        self.sensor = splitfname[i]
        self.satellite = splitfname[i+1]

    def read(self):
        # get valid time
        df = nc.Dataset(self.filename)
        tstr = str(df.getncattr('date_time'))
        self.validtime = dt.datetime.strptime(tstr, "%Y%m%d%H")
        # number of observations
        self.nobs = len(df.dimensions['nobs'])
        self.df = df

    def toGeovals(self, OutDir, clobber=True):
        """ toGeovals(OutDir,clobber=True)
        if model state fields are in the GSI diag file, create
        GeoVaLs in an output file for use by JEDI/UFO
        """
        # note, this is a temporary construct and thus, there is no
        # ioda_conv_ncio or equivalent to handle the format

        # set up output file
        outname = OutDir+'/'+self.sensor+'_'+self.satellite+'_geoval_'+self.validtime.strftime("%Y%m%d%H")+'.nc4'
        if not clobber:
            if (os.path.exists(outname)):
                print("File exists. Skipping and not overwriting: %s" % outname)
                return
        OutVars = []
        InVars = []
        for ncv in self.df.variables:
            if ncv in geovals_vars:
                OutVars.append(geovals_vars[ncv])
                InVars.append(ncv)

        # set up output file
        ncout = nc.Dataset(outname, 'w', format='NETCDF4')
        ncout.setncattr("date_time", np.int32(self.validtime.strftime("%Y%m%d%H")))
        ncout.setncattr("satellite", self.satellite)
        ncout.setncattr("sensor", self.sensor)
        # get nlocs
        nlocs = self.nobs
        ncout.createDimension("nlocs", nlocs)
        # other dims
        ncout.createDimension("nlevs", self.df.dimensions["mole_fraction_of_ozone_in_air_arr_dim"].size)
        if (self.sensor not in ["ompslp", "mls55"]):
            ncout.createDimension("nlevsp1", self.df.dimensions["air_pressure_levels_arr_dim"].size)
        for var in self.df.variables.values():
            vname = var.name
            if vname in geovals_metadata_dict.keys():
                dims = ("nlocs",)
                var_out = ncout.createVariable(geovals_metadata_dict[vname], var.dtype, dims)
                vdata = var[:]
                var_out[:] = vdata
            elif vname in geovals_vars.keys():
                if (len(var.dimensions) == 1):
                    dims = ("nlocs",)
                elif "_levels" in vname:
                    dims = ("nlocs", "nlevsp1")
                else:
                    dims = ("nlocs", "nlevs")
                var_out = ncout.createVariable(geovals_vars[vname], var.dtype, dims)
                vdata = var[...]
                var_out[...] = vdata
            else:
                pass
        ncout.close()

    def toIODAobs(self, OutDir, clobber=True):
        """ toIODAobs(OutDir,clobber=True)
        output observations from the specified GSI diag file
        to the JEDI/IODA observation format
        """
        # set up a NcWriter class
        outname = OutDir+'/'+self.sensor+'_'+self.satellite+'_obs_'+self.validtime.strftime("%Y%m%d%H")+'.nc4'
        if not clobber:
            if (os.path.exists(outname)):
                print("File exists. Skipping and not overwriting: %s" % outname)
                return
        LocKeyList = []
        LocVars = []
        globalAttrs = {}
        varDict = defaultdict(lambda: defaultdict(dict))
        outdata = defaultdict(lambda: DefaultOrderedDict(OrderedDict))
        varAttrs = DefaultOrderedDict(lambda: DefaultOrderedDict(dict))
        # get list of location variable for this var/platform
        for ncv in self.df.variables:
            if ncv in all_LocKeyList:
                LocKeyList.append(all_LocKeyList[ncv])
                LocVars.append(ncv)

        nlocs = self.nobs
        vname = "integrated_layer_ozone_in_air"
        if (self.sensor in ["ompslp", "mls55"]):
            vname = "mole_fraction_of_ozone_in_air"
        varDict[vname]['valKey'] = vname, iconv.OvalName()
        varDict[vname]['errKey'] = vname, iconv.OerrName()
        varDict[vname]['qcKey'] = vname, iconv.OqcName()
        VarDims[vname] = ['nlocs']
        varAttrs[[vname]['valKey']]['units'] = 'mol mol-1'
        varAttrs[[vname]['errKey']]['units'] = 'mol mol-1'
        varAttrs[[vname]['qcKey']]['units'] = 'unitless'
        varAttrs[varDict[vname]['valKey']]['_FillValue'] = self.FLOAT_FILL
        varAttrs[varDict[vname]['errKey']]['_FillValue'] = self.FLOAT_FILL
        varAttrs[varDict[vname]['qcKey']]['_FillValue'] = self.INT_FILL

        obsdata = self.var('Observation')
        try:
            tmp = self.var('Input_Observation_Error')
        except IndexError:
            tmp = 1./self.var('Inverse_Observation_Error')
        tmp[tmp < self.EPSILON] = 0
        obserr = tmp
        obserr[np.isinf(obserr)] = self.FLOAT_FILL
        obsqc = self.var('Analysis_Use_Flag').astype(int)
        for lvar in LocVars:
            loc_mdata_name = all_LocKeyList[lvar][0]
            if lvar == 'Time':
                tmp = self.var(lvar)
                obstimes = [self.validtime+dt.timedelta(hours=float(tmp[a])) for a in range(len(tmp))]
                obstimes = [a.strftime("%Y-%m-%dT%H:%M:%SZ") for a in obstimes]
                outdata[(loc_mdata_name, 'MetaData')] = np.array(obstimes, dtype=object)
                varAttrs[(loc_mdata_name, 'MetaData')]['units'] = 'UTC Time in YYYY-MM-DDTHH:MM:SSZ format'
            else:
                tmp = self.var(lvar)
                tmp[tmp > 4e8] = self.FLOAT_FILL
                outdata[(loc_mdata_name, 'MetaData')] = tmp
                if loc_mdata_name in units_values.keys():
                    varAttrs[(loc_mdata_name, 'MetaData')]['units'] = units_values[loc_mdata_name]
            VarDims[(loc_mdata_name, 'MetaData')] = ['nlocs']

        for gsivar, iodavar in gsi_add_vars.items():
            # some special actions need to be taken depending on var name...
            if gsivar in self.df.variables:
                if "Inverse" in gsivar:
                    tmp = self.var(gsivar)
                    # fix for if some reason 1/small does not result in inf but zero
                    mask = tmp < self.EPSILON
                    tmp[~mask] = 1.0 / tmp[~mask]
                    tmp[mask] = self.FLOAT_FILL
                elif "Obs_Minus_" in gsivar:
                    if 'Forecast_adjusted' in self.df.variables:
                        continue
                    key1 = 'Observation'
                    tmp = self.var(key1) - self.var(gsivar)
                else:
                    tmp = self.var(gsivar)
                if gsivar in gsiint:
                    tmp = tmp.astype(int)
                else:
                    tmp[tmp > 4e8] = self.FLOAT_FILL
                gvname = vname, iodavar
                outdata[gvname] = tmp
                if vname in units_values.keys():
                    varAttrs[gvname]['units'] = units_values[vname]
        # observation data
        outdata[varDict[vname]['valKey']] = obsdata
        outdata[varDict[vname]['errKey']] = obserr
        outdata[varDict[vname]['qcKey']] = obsqc

        globalAttrs["satellite"] = self.satellite
        globalAttrs["sensor"] = self.sensor

        # set dimension lengths in the writer since we are bypassing
        # ExtractObsData
        DimDict['nlocs'] = nlocs
        DimDict['nchans'] = chanlist

        writer = iconv.IodaWriter(outname, LocKeyList, DimDict)
        writer.BuildIoda(outdata, VarDims, varAttrs, globalAttrs)
        print("Ozone obs processed, wrote to: %s" % outname)


class Radar(BaseGSI):
    """ class Radar - reflectivity and radial wind observations

                Use this class to read in radar observations
                from GSI netCDF diag files

    Functions:

    Attributes:
      filename    - string path to file
      validtime   - datetime object of valid observation time
      nobs        - number of observations

    """
    def __init__(self, filename):
        self.filename = filename
        splitfname = self.filename.split('/')[-1].split('_')
        i = False
        for s in radar_sensors:
            if s in splitfname:
                i = splitfname.index(s)
                self.obstype = "_".join(splitfname[i:i+2])
        if not i:
            raise ValueError("Observation is not a radar type...")
        # sensor and satellite
        self.sensor = splitfname[i]
        self.obstype = splitfname[i+1]

    def read(self):
        # get valid time
        df = nc.Dataset(self.filename)
        tstr = str(df.getncattr('date_time'))
        self.validtime = dt.datetime.strptime(tstr, "%Y%m%d%H")
        # number of observations
        self.nobs = len(df.dimensions['nobs'])
        self.df = df

    def toGeovals(self, OutDir, clobber=True):
        """ toGeovals(OutDir,clobber=True)
        if model state fields are in the GSI diag file, create
        GeoVaLs in an output file for use by JEDI/UFO
        """
        # note, this is a temporary construct and thus, there is no
        # ioda_conv_ncio or equivalent to handle the format

        # set up output file
        outname = OutDir+'/'+self.sensor+'_'+self.obstype+'_geoval_'+self.validtime.strftime("%Y%m%d%H")+'.nc4'
        if not clobber:
            if (os.path.exists(outname)):
                print("File exists. Skipping and not overwriting: %s" % outname)
                return
        OutVars = []
        InVars = []
        for ncv in self.df.variables:
            if ncv in geovals_vars:
                OutVars.append(geovals_vars[ncv])
                InVars.append(ncv)

        # set up output file
        ncout = nc.Dataset(outname, 'w', format='NETCDF4')
        ncout.setncattr("date_time", np.int32(self.validtime.strftime("%Y%m%d%H")))
        # get nlocs
        nlocs = self.nobs
        ncout.createDimension("nlocs", nlocs)
        # other dims
        ncout.createDimension("nlevs", self.df.dimensions["nlevs"].size)
        # ncout.createDimension("nlevsp1", self.df.dimensions["air_pressure_levels_arr_dim"].size)
        for var in self.df.variables.values():
            vname = var.name
            if vname in geovals_metadata_dict.keys():
                dims = ("nlocs",)
                var_out = ncout.createVariable(geovals_metadata_dict[vname], var.dtype, dims)
                vdata = var[:]
                var_out[:] = vdata
            elif vname in geovals_vars.keys():
                if (len(var.dimensions) == 1):
                    dims = ("nlocs",)
                elif "_levels" in vname:
                    dims = ("nlocs", "nlevsp1")
                else:
                    dims = ("nlocs", "nlevs")
                var_out = ncout.createVariable(geovals_vars[vname], var.dtype, dims)
                vdata = var[...]
                var_out[...] = vdata
            else:
                pass
        ncout.close()

    def toIODAobs(self, OutDir, clobber=True):
        """ toIODAobs(OutDir,clobber=True)
        output observations from the specified GSI diag file
        to the JEDI/IODA observation format
        """
        # set up a NcWriter class
        outname = OutDir+'/'+self.sensor+'_'+self.obstype+'_obs_'+self.validtime.strftime("%Y%m%d%H")+'.nc4'
        if not clobber:
            if (os.path.exists(outname)):
                print("File exists. Skipping and not overwriting:%s" % outname)
                return
        LocKeyList = []
        LocVars = []
        globalAttrs = {}
        varDict = defaultdict(lambda: defaultdict(dict))
        outdata = defaultdict(lambda: DefaultOrderedDict(OrderedDict))
        varAttrs = DefaultOrderedDict(lambda: DefaultOrderedDict(dict))
        # get list of location variable for this var/platform
        for ncv in self.df.variables:
            if ncv in all_LocKeyList:
                LocKeyList.append(all_LocKeyList[ncv])
                LocVars.append(ncv)

        nlocs = self.nobs
        if self.obstype == "dbz":
            radar_varnames = {
                'obsdbz': 'equivalent_reflectivity_factor',
            }
            myunits = 'dbz'
        elif self.obstype == "rw":
            radar_varnames = {
                'obsrw': 'radial_velocity',
            }
            myunits = 'm s-1'

        for key, value in radar_varnames.items():
            varDict[value]['valKey'] = value, iconv.OvalName()
            varDict[value]['errKey'] = value, iconv.OerrName()
            varDict[value]['qcKey'] = value, iconv.OqcName()
            VarDims[value] = ['nlocs']
            varAttrs[varDict[value]['valKey']]['units'] = myunits
            varAttrs[varDict[value]['errKey']]['units'] = myunits
            varAttrs[varDict[value]['qcKey']]['units'] = 'unitless'
            varAttrs[varDict[value]['valKey']]['_FillValue'] = self.FLOAT_FILL
            varAttrs[varDict[value]['errKey']]['_FillValue'] = self.FLOAT_FILL
            varAttrs[varDict[value]['qcKey']]['_FillValue'] = self.INT_FILL

            obsdata = self.var(key)
            errvarname = radar_err[key]
            qcvarname = radar_qc[key]
            obserr = self.var(errvarname)
            obserr[np.isinf(obserr)] = self.FLOAT_FILL
            obsqc = self.var(qcvarname).astype(int)
            # observation data
            outdata[varDict[value]['valKey']] = obsdata
            outdata[varDict[value]['errKey']] = obserr
            outdata[varDict[value]['qcKey']] = obsqc
            vname = value
            for gsivar, iodavar in gsi_add_vars.items():
                # some special actions need to be taken depending on var name...
                if gsivar in self.df.variables:
                    if "Inverse" in gsivar:
                        tmp = self.var(gsivar)
                        # fix for if some reason 1/small does not result in inf but zero
                        mask = tmp < self.EPSILON
                        tmp[~mask] = 1.0 / tmp[~mask]
                        tmp[mask] = self.FLOAT_FILL
                    else:
                        tmp = self.var(gsivar)[:]
                    if gsivar in gsiint:
                        tmp = tmp.astype(int)
                    else:
                        tmp[tmp > 4e8] = self.FLOAT_FILL
                    gvname = vname, iodavar
                    outdata[gvname] = tmp
        for lvar in LocVars:
            loc_mdata_name = all_LocKeyList[lvar][0]
            if lvar == 'Time':
                tmp = self.var(lvar)[:]
                obstimes = [self.validtime+dt.timedelta(hours=float(tmp[a])) for a in range(len(tmp))]
                obstimes = [a.strftime("%Y-%m-%dT%H:%M:%SZ") for a in obstimes]
                outdata[(loc_mdata_name, 'MetaData')] = np.array(obstimes, dtype=object)
                varAttrs[(loc_mdata_name, 'MetaData')]['units'] = 'UTC Time in YYYY-MM-DDTHH:MM:SSZ format'
            else:
                tmp = self.var(lvar)[:]
                tmp[tmp > 4e8] = self.FLOAT_FILL
                outdata[(loc_mdata_name, 'MetaData')] = tmp
                if loc_mdata_name in units_values.keys():
                    varAttrs[(loc_mdata_name, 'MetaData')]['units'] = units_values[loc_mdata_name]

        globalAttrs["sensor"] = self.sensor

        # set dimension lengths in the writer since we are bypassing
        # ExtractObsData
        DimDict['nlocs'] = nlocs

        writer = iconv.IodaWriter(outname, LocKeyList, DimDict)
        writer.BuildIoda(outdata, VarDims, varAttrs, globalAttrs)

        print("Radar obs processed, wrote to: %s" % outname)<|MERGE_RESOLUTION|>--- conflicted
+++ resolved
@@ -830,13 +830,8 @@
                     # special logic for unit conversions depending on GSI version
                     elif lvar == 'Pressure':
                         tmpps = self.var(lvar)[idx]
-<<<<<<< HEAD
                         if np.median(tmpps) > 1100.:
-                            loc_mdata[loc_mdata_name] = tmpps
-=======
-                        if np.max(tmpps) > 1100.:
                             outdata[(loc_mdata_name, 'MetaData')] = tmpps
->>>>>>> 691aba06
                         else:
                             outdata[(loc_mdata_name, 'MetaData')] = tmpps * 100.  # from hPa to Pa
                         varAttrs[(loc_mdata_name, 'MetaData')]['units'] = 'Pa'
