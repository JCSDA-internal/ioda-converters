# gsi_ncdiag.py
# a collection of classes, and supporting information
# to read in GSI netCDF diagnostic files and rewrite them
# into JEDI UFO GeoVaLs and IODA observation files
###############################################################################
###############################################################################
# dictionaries and lists

import os
from collections import defaultdict, OrderedDict
from orddicts import DefaultOrderedDict

import numpy as np
import datetime as dt
import netCDF4 as nc

import ioda_conv_engines as iconv

__ALL__ = ['conv_platforms']

conv_platforms = {
    "conv_ps": [
        'sfc',
        'sondes',
        'sfcship',
    ],
    "conv_q": [
        'aircraft',
        'sondes',
        'sfcship',
        'sfc',
    ],
    "conv_t": [
        'aircraft',
        'sondes',
        'rass',
        'sfcship',
        'sfc',
    ],
    "conv_uv": [
        'sfc',
        'aircraft',
        'sondes',
        'vadwind',
        'windprof',
        'sfcship',
        'satwind',
        'scatwind',
    ],
    "conv_gps": [
        'gps',
    ],
    "conv_sst": [
        'sst',
    ]
}

# note in python range, last number is not used so second values are +1
# bufr codes
uv_bufrtypes = {
    "aircraft": [230, 231, 233, 235],  # 234 is TAMDAR; always rstprod
    "sondes": range(220, 223),
    "satwind": range(240, 261),
    "vadwind": [224],
    "windprof": range(227, 230),
    "sfcship": [280, 282, 284],
    "sfc": [281, 287],
    "scatwind": [290],
    # 232 are dropsondes
}

conv_bufrtypes = {
    "aircraft": [130, 131, 133, 135],  # 234 is TAMDAR; always rstprod
    "sondes": range(120, 123),
    "rass": [126],
    "sfcship": [180, 183],
    "sfc": [181, 187],
    "gps": [3, 4, 42, 43, 745, 825],
    "sst": [181, 182, 183, 189, 190, 191, 192, 193, 194, 195, 196, 197, 198, 199, 200, 201, 202],
    # 132 are dropsondes
}

# WMO satellite IDs
wmo_satid = {
    'aqua': 784,
    'metop-a': 4,
    'metop-b': 3,
    'metop-c': 5,
    'noaa-15': 206,
    'noaa-18': 209,
    'noaa-19': 223,
    'noaa-20': 225,
    'npp': 224,
}

wmo_instid = {
    'amsua': 570,
    'atms': 621,
    'iasi': 221,
    'abi': 617,
    'omps': 947,
    'sbuv': 956,
}

# LocKeyList = { 'gsiname':('IODAname','dtype')}
all_LocKeyList = {
<<<<<<< HEAD
    'Station_ID': ('stationIdentification', 'Fixed-length string'),
    'Time': ('dateTime', 'string'),
=======
    'Station_ID': ('station_id', 'string'),
    'Time': ('datetime', 'string'),
    'time': ('time', 'string'),
    'ascending_flag': ('ascending_flag', 'string'),
    'earth_radius_of_curvature': ('earth_radius_of_curvature', 'string'),
    'reference_sat_id': ('reference_sat_id', 'string'),
    'occulting_sat_id': ('occulting_sat_id', 'string'),
    'record_number': ('record_number', 'string'),
    'geoid_height_above_reference_ellipsoid': ('geoid_height_above_reference_ellipsoid', 'string'),
    'gnss_sat_class': ('gnss_sat_class', 'string'),
    'impact_height': ('impact_height', 'string'),
    'impact_parameter': ('impact_parameter', 'string'),
>>>>>>> dcdf6102
    'Latitude': ('latitude', 'float'),
    'Longitude': ('longitude', 'float'),
    'Station_Elevation': ('stationElevation', 'float'),
    'Pressure': ('pressure', 'float'),
    'Height': ('height', 'float'),
    'Elevation': ('heightOfSurface', 'float'),
    'Obs_Time': ('dateTime', 'string'),
    'Scan_Position': ('sensorScanPosition', 'float'),
    'Sat_Zenith_Angle': ('sensorZenithAngle', 'float'),
    'Sat_Azimuth_Angle': ('sensorAzimuthAngle', 'float'),
    'Sol_Zenith_Angle': ('solarZenithAngle', 'float'),
    'Sol_Azimuth_Angle': ('solarAzimuthAngle', 'float'),
    'Scan_Angle': ('sensorViewAngle', 'float'),
    'Surface_type': ('surface_type', 'integer'),
    'MODIS_deep_blue_flag': ('modis_deep_blue_flag', 'integer'),
    'Reference_Pressure': ('air_pressure', 'float'),
    'Solar_Zenith_Angle': ('solarZenithAngle', 'float'),
    'Row_Anomaly_Index': ('row_anomaly_index', 'float'),
    'TopLevelPressure': ('top_level_pressure', 'float'),
    'BottomLevelPressure': ('bottom_level_pressure', 'float'),
    'Total_Ozone_Error_Flag': ('total_ozone_error_flag', 'float'),
    'Profile_Ozone_Error_Flag': ('profile_ozone_error_flag', 'float'),
    'XoverR': ('radar_azimuth', 'float'),
    'YoverR': ('radar_tilt', 'float'),
    'ZoverR': ('radar_dir3', 'float'),
    'Vterminal': ('vterminal', 'float'),
<<<<<<< HEAD
    'SWCM_spec_type': ('windComputationMethod', 'float'),
    'SAZA_sat_zen_angle': ('sensorZenithAngle', 'float'),
    'SCCF_chan_wavelen': ('sensorCentralFrequency', 'double'),
    'QI_with_FC': ('percentConfidenceWithForecast', 'float'),
    'QI_without_FC': ('percentConfidenceWithoutForecast', 'float'),
=======
    'SWCM_spec_type': ('satwind_spectral_type', 'float'),
    'SAZA_sat_zen_angle': ('sensor_zenith_angle', 'float'),
    'SCCF_chan_wavelen': ('channel_wavelength', 'float'),
    'QI_with_FC': ('satwind_quality_ind_with_fc', 'float'),
    'QI_without_FC': ('satwind_quality_ind_no_fc', 'float'),
    'Data_Vertical_Velocity': ('data_vertical_velocity', 'float'),
>>>>>>> dcdf6102
    'LaunchTime': ('LaunchTime', 'float'),
}

checkuv = {
    "windEastward": "u",
    "windNorthward": "v",
}

conv_varnames = {
    "tv": ["virtualTemperature"],
    "tsen": ["airTemperature"],
    "uv": ["windEastward", "windNorthward"],
    "ps": ["surface_pressure"],
    "q": ["specificHumidity"],
    "bend": ["bendingAngle"],
    "refract": ["refractivity"],
    "sst": ["seaSurfaceTemperature"],
}

conv_gsivarnames = {
    "tv": ["Observation"],
    "tsen": ["Observation"],
    "uv": ["u_Observation", "v_Observation"],
    "ps": ["Observation"],
    "q": ["Observation"],
    "bend": ["Observation"],
    "refract": ["Observation"],
    "sst": ["Observation"],
}

gsi_add_vars_allsky = {
    'Observation_Type': 'ObsType',
    'Prep_Use_Flag': 'PreUseFlag',
    'Analysis_Use_Flag': 'GsiUseFlag',
    'Nonlinear_QC_Rel_Wgt': 'GsiQCWeight',
    'Errinv_Adjust': 'GsiAdjustObsError',
    'Errinv_Final': 'GsiFinalObsError',
    'Forecast_adjusted': 'GsiHofXBc',
    'Forecast_unadjusted': 'GsiHofX',
    'Forecast_unadjusted_clear': 'GsiHofXClr',
    'Obs_Minus_Forecast_adjusted': 'GsiHofXBc',
    'Obs_Minus_Forecast_unadjusted': 'GsiHofX',
    'Obs_Minus_Forecast_unadjusted_clear': 'GsiHofX',
    'Inverse_Observation_Error': 'GsiFinalObsError',
    'Bias_Correction': 'GsiBc',
    'hxdbz': 'GsiHofX',
    'hxrw': 'GsiHofX',
}

gsi_add_qcvars_allsky = {
    'ObsBias': 'GsiObsBias',
    'Inverse_Observation_Error_after_jsfcchk': 'GsiObsError_after_jsfcchk',
    'Inverse_Observation_Error_after_sdoei': 'GsiObsError_after_sdoei',
    'Inverse_Observation_Error_after_grosschk': 'GsiObsError_after_grosschk',
    'Inverse_Observation_Error_sdoei': 'GsiObsError_sdoei',
    'Inverse_Observation_Error_grosschk': 'GsiObsError_grosschk',
}

gsi_add_vars = {
    'ObsBias': 'GsiObsBias',
    'Observation_Type': 'ObsType',
    'Prep_Use_Flag': 'PreUseFlag',
    'Analysis_Use_Flag': 'GsiUseFlag',
    'Nonlinear_QC_Rel_Wgt': 'GsiQCWeight',
    'Errinv_Adjust': 'GsiAdjustObsError',
    'Errinv_Final': 'GsiFinalObsError',
    'Obs_Minus_Forecast_adjusted': 'GsiHofXBc',
    'Obs_Minus_Forecast_unadjusted': 'GsiHofX',
    'Forecast_adjusted': 'GsiHofXBc',
    'Forecast_unadjusted': 'GsiHofX',
    'Inverse_Observation_Error': 'GsiFinalObsError',
    'Bias_Correction': 'GsiBc',
    'hxdbz': 'GsiHofX',
    'hxrw': 'GsiHofX',
}

gsi_add_qcvars = {
    'Bias_Correction': 'GsiObsBias',
    'Inverse_Observation_Error_jsfc': 'GsiObsError_jsfc',
    'Inverse_Observation_Error_clddet': 'GsiObsError_clddet',
    'Inverse_Observation_Error_nsstret': 'GsiObsError_nsstret',
    'Inverse_Observation_Error_grosschk': 'GsiObsError_grosschk',
    'Inverse_Observation_Error_after_wavenum': 'GsiObsError_after_wavenum',
    'Inverse_Observation_Error_after_range': 'GsiObsError_after_rangechk',
    'Inverse_Observation_Error_after_topo': 'GsiObsError_after_topo',
    'Inverse_Observation_Error_after_transmittop': 'GsiObsError_after_transmittop',
    'Inverse_Observation_Error_after_clddet': 'GsiObsError_after_clddet',
    'Inverse_Observation_Error_after_nsstret': 'GsiObsError_after_nsstret',
    'Inverse_Observation_Error_after_jsfcchk': 'GsiObsError_after_jsfcchk',
}

gsi_add_vars_uv = {
    'Observation_Type': 'ObsType',
    'Prep_Use_Flag': 'PreUseFlag',
    'Analysis_Use_Flag': 'GsiUseFlag',
    'Nonlinear_QC_Rel_Wgt': 'GsiQCWeight',
    'Errinv_Adjust': 'GsiAdjustObsError',
    'Errinv_Final': 'GsiFinalObsError',
    'Errinv_Input': 'GsiInputObsError',
    'u_Forecast_adjusted': 'GsiHofXBc',
    'u_Forecast_unadjusted': 'GsiHofX',
    'v_Forecast_adjusted': 'GsiHofXBc',
    'v_Forecast_unadjusted': 'GsiHofX',
    'u_Obs_Minus_Forecast_adjusted': 'GsiHofXBc',
    'u_Obs_Minus_Forecast_unadjusted': 'GsiHofX',
    'v_Obs_Minus_Forecast_adjusted': 'GsiHofXBc',
    'v_Obs_Minus_Forecast_unadjusted': 'GsiHofX',
}

radar_qc = {
    'obsdbz': 'dbzuse',
    'obsrw': 'rwuse',
}

radar_err = {
    'obsdbz': 'dbzerror',
    'obsrw': 'rwerror',
}

# values that should be integers
gsiint = [
    'PreUseFlag',
    'GsiUseFlag',
    'ObsType',
    'Analysis_Use_Flag',
]

geovals_metadata_dict = {
    'Latitude': 'latitude',
    'Longitude': 'longitude',
    'Time': 'time',
    'Obs_Time': 'time',
}

obsdiag_metadata_dict = {
    'Latitude': 'latitude',
    'Longitude': 'longitude',
    'Time': 'time',
    'Obs_Time': 'time',
}

rad_sensors = [
    'airs',
    'amsua',
    'atms',
    'hirs4',
    'iasi',
    'mhs',
    'seviri',
    'sndrd1', 'sndrd2', 'sndrd3', 'sndrd4',
    'cris-fsr',
    'cris',
    'ssmis',
    'abi',
    'ahi',
    'avhrr',
    'avhrr3',
    'saphir',
    'gmi',
    'amsr2',
]

radar_sensors = [
    'radar',
]

chan_metadata_dict = {
    'sensor_chan': 'sensorChannelNumber',
    'frequency': 'sensorCentralFrequency',
    'polarization': 'sensorPolarizationDirection',
    'wavenumber': 'sensorCentralWavenumber',
}
# 'use_flag': 'gsi_use_flag',
# 'error_variance': 'ObsError',
# 'mean_lapse_rate': 'mean_lapse_rate',

chan_metadata_int = [
    'sensor_channel',
    'gsi_use_flag',
    'polarization',
]

# geovals_vars = {gsiname:geoval_name}
geovals_vars = {
    'virtual_temperature': 'virtual_temperature',
    'atmosphere_ln_pressure_coordinate': 'atmosphere_ln_pressure_coordinate',
    'specific_humidity': 'specific_humidity',
    'northward_wind': 'northward_wind',
    'eastward_wind': 'eastward_wind',
    'geopotential_height_levels': 'geopotential_height_levels',
    'geopotential_height': 'geopotential_height',
    'geometric_height': 'geometric_height',
    'height': 'height_above_mean_sea_level',
    'tropopause_pressure': 'tropopause_pressure',
    'surface_pressure': 'surface_pressure',
    'surface_air_pressure': 'surface_pressure',
    'surface_temperature': 'surface_temperature',
    'sea_surface_temperature': 'sea_surface_temperature',
    'surface_roughness': 'surface_roughness_length',
    'surface_height': 'surface_geopotential_height',
    'surface_geopotential_height': 'surface_geopotential_height',
    'surface_altitude': 'surface_altitude',
    'surface_geometric_height': 'surface_geometric_height',
    'landmask': 'land_area_fraction',
    'air_temperature': 'air_temperature',
    'air_pressure': 'air_pressure',
    'atmosphere_pressure_coordinate': 'air_pressure',
    'atmosphere_pressure_coordinate_interface': 'air_pressure_levels',
    'air_pressure_levels': 'air_pressure_levels',
    'atmosphere_absorber_01': 'humidity_mixing_ratio',
    'atmosphere_absorber_02': 'mole_fraction_of_carbon_dioxide_in_air',
    'mole_fraction_of_ozone_in_air': 'mole_fraction_of_ozone_in_air',
    'atmosphere_absorber_03': 'mole_fraction_of_ozone_in_air',
    'atmosphere_mass_content_of_cloud_01': 'mass_content_of_cloud_liquid_water_in_atmosphere_layer',
    'effective_radius_of_cloud_particle_01': 'effective_radius_of_cloud_liquid_water_particle',
    'atmosphere_mass_content_of_cloud_02': 'mass_content_of_cloud_ice_in_atmosphere_layer',
    'effective_radius_of_cloud_particle_02': 'effective_radius_of_cloud_ice_particle',
    'atmosphere_mass_content_of_cloud_03': 'mass_content_of_rain_in_atmosphere_layer',
    'effective_radius_of_cloud_particle_03': 'effective_radius_of_rain_particle',
    'atmosphere_mass_content_of_cloud_04': 'mass_content_of_snow_in_atmosphere_layer',
    'effective_radius_of_cloud_particle_04': 'effective_radius_of_snow_particle',
    'Water_Fraction': 'water_area_fraction',
    'Land_Fraction': 'land_area_fraction',
    'Ice_Fraction': 'ice_area_fraction',
    'Snow_Fraction': 'surface_snow_area_fraction',
    'Vegetation_Fraction': 'vegetation_area_fraction',
    'Water_Temperature': 'surface_temperature_where_sea',
    'Land_Temperature': 'surface_temperature_where_land',
    'Ice_Temperature': 'surface_temperature_where_ice',
    'Snow_Temperature': 'surface_temperature_where_snow',
    'tsavg5': 'average_surface_temperature_within_field_of_view',
    'Sfc_Wind_Speed': 'surface_wind_speed',
    'Sfc_Wind_Direction': 'surface_wind_from_direction',
    'Lai': 'leaf_area_index',
    'Soil_Moisture': 'volume_fraction_of_condensed_water_in_soil',
    'Soil_Temperature': 'soil_temperature',
    'Land_Type_Index': 'land_type_index_NPOESS',
    'Vegetation_Type': 'vegetation_type_index',
    'Soil_Type': 'soil_type',
    'Snow_Depth': 'surface_snow_thickness',
    'humidity_mixing_ratio': 'humidity_mixing_ratio',
    'Sfc_Height': 'surface_geopotential_height',
    'Wind_Reduction_Factor_at_10m': 'wind_reduction_factor_at_10m',
    'sulf': 'sulf',
    'bc1': 'bc1',
    'bc2': 'bc2',
    'oc1': 'oc1',
    'oc2': 'oc2',
    'dust1': 'dust1',
    'dust2': 'dust2',
    'dust3': 'dust3',
    'dust4': 'dust4',
    'dust5': 'dust5',
    'seas1': 'seas1',
    'seas2': 'seas2',
    'seas3': 'seas3',
    'seas4': 'seas4',
    'dbzges': 'equivalent_reflectivity_factor',
    'upward_air_velocity': 'upward_air_velocity',
}

obsdiag_vars = {
    'Jacobian_Surface_Temperature': 'brightness_temperature_jacobian_surface_temperature',
    'Jacobian_Surface_Emissivity': 'brightness_temperature_jacobian_surface_emissivity',
    'Jacobian_Temperature': 'brightness_temperature_jacobian_air_temperature',
    'Jacobian_Moisture': 'brightness_temperature_jacobian_humidity_mixing_ratio',
    'Layer_Optical_Depth': 'optical_thickness_of_atmosphere_layer',
    'Layer_to_Space_Transmittance': 'transmittances_of_atmosphere_layer',
    'Weighting_Function': 'weightingfunction_of_atmosphere_layer',
    'Pressure_Level_WeightFuncMax': 'pressure_level_at_peak_of_weightingfunction',
    'Forecast_unadjusted_clear': 'brightness_temperature_assuming_clear_sky',
}

aod_sensors = [
    'modis',
    'viirs',
]

oz_lay_sensors = [
    'gome',
    'sbuv2',
    'omi',
    'ompsnp',
    'ompstc8',
    'ompsnm',
]

oz_lev_sensors = [
    'ompslp',
    'ompslpnc',
    'mls55',
]
# units
# 'IODA/UFO_variable_name': 'Unit'
units_values = {
    'virtualTemperature': 'K',
    'virtual_temperature': 'K',
    'atmosphere_ln_pressure_coordinate': '1',
    'specific_humidity': '1',
    'specificHumidity': '1',
    'northward_wind': 'm s-1',
    'windNorthward': 'm s-1',
    'eastward_wind': 'm s-1',
    'windEastward': 'm s-1',
    'geopotential_height': 'm',
    'geopotential_height_levels': 'm',
    'height_above_mean_sea_level': 'm',
    'heightOfSurface': 'm',
    'surface_pressure': 'Pa',
    'station{ressure': 'Pa',
    'sea_surface_temperature': 'K',
    'surface_temperature': 'K',
    'surface_roughness_length': 'm',
    'surface_geopotential_height': 'm',
    'surface_altitude': 'm',
    'geoid_height_above_reference_ellipsoid': 'Meters',
    'earth_radius_of_curvature': 'Meters',
    'impact_height': 'Meters',
    'impact_parameter': 'Meters',
    'land_area_fraction': '1',
    'air_temperature': 'K',
    'airTemperature': 'K',
    'pressure': 'Pa',
    'air_pressure': 'Pa',
    'air_pressure_levels': 'Pa',
    'humidity_mixing_ratio': '1',
    'mole_fraction_of_carbon_dioxide_in_air': '1',
    'mole_fraction_of_ozone_in_air': '1',
    'integrated_layer_ozone_in_air': 'DU',
    'atmosphere_mass_content_of_cloud_liquid_water': 'kg m-2',
    'effective_radius_of_cloud_liquid_water_particle': 'm',
    'atmosphere_mass_content_of_cloud_ice': 'kg m-2',
    'effective_radius_of_cloud_ice_particle': 'm',
    'mass_content_of_rain_in_atmosphere_layer': 'kg m-2',
    'effective_radius_of_rain_particle': '1e-6 m',
    'mass_content_of_snow_in_atmosphere_layer': 'kg m-2',
    'effective_radius_of_snow_particle': '1e-6 m',
    'water_area_fraction': '1',
    'land_area_fraction': '1',
    'ice_area_fraction': '1',
    'surface_snow_area_fraction': '1',
    'vegetation_area_fraction': '1',
    'surface_temperature_where_sea': 'K',
    'surface_temperature_where_land': 'K',
    'surface_temperature_where_ice': 'K',
    'surface_temperature_where_snow': 'K',
    'surface_wind_speed': 'm s-1',
    'wind_speed': 'm s-1',
    'surface_wind_from_direction': 'degree',
    'leaf_area_index': '1',
    'volume_fraction_of_condensed_water_in_soil': '1',
    'soil_temperature': 'K',
    'land_type_index_NPOESS': '1',
    'vegetation_type_index': '1',
    'soil_type': '1',
    'surface_snow_thickness': 'm',
    'humidity_mixing_ratio': '1',
    'wind_reduction_factor_at_10m': '1',
    'sulf': '1',
    'bc1': '1',
    'bc2': '1',
    'oc1': '1',
    'oc2': '1',
    'dust1': '1',
    'dust2': '1',
    'dust3': '1',
    'dust4': '1',
    'dust5': '1',
    'seas1': '1',
    'seas2': '1',
    'seas3': '1',
    'seas4': '1',
    'latitude': 'degree_north',
    'longitude': 'degree_east',
    'station_elevation': 'm',
    'height': 'm',
    'height_above_mean_sea_level': 'm',
    'sensorViewAngle': 'degree',
    'sensorZenithAngle': 'degree',
    'sensorAzimuthAngle': 'degree',
    'solarZenithAngle': 'degree',
    'solarAzimuthAngle': 'degree',
    'modis_deep_blue_flag': '1',
    'row_anomaly_index': '1',
    'total_ozone_error_flag': '1',
    'profile_ozone_error_flag': '1',
    'top_level_pressure': 'Pa',
    'bottom_level_pressure': 'Pa',
    'tropopause_pressure': 'Pa',
    'brightness_temperature_jacobian_surface_temperature': '1',
    'brightness_temperature_jacobian_surface_emissivity': 'K',
    'brightness_temperature_jacobian_air_temperature': '1',
    'brightness_temperature_jacobian_humidity_mixing_ratio': 'K/g/Kg ',
    'optical_thickness_of_atmosphere_layer': '1',
    'cloudWaterRetrievedFromObservation': 'kg m-2',
    'cloudWaterRetrievedFromSimulatedObservation': 'kg m-2',
    'scatteringIndexRetrievedFromObservation': '1',
    'LaunchTime': 'hours',
<<<<<<< HEAD
    'sensorCentralWavenumber': 'm-1',
    'sensorCentralFrequency': 'Hz',
    'brightnessTemperature': 'K',
    'percentConfidenceWithForecast': 'percent',
    'percentConfidenceWithoutForecast': 'percent',
    'satelliteChannelCentreFrequency': 'Hz',
=======
    'bending_angle': 'radians',
>>>>>>> dcdf6102
}

# @TestReference
# fields from GSI to compare to computations done in UFO
# Note: For conventional data, the combine script would fail if the
# input subset files (_m, and _s) contain test variables.
test_fields_conv = {
    'wind_speed': ('wind_speed', 'float'),
}

test_fields = {}

test_fields_allsky = {
    'clwp_amsua': ('cloudWaterRetrievedFromObservation', 'float'),
    'clw_guess_retrieval': ('cloudWaterRetrievedFromSimulatedObservation', 'float'),
    'clw_symmetric_amount': ('clw_symmetric_amount', 'float'),
    'scat_amsua': ('scatteringIndexRetrievedFromObservation', 'float'),
}
test_fields_with_channels_allsky = {
    'Hydrometeor_Affected_Channels': ('Hydrometeor_Affected_Channels', 'float'),
    'Cloud_Match_Index': ('Cloud_Match_Index', 'float'),
    'Error_Inflation_Factor_sdoei': ('error_inflation_factor_sdoei', 'float'),
}
test_fields_with_channels = {
    'Error_Inflation_Factor_Topo': ('error_inflation_factor_topo', 'float'),
    'Error_Inflation_Factor_Transmittop': ('error_inflation_factor_transmittop', 'float'),
    'Error_Inflation_Factor_Wavenum': ('error_inflation_factor_wavenum', 'float'),
    'Error_Inflation_Factor_Jsfc': ('error_inflation_factor_jsfc', 'float'),
    'Error_Inflation_Factor_Grosschk': ('error_inflation_factor_grosschk', 'float'),
    'Transmittance_at_Top': ('tao_top', 'float'),
    'Transmittance_at_Sfc': ('tao_sfc', 'float'),
    'Cloudy_Channel': ('cloudy_channel', 'integer'),
    'Transmittance_at_Cloud_Top': ('tao_cldtop', 'float'),
    'NSST_Retrieval_check': ('nsstret_check', 'integer'),
}
gmi_chan_dep_loc_vars = {
    'Sat_Zenith_Angle',
    'Sat_Azimuth_Angle',
    'Sol_Zenith_Angle',
    'Sol_Azimuth_Angle',
    'Scan_Angle',
}

DimDict = {
}

VarDims = {
}

globalAttrs = {
    'converter': os.path.basename(__file__),
}


class BaseGSI:
    EPSILON = 9e-12
    FLOAT_FILL = nc.default_fillvals['f4']
    INT_FILL = nc.default_fillvals['i4']

    @staticmethod
    def _as_array(netcdf_var):
        return np.array(netcdf_var[:])

    def var(self, var_name):
        """
        Data array.  Return a numpy array based on variable name
        """
        return self._as_array(self.df[var_name])


# conventional observations
class Conv(BaseGSI):
    """ class Conv - conventional observations

                Use this class to read in conventional observations
                from GSI netCDF diag files

    Functions:

    Attributes:
      filename    - string path to file
      validtime   - datetime object of valid observation time
      nobs        - number of observations
    """
    def __init__(self, filename):
        self.filename = filename
        splitfname = self.filename.split('/')[-1].split('_')
        if 'conv' in splitfname:
            i = splitfname.index('conv')
            self.obstype = "_".join(splitfname[i:i + 2])
        else:
            raise ValueError("Observation is not a conventional type...")
        # below is because T has both T and Tv, others should just be 'value'
        # but flexibility for later (GPS?)
        if self.obstype == 'conv_t':
            self.obsvars = ['tv', 'tsen']
        elif self.obstype == 'conv_gps':
            self.obsvars = ['bend', 'refract']
        else:
            self.obsvars = [splitfname[i + 1]]

    def read(self):
        # get valid time
        df = nc.Dataset(self.filename)
        tstr = str(df.getncattr('date_time'))
        self.validtime = dt.datetime.strptime(tstr, "%Y%m%d%H")
        # number of observations
        self.nobs = len(df['Observation_Type'][:])
        self.df = df

    def close(self):
        self.df.close()

    def toGeovals(self, OutDir, clobber=True):
        """ toGeovals(OutDir,clobber=True)
        if model state fields are in the GSI diag file, create
        GeoVaLs in an output file for use by JEDI/UFO
        """
        # note, this is a temporary construct and thus, there is no
        # ioda_conv_ncio or equivalent to handle the format
        # get list of platforms to process for the given obstype
        try:
            platforms = conv_platforms[self.obstype]
        except BaseException:
            print(self.obstype + " is not currently supported. Exiting.")
            return
        # loop through obsvariables and platforms to do processing
        for v in self.obsvars:
            for p in platforms:
                outname = OutDir + '/' + p + '_' + v + '_geoval_' + \
                    self.validtime.strftime("%Y%m%d%H") + '.nc4'
                if (v == 'sst'):
                    outname = OutDir + '/' + v + '_geoval_' + \
                        self.validtime.strftime("%Y%m%d%H") + '.nc4'
                if (p == 'windprof' or p == 'satwind' or p == 'scatwind' or p == 'vadwind'):
                    outname = OutDir + '/' + p + '_geoval_' + \
                        self.validtime.strftime("%Y%m%d%H") + '.nc4'
                if not clobber:
                    if (os.path.exists(outname)):
                        print("File exists. Skipping and not overwriting:%s" % outname)
                        continue
                OutVars = []
                InVars = []
                for ncv in self.df.variables:
                    if ncv in geovals_vars:
                        OutVars.append(geovals_vars[ncv])
                        InVars.append(ncv)

                idx = grabobsidx(self.df, p, v)
                if (np.sum(idx) == 0):
                    print("No matching observations for Platform:%s Var:%s" % (p, v))
                    continue
                print("Platform:%s Var:%s #Obs:%d" % (p, v, np.sum(idx)))
                # set up output file
                ncout = nc.Dataset(outname, 'w', format='NETCDF4')
                ncout.setncattr(
                    "date_time", np.int32(
                        self.validtime.strftime("%Y%m%d%H")))
                # get nlocs
                nlocs = np.sum(idx)
                ncout.createDimension("Location", nlocs)
                # other dims
                if (v != "sst"):
                    ncout.createDimension(
                        "Layer", self.df.dimensions["atmosphere_pressure_coordinate_arr_dim"].size)
                    ncout.createDimension(
                        "ninterfaces", self.df.dimensions["atmosphere_pressure_coordinate_interface_arr_dim"].size)
                dimname = "Station_ID_maxstrlen"
                ncout.createDimension(dimname, self.df.dimensions[dimname].size)
                dimname = "Observation_Class_maxstrlen"
                ncout.createDimension(dimname, self.df.dimensions[dimname].size)
                for var in self.df.variables.values():
                    vname = var.name
                    if (vname in geovals_metadata_dict.keys()) or (
                            vname in geovals_vars.keys()):
                        vdata = var[...].data
                        dims = tuple([len(self.df.dimensions[d]) for d in var.dimensions])
                        vdata = np.frombuffer(vdata, dtype=var.dtype)
                        vdata = np.reshape(vdata, dims)
                        if vname in geovals_metadata_dict.keys():
                            dims = ("Location",) + var.dimensions[1:]
                            var_out = ncout.createVariable(geovals_metadata_dict[vname], vdata.dtype, dims)
                            var_out[...] = vdata[idx, ...]
                        if vname in geovals_vars.keys():
                            if (len(var.dimensions) == 1):
                                dims = ("Location",)
                            else:
<<<<<<< HEAD
                                if vname == "atmosphere_pressure_coordinate_interface":
                                    dims = ("Location", "ninterfaces")
=======
                                if (vname == "atmosphere_pressure_coordinate_interface") or (
                                        vname == "geopotential_height_levels"):
                                    dims = ("nlocs", "ninterfaces")
>>>>>>> dcdf6102
                                else:
                                    dims = ("Location", "Layer")
                            var_out = ncout.createVariable(geovals_vars[vname], vdata.dtype, dims)
                            var_out[...] = vdata[idx, ...]
                ncout.close()

    def toIODAobs(self, OutDir, clobber=True, platforms=None):
        """ toIODAobs(OutDir,clobber=True)
        output observations from the specified GSI diag file
        to the JEDI/IODA observation format
        """
        if not platforms:
            # get list of platforms to process for the given obstype
            try:
                platforms = conv_platforms[self.obstype]
            except BaseException:
                print(self.obstype + " is not currently supported. Exiting.")
                return
        # loop through obsvariables and platforms to do processing
        for v in self.obsvars:
            for p in platforms:
                # set up a NcWriter class
                outname = OutDir + '/' + p + '_' + v + '_obs_' + \
                    self.validtime.strftime("%Y%m%d%H") + '.nc4'
                if (v == 'sst'):
                    outname = OutDir + '/' + v + '_obs_' + \
                        self.validtime.strftime("%Y%m%d%H") + '.nc4'
                if (p == 'windprof' or p == 'satwind' or p == 'scatwind' or p == 'vadwind'):
                    outname = OutDir + '/' + p + '_obs_' + \
                        self.validtime.strftime("%Y%m%d%H") + '.nc4'
                if not clobber:
                    if (os.path.exists(outname)):
                        print("File exists. Skipping and not overwriting: %s" % outname)
                        continue
                LocKeyList = []
                TestKeyList = []
                LocVars = []
                TestVars = []
                varDict = defaultdict(lambda: defaultdict(dict))
                outdata = defaultdict(lambda: DefaultOrderedDict(OrderedDict))
                varAttrs = DefaultOrderedDict(lambda: DefaultOrderedDict(dict))
                test_fields_ = test_fields_conv
                # get list of location variable for this var/platform
                for ncv in self.df.variables:
                    if ncv in all_LocKeyList:
                        LocKeyList.append(all_LocKeyList[ncv])
                        LocVars.append(ncv)
                # get list of TestReference variables for this var/platform
                for ncv in self.df.variables:
                    if ncv in test_fields_:
                        TestKeyList.append(test_fields_[ncv])
                        TestVars.append(ncv)
                # grab obs to process
                idx = grabobsidx(self.df, p, v)
                if (np.sum(idx) == 0):
                    print("No matching observations for Platform:%s Var:%s" % (p, v))
                    continue
                print("Platform:%s Var:%s #Obs:%d" % (p, v, np.sum(idx)))

                outvars = conv_varnames[v]
                for value in outvars:
                    varDict[value]['valKey'] = value, iconv.OvalName()
                    varDict[value]['errKey'] = value, iconv.OerrName()
                    varDict[value]['qcKey'] = value, iconv.OqcName()
                    VarDims[value] = ['Location']
                    varAttrs[varDict[value]['valKey']]['units'] = units_values[value]
                    varAttrs[varDict[value]['errKey']]['units'] = units_values[value]
                    varAttrs[varDict[value]['valKey']]['coordinates'] = 'longitude latitude'
                    varAttrs[varDict[value]['errKey']]['coordinates'] = 'longitude latitude'
                    varAttrs[varDict[value]['qcKey']]['coordinates'] = 'longitude latitude'
                    varAttrs[varDict[value]['valKey']]['_FillValue'] = self.FLOAT_FILL
                    varAttrs[varDict[value]['errKey']]['_FillValue'] = self.FLOAT_FILL
                    varAttrs[varDict[value]['qcKey']]['_FillValue'] = self.INT_FILL

                for o in range(len(outvars)):
                    obsdata = self.var(conv_gsivarnames[v][o])[idx]
                    if outvars[o] == 'surface_pressure':
                        if np.median(obsdata) < 1100.:
                            obsdata = obsdata * 100.  # convert to Pa from hPa
                        obsdata[obsdata > 4e8] = self.FLOAT_FILL  # 1e11 is fill value for surface_pressure
                    obserr = self.var('Errinv_Input')[idx]
                    mask = obserr < self.EPSILON
                    obserr[~mask] = 1.0 / obserr[~mask]
                    # below is a temporary hack until missing ObsError support returns to IODA/UFO
                    obserr[mask] = 1e8
                    # obserr[mask] = self.FLOAT_FILL
                    # obserr[obserr > 4e8] = self.FLOAT_FILL
                    # convert surface_pressure error to Pa from hPa
                    if v == 'ps' and np.nanmin(obserr) < 10:
                        obserr = obserr * 100
                    try:
                        obsqc = self.var('Prep_QC_Mark')[idx]
                    except BaseException:
                        obsqc = np.ones_like(obsdata) * 2
                    if (v == 'uv'):
                        gsivars = gsi_add_vars_uv
                    else:
                        gsivars = gsi_add_vars

                    for key, value in gsivars.items():
                        if key in self.df.variables:
                            df_key = self.var(key)
                            gvname = outvars[o], value
                            # some special actions need to be taken depending on
                            # var name...
                            if ("Forecast" in key) and (v == 'uv'):
                                if (checkuv[outvars[o]] != key[0]):
                                    continue
                            if "Errinv" in key:
                                tmp = df_key[idx]
                                mask = tmp < self.EPSILON
                                tmp[~mask] = 1.0 / tmp[~mask]
                                # below is a temporary hack
                                tmp[mask] = 1e8
                                # tmp[mask] = self.FLOAT_FILL
                                # convert surface_pressure error to Pa from hPa
                                if v == 'ps' and np.nanmin(tmp) < 10:
                                    tmp = tmp * 100
                            elif "Obs_Minus_" in key:
                                if 'u_Forecast_adjusted' in self.df.variables:
                                    continue
                                elif 'Forecast_adjusted' in self.df.variables:
                                    continue
                                if v == 'uv':
                                    if (checkuv[outvars[o]] != key[0]):
                                        continue
                                    else:
                                        key1 = key[0]+'_Observation'
                                else:
                                    key1 = 'Observation'
                                tmp = self.var(key1)[idx] - df_key[idx]
                            else:
                                tmp = df_key[idx]
                            # convert surface_pressure hofx to Pa from hPa
                            if "Forecast_" in key and v == 'ps':
                                if np.median(tmp) < 1100.:
                                    tmp = tmp * 100.
                            if value in gsiint:
                                tmp = tmp.astype(np.int32)
                                tmp[tmp > 4e4] = self.INT_FILL
                            else:
                                tmp[tmp > 4e8] = self.FLOAT_FILL
                            outdata[gvname] = tmp
                            if gvname[1] != 'PreUseFlag' and gvname[1] != 'ObsType' and gvname[1] != 'GsiUseFlag' and gvname[1] != 'GsiQCWeight':
                                varAttrs[gvname]['units'] = units_values[gvname[0]]
                    # create a GSI effective QC variable
                    gsiqcname = outvars[o], 'GsiEffectiveQC'
                    errname = outvars[o], 'GsiFinalObsError'
                    gsiqc = np.zeros_like(obsdata)
                    gsiqc[outdata[errname] == 1e8] = 1
                    gsiqc[outdata[(outvars[o], "GsiUseFlag")] < 0] = 1
                    outdata[gsiqcname] = gsiqc.astype(np.int32)
                    varAttrs[gsiqcname]['_FillValue'] = self.INT_FILL
                    # store values in output data dictionary
                    outdata[varDict[outvars[o]]['valKey']] = obsdata
                    outdata[varDict[outvars[o]]['errKey']] = obserr
                    outdata[varDict[outvars[o]]['qcKey']] = obsqc.astype(np.int32)

                for lvar in LocVars:
                    loc_mdata_name = all_LocKeyList[lvar][0]
                    if lvar == 'Station_ID':
                        tmp = self.var(lvar)[idx]
                        StationIDs = [bytes((b''.join(tmp[a])).decode('iso-8859-1').encode('utf8')) for a in range(len(tmp))]
                        outdata[(loc_mdata_name, 'MetaData')] = np.array(StationIDs, dtype=object)
                    elif lvar == 'Time' or lvar == 'time':  # need to process into time stamp strings #"%Y-%m-%dT%H:%M:%SZ"
                        tmp = self.var(lvar)[idx]
                        obstimes = [self.validtime + dt.timedelta(hours=float(tmp[a])) for a in range(len(tmp))]
                        obstimes = [a.strftime("%Y-%m-%dT%H:%M:%SZ") for a in obstimes]
                        outdata[(loc_mdata_name, 'MetaData')] = np.array(obstimes, dtype=object)
                    #   varAttrs[(loc_mdata_name, 'MetaData')]['units'] = 'seconds since 1970-01-01T00:00:00Z'
                    # special logic for unit conversions depending on GSI version
                    elif lvar == 'Pressure':
                        tmpps = self.var(lvar)[idx]
                        if np.median(tmpps) > 1100.:
                            outdata[(loc_mdata_name, 'MetaData')] = tmpps
                        else:
                            outdata[(loc_mdata_name, 'MetaData')] = tmpps * 100.  # from hPa to Pa
                        varAttrs[(loc_mdata_name, 'MetaData')]['units'] = 'Pa'
                    # special logic for missing station_elevation and height for surface obs
                    elif lvar in ['Station_Elevation', 'Height']:
                        if p == 'sfc':
                            tmp = self.var(lvar)[idx]
                            tmp[tmp == 9999.] = self.FLOAT_FILL
                            tmp[tmp == 10009.] = self.FLOAT_FILL  # for u,v sfc Height values that are 10+9999
                            # GSI sfc obs are at 0m agl, but operator assumes 2m agl, correct output to 2m agl
                            # this is correctly 10m agl though for u,v obs
                            # --- temporarily comment out the following so 2m_t & 2m_q can be properly combined
                            # --- with surface_pressure ioda obs as single record because 2m_t and 2m_q are used
                            # --- in UFO surface pressure correction scheme
                            # if lvar == 'Height' and self.obstype in ['conv_t', 'conv_q']:
                            #     elev = self.var('Station_Elevation')[idx]
                            #     hgt = elev + 2.
                            #     hgt[hgt > 9998.] = self.FLOAT_FILL
                            #     tmp = hgt
                            outdata[(loc_mdata_name, 'MetaData')] = tmp
                            varAttrs[(loc_mdata_name, 'MetaData')]['units'] = 'm'
                        elif p == 'sondes' or p == 'aircraft' or p == 'satwind':
                            tmp = self.var(lvar)[idx]
                            tmp[tmp > 4e8] = self.FLOAT_FILL  # 1e11 is fill value for sondes, etc.
                            outdata[(loc_mdata_name, 'MetaData')] = tmp
                            varAttrs[(loc_mdata_name, 'MetaData')]['units'] = 'm'
                        else:
                            outdata[(loc_mdata_name, 'MetaData')] = self.var(lvar)[idx]
                            varAttrs[(loc_mdata_name, 'MetaData')]['units'] = 'm'
                    else:
                        outdata[(loc_mdata_name, 'MetaData')] = self.var(lvar)[idx]
                        if loc_mdata_name in units_values.keys():
                            varAttrs[(loc_mdata_name, 'MetaData')]['units'] = units_values[loc_mdata_name]

                # put the TestReference fields in the structure for writing out
                for tvar in TestVars:
                    if tvar in test_fields_:
                        test_mdata_name = test_fields_[tvar][0]
                        tmp = self.var(tvar)[idx]
                        tmp[tmp > 4e8] = self.FLOAT_FILL
                        outdata[(test_mdata_name, 'TestReference')] = tmp

                # writer metadata
                DimDict['Location'] = len(StationIDs)

                writer = iconv.IodaWriter(outname, LocKeyList, DimDict)
                writer.BuildIoda(outdata, VarDims, varAttrs, globalAttrs)

                print("ProcessedL %d Conventional obs processed to: %s" % (len(obsdata), outname))


def grabobsidx(obsdata, platform, var):
    """ grabobsidx(obsdata,platform,var):
    obsdata  - netCDF dataset object
    platform - string of observation type: 'sondes','sfc',etc.
    var      - string of variable type: 'tsen','tv','q', etc.

    returns idx - indices of observations to write out
    """
    code = obsdata['Observation_Type'][:]
    if var in ['tsen', 'tv']:
        iqt = obsdata['Setup_QC_Mark'][:]
        if var == 'tsen':
            idx2 = (iqt != 0)
        elif var == 'tv':
            idx2 = (iqt == 0)
    elif var in ['bend', 'refract']:
        igps = obsdata['GPS_Type'][:]
        if var == 'bend':
            idx2 = (igps != 0)
        elif var == 'refract':
            idx2 = (igps == 0)
    else:
        # to be consistent
        idx2 = (code > -999)
    # grab np logical based off of conv_dicts entry
    if var == 'uv':
        codes = uv_bufrtypes[platform]
    else:
        codes = conv_bufrtypes[platform]
    idx = np.logical_and(np.in1d(code, codes), idx2)

    return idx


# satellite radiance observations
class Radiances(BaseGSI):
    """ class Radiances - satellite radiance observations

                Use this class to read in satellite radiance observations
                from GSI netCDF diag files

    Functions:

    Attributes:
      filename    - string path to file
      validtime   - datetime object of valid observation time
      nobs        - number of observations


    """

    def __init__(self, filename):
        self.filename = filename
        splitfname = self.filename.split('/')[-1].split('_')
        i = False
        for s in rad_sensors:
            if s in splitfname:
                i = splitfname.index(s)
                self.obstype = "_".join(splitfname[i:i + 2])
        if not i:
            raise ValueError("Observation is not a radiance type...")

    def read(self):
        # get valid time
        df = nc.Dataset(self.filename)
        tstr = str(df.getncattr('date_time'))
        self.validtime = dt.datetime.strptime(tstr, "%Y%m%d%H")
        # sensor and satellite
        self.sensor = df.getncattr('Observation_type')
        self.satellite = df.getncattr('Satellite')
        # number of observations
        self.nobs = len(df.dimensions['nobs'])
        self.nchans = len(df.dimensions['nchans'])
        self.df = df

    def close(self):
        self.df.close()

    def toGeovals(self, OutDir, clobber=True):
        """ toGeovals(OutDir,clobber=True)
        if model state fields are in the GSI diag file, create
        GeoVaLs in an output file for use by JEDI/UFO
        """
        # note, this is a temporary construct and thus, there is no
        # ioda_conv_ncio or equivalent to handle the format
        # set up output file
        outname = OutDir + '/' + self.sensor + '_' + self.satellite + \
            '_geoval_' + self.validtime.strftime("%Y%m%d%H") + '.nc4'
        if not clobber:
            if (os.path.exists(outname)):
                print("File exists. Skipping and not overwriting:")
                print(outname)
                return
        OutVars = []
        InVars = []
        for ncv in self.df.variables:
            if ncv in geovals_vars:
                OutVars.append(geovals_vars[ncv])
                InVars.append(ncv)

        # set up output file
        ncout = nc.Dataset(outname, 'w', format='NETCDF4')
        ncout.setncattr("date_time", np.int32(self.validtime.strftime("%Y%m%d%H")))
        ncout.setncattr("satellite", self.satellite)
        ncout.setncattr("sensor", self.sensor)

        # get nlocs
        nlocs = self.nobs / self.nchans
        ncout.createDimension("Location", nlocs)

        # other dims
        ncout.createDimension("Layer", self.df.dimensions["air_temperature_arr_dim"].size)
        ncout.createDimension("Level", self.df.dimensions["air_pressure_levels_arr_dim"].size)

        for var in self.df.variables.values():
            vname = var.name
            if vname in geovals_metadata_dict.keys():
                dims = ("Location",)
                var_out = ncout.createVariable(geovals_metadata_dict[vname], var.dtype, dims)
                vdata = var[:]
                vdata = vdata[::self.nchans]
                var_out[:] = vdata
            elif vname in geovals_vars.keys():
                if (len(var.dimensions) == 1):
                    dims = ("Location",)
                elif "_levels" in vname:
                    dims = ("Location", "Level")
                else:
                    dims = ("Location", "Level")
                var_out = ncout.createVariable(geovals_vars[vname], var.dtype, dims)
                vdata = var[...]
                vdata = vdata[::self.nchans, ...]
                var_out[...] = vdata
            else:
                pass
        ncout.close()

    def toObsdiag(self, OutDir, clobber=True):
        """ toObsdiag(OutDir,clobber=True)
        if model state fields are in the GSI diag file, create
        Obsdiag in an output file for use by JEDI/UFO
        """
        # note, this is a temporary construct and thus, there is no
        # ioda_conv_ncio or equivalent to handle the format

        # set up output file
        outname = OutDir + '/' + self.sensor + '_' + self.satellite + \
            '_obsdiag_' + self.validtime.strftime("%Y%m%d%H") + '.nc4'
        if not clobber:
            if (os.path.exists(outname)):
                print("File exists. Skipping and not overwriting: %s" % outname)
                return
        OutVars = []
        InVars = []
        for ncv in self.df.variables:
            if ncv in obsdiag_vars:
                OutVars.append(obsdiag_vars[ncv])
                InVars.append(ncv)

        # set up output file
        ncout = nc.Dataset(outname, 'w', format='NETCDF4')
        ncout.setncattr("date_time", np.int32(self.validtime.strftime("%Y%m%d%H")))
        ncout.setncattr("platform", self.satellite)
        ncout.setncattr("sensor", self.sensor)

        # get nlocs
        nlocs = self.nobs / self.nchans
        ncout.createDimension("Location", nlocs)

        # other dims
        Layer = self.df.dimensions["air_pressure_arr_dim"].size
        Level = self.df.dimensions["air_pressure_levels_arr_dim"].size

        ncout.createDimension("Layer", self.df.dimensions["air_pressure_arr_dim"].size)

        # get channel info and list
        chan_number = self.darr('sensor_chan')
        chan_number = chan_number[chan_number >= 0]
        chan_indx = self.var('Channel_Index')
        nchans = len(chan_number)
        nlocs = int(self.nobs / nchans)
        chanlist = chan_number

        # get data
        for var in self.df.variables.values():
            vname = var.name
            if vname in obsdiag_metadata_dict.keys():
                dims = ("Location",)
                var_out = ncout.createVariable(obsdiag_metadata_dict[vname], var.dtype, dims)
                vdata = var[:]
                vdata = vdata[::self.nchans]
                var_out[:] = vdata
            elif vname in obsdiag_vars.keys():
                # print("toObsdiag: var.shape = ", var.shape)
                if (len(var.dimensions) == 1):
                    dims = ("Location",)
                    for c in range(len(chanlist)):
                        var_name = obsdiag_vars[vname]+"_"+"{:d}".format(chanlist[c])
                        idx = chan_indx == c+1
                        if (np.sum(idx) == 0):
                            print("No matching observations for: %s" % value)
                            continue
                        var_out = ncout.createVariable(var_name, var.dtype, dims)
                        vdata = var[:]
                        vdata = vdata[idx]
                        var_out[:] = vdata
                elif "_levels" in vname:
                    dims = ("Location", "Level")
                else:
                    dims = ("Location", "Level")
                    for c in range(len(chanlist)):
                        var_name = obsdiag_vars[vname]+"_"+"{:d}".format(chanlist[c])
                        idx = chan_indx == c+1
                        if (np.sum(idx) == 0):
                            print("No matching observations for: %s" % value)
                            continue
                        var_out = ncout.createVariable(var_name, var.dtype, dims)
                        vdata = var[...]
                        vdata = vdata[idx, ...]
                        var_out[...] = vdata
            else:
                pass
        ncout.close()

    def toIODAobs(self, OutDir, ObsBias, QCVars, TestRefs, clobber=True):
        """ toIODAobs(OutDir,clobber=True)
        output observations from the specified GSI diag file
        to the JEDI/IODA observation format
        """

        print("Input Parameters: ObsBias=%s QCVars=%s TestRefs=%s" % (ObsBias, QCVars, TestRefs))
        # set up a NcWriter class
        outname = OutDir + '/' + self.sensor + '_' + self.satellite + \
            '_obs_' + self.validtime.strftime("%Y%m%d%H") + '.nc4'
        if not clobber:
            if (os.path.exists(outname)):
                print("File exists. Skipping and not overwriting: %s" % outname)
                return
        LocKeyList = []
        TestKeyList = []
        LocVars = []
        TestVars = []
        varDict = defaultdict(lambda: defaultdict(dict))
        outdata = defaultdict(lambda: DefaultOrderedDict(OrderedDict))
        varAttrs = DefaultOrderedDict(lambda: DefaultOrderedDict(dict))
        if self.sensor == "amsua":
            test_fields_ = test_fields_allsky
            test_fields_with_channels_ = test_fields_with_channels_allsky
        elif self.sensor == "atms":
            test_fields_ = test_fields_allsky
            test_fields_with_channels_ = test_fields_with_channels_allsky
        else:
            test_fields_ = test_fields
            test_fields_with_channels_ = test_fields_with_channels

        # get list of location variable for this var/platform
        for ncv in self.df.variables:
            if ncv in all_LocKeyList:
                LocKeyList.append(all_LocKeyList[ncv])
                LocVars.append(ncv)

        # get list of TestReference variables for this var/platform
        for ncv in self.df.variables:
            if ncv in test_fields_:
                TestKeyList.append(test_fields_[ncv])
                TestVars.append(ncv)
            if ncv in test_fields_with_channels_:
                TestKeyList.append(test_fields_with_channels_[ncv])
                TestVars.append(ncv)

        chan_number = self.var('sensor_chan')
        chan_number = chan_number[chan_number >= 0]
        nchans = len(chan_number)
        nlocs = int(self.nobs / nchans)

        chanlist = chan_number

        value = "brightnessTemperature"
        varDict[value]['valKey'] = value, iconv.OvalName()
        varDict[value]['errKey'] = value, iconv.OerrName()
        varDict[value]['qcKey'] = value, iconv.OqcName()
        VarDims[value] = ['Location', 'Channel']
        varAttrs[varDict[value]['valKey']]['units'] = 'K'
        varAttrs[varDict[value]['errKey']]['units'] = 'K'
#       varAttrs[varDict[value]['qcKey']]['units'] = 'unitless'
#       varAttrs[varDict[value]['valKey']]['coordinates'] = 'longitude latitude'
#       varAttrs[varDict[value]['errKey']]['coordinates'] = 'longitude latitude'
#       varAttrs[varDict[value]['qcKey']]['coordinates'] = 'longitude latitude'
        varAttrs[varDict[value]['valKey']]['_FillValue'] = self.FLOAT_FILL
        varAttrs[varDict[value]['errKey']]['_FillValue'] = self.FLOAT_FILL
        varAttrs[varDict[value]['qcKey']]['_FillValue'] = self.INT_FILL

        if (ObsBias):
            valuebc = [
                "constant",
                "zenith_angle",
                "cloud_liquid_water",
                "lapse_rate_squared",
                "lapse_rate",
                "cosine_of_latitude_times_orbit_node",
                "sine_of_latitude",
                "emissivity",
                "scan_angle_order_4",
                "scan_angle_order_3",
                "scan_angle_order_2",
                "scan_angle",
            ]
            ibc = 0
            for vbc in valuebc:
                varDict[vbc]['bctKey'] = vbc, iconv.ObiastermName()
                varDict[vbc]['bcpKey'] = vbc, iconv.ObiaspredName()
                VarDims[(vbc, 'MetaData')] = ['Location']
                ibc += 1
        obsdata = self.var('Observation')
        try:
            obserr = self.var('Input_Observation_Error')
        except IndexError:
            obserr = np.repeat(self.var('error_variance'), nlocs, axis=0)
        obsqc = self.var('QC_Flag').astype(np.int32)
        if (ObsBias):
            nametbc = [
                'BC_Constant',
                'BC_Scan_Angle',
                'BC_Cloud_Liquid_Water',
                'BC_Lapse_Rate_Squared',
                'BC_Lapse_Rate',
                'BC_Cosine_Latitude_times_Node',
                'BC_Sine_Latitude',
                'BC_Emissivity',
                'BC_Scan_Angle_4th_order',
                'BC_Scan_Angle_3rd_order',
                'BC_Scan_Angle_2nd_order',
                'BC_Scan_Angle_1st_order',
            ]
            namepbc = [
                'BCPred_Constant',
                'BCPred_Scan_Angle',
                'BCPred_Cloud_Liquid_Water',
                'BCPred_Lapse_Rate_Squared',
                'BCPred_Lapse_Rate',
                'BCPred_Cosine_Latitude_times_Node',
                'BCPred_Sine_Latitude',
                'BCPred_Emissivity',
                'BCPred_Scan_Angle_4th_order',
                'BCPred_Scan_Angle_3rd_order',
                'BCPred_Scan_Angle_2nd_order',
                'BCPred_Scan_Angle_1st_order',
            ]
            obsbiasterm = []
            ii = 0
            for nbc in nametbc:
                obsbiasterm.append(self.var(nametbc[ii]))
                ii += 1

            obsbiaspred = []
            ii = 0
            for nbc in namepbc:
                obsbiaspred.append(self.var(namepbc[ii]))
                ii += 1
        for lvar in LocVars:
            loc_mdata_name = all_LocKeyList[lvar][0]
            if lvar == 'Obs_Time':
                tmp = self.var(lvar)[::nchans]
                obstimes = [self.validtime + dt.timedelta(hours=float(tmp[a])) for a in range(len(tmp))]
                obstimes = [a.strftime("%Y-%m-%dT%H:%M:%SZ") for a in obstimes]
                outdata[(loc_mdata_name, 'MetaData')] = np.array(obstimes, dtype=object)
                # varAttrs[(loc_mdata_name, 'MetaData')]['units'] = 'seconds since 1970-01-01T00:00:00Z'
            elif self.sensor == "gmi" and lvar in gmi_chan_dep_loc_vars:
                # Channels 1-9
                tmp = self.var(lvar)[::nchans]
                tmp[tmp > 4e8] = self.FLOAT_FILL
                outdata[(loc_mdata_name, 'MetaData')] = tmp
                if loc_mdata_name in units_values.keys():
                    varAttrs[(loc_mdata_name, 'MetaData')]['units'] = units_values[loc_mdata_name]
                # Channels 10-13
                tmp = self.var(lvar)[nchans-1::nchans]
                tmp[tmp > 4e8] = self.FLOAT_FILL
                outdata[(loc_mdata_name+'1', 'MetaData')] = tmp
                if loc_mdata_name in units_values.keys():
                    varAttrs[(loc_mdata_name+'1', 'MetaData')]['units'] = units_values[loc_mdata_name]
                tmp = self.var(lvar)[::nchans]
                tmp[tmp > 4e8] = self.FLOAT_FILL
                outdata[(loc_mdata_name, 'MetaData')] = tmp
                if loc_mdata_name in units_values.keys():
                    varAttrs[(loc_mdata_name, 'MetaData')]['units'] = units_values[loc_mdata_name]
            else:
                tmp = self.var(lvar)[::nchans]
                tmp[tmp > 4e8] = self.FLOAT_FILL
                outdata[(loc_mdata_name, 'MetaData')] = tmp
                if loc_mdata_name in units_values.keys():
                    varAttrs[(loc_mdata_name, 'MetaData')]['units'] = units_values[loc_mdata_name]

        # put the TestReference fields in the structure for writing out
        for tvar in TestVars:
            if tvar in test_fields_with_channels_:
                test_mdata_name = (test_fields_with_channels_[tvar][0], 'MetaData')
                tmp = self.var(tvar)[:]
                tmp[tmp > 4e8] = self.FLOAT_FILL
                outdata[test_mdata_name] = np.reshape(tmp, (nlocs, nchans))
                VarDims[test_mdata_name] = ['Location', 'Channel']
                if test_fields_with_channels_[tvar][0] in units_values.keys():
                    varAttrs[test_mdata_name]['units'] = units_values[test_fields_with_channels_[tvar][0]]

            if tvar in test_fields_:
                test_mdata_name = (test_fields_[tvar][0], 'MetaData')
                tmp = self.var(tvar)[::nchans]
                tmp[tmp > 4e8] = self.FLOAT_FILL
                outdata[test_mdata_name] = tmp
                VarDims[test_mdata_name] = ['Location']
                if test_fields_[tvar][0] in units_values.keys():
                    if tvar != 'scat_amsua':
                        varAttrs[test_mdata_name]['units'] = units_values[test_fields_[tvar][0]]

        gsi_add_radvars = gsi_add_vars
        if (QCVars):
            gsi_add_radvars.update(gsi_add_qcvars)

        if self.sensor == "amsua":
            gsi_add_radvars = gsi_add_vars_allsky
            if (QCVars):
                gsi_add_radvars.update(gsi_add_qcvars_allsky)

        if self.sensor == "atms":
            gsi_add_radvars = gsi_add_vars_allsky
            if (QCVars):
                gsi_add_radvars.update(gsi_add_qcvars_allsky)

        # check for additional GSI output for each variable
        for gsivar, iodavar in gsi_add_radvars.items():
            if gsivar in self.df.variables:
                if "Inverse" in gsivar:
                    tmp = self.var(gsivar)
                    # fix for if some reason 1/small does not result in inf but zero
                    mask = tmp < self.EPSILON
                    tmp[~mask] = 1.0 / tmp[~mask]
                    tmp[mask] = self.FLOAT_FILL
                elif "Obs_Minus_" in gsivar:
                    if 'Forecast_adjusted' in self.df.variables:
                        continue
                    key1 = 'Observation'
                    tmp = self.var(key1) - self.var(gsivar)
                else:
                    tmp = self.var(gsivar)
                if gsivar in gsiint:
                    tmp = tmp.astype(np.int32)
                else:
                    tmp[tmp > 4e8] = self.FLOAT_FILL
                gvname = "brightnessTemperature", iodavar
                outdata[gvname] = np.reshape(tmp, (nlocs, nchans))
                VarDims[gvname] = ['Location', 'Channel']

        # brightness temperature variables
        value = 'brightnessTemperature'
        obsdata[obsdata > 9e5] = self.FLOAT_FILL
        obsqc[obsdata > 9e5] = self.INT_FILL

        # store values in output data dictionary
        outdata[varDict[value]['valKey']] = np.reshape(obsdata, (nlocs, nchans))
        outdata[varDict[value]['errKey']] = np.reshape(obserr, (nlocs, nchans))
        outdata[varDict[value]['qcKey']] = np.reshape(obsqc.astype(np.int32), (nlocs, nchans))

        # create a GSI effective QC variable (group)
        gsiqcname = value, 'GsiEffectiveQC'
        errname = value, 'GsiFinalObsError'
        gsiqc = np.zeros_like(outdata[varDict[value]['valKey']])
        gsiqc[outdata[errname] > 1e8] = 1
        gsiqc[np.reshape(self.var('QC_Flag'), (nlocs, nchans)) < 0] = 1
        outdata[gsiqcname] = gsiqc.astype(np.int32)

        # create a GSI related variable (group)
        varAttrs[errname]['units'] = 'K'
        grpname = value, 'GsiBc'
        varAttrs[grpname]['units'] = 'K'
        grpname = value, 'GsiHofXBc'
        varAttrs[grpname]['units'] = 'K'
        grpname = value, 'GsiHofX'
        varAttrs[grpname]['units'] = 'K'
        grpname = value, 'GsiHofXClr'
        varAttrs[grpname]['units'] = 'K'

        if (ObsBias):
            valuebc = [
                "constant",
                "zenith_angle",
                "cloud_liquid_water",
                "lapse_rate_squared",
                "lapse_rate",
                "cosine_of_latitude_times_orbit_node",
                "sine_of_latitude",
                "emissivity",
                "scan_angle_order_4",
                "scan_angle_order_3",
                "scan_angle_order_2",
                "scan_angle",
            ]
            ii = 0
            for value in valuebc:
                obsbiastermsub = obsbiasterm[ii]
                obsbiaspredsub = obsbiaspred[ii]
                obsbiastermsub[obsbiastermsub > 9e5] = self.FLOAT_FILL
                obsbiaspredsub[obsbiaspredsub > 9e5] = self.FLOAT_FILL

                # store values in output data dictionary
                outdata[varDict[value]['bctKey']] = obsbiastermsub
                outdata[varDict[value]['bcpKey']] = obsbiaspredsub
                if valuebc in units_values.keys():
                    varAttrs[varDict[value]['bctKey']]['units'] = units_values[valuebc]
                    varAttrs[varDict[value]['bptKey']]['units'] = units_values[valuebc]
                ii += 1
        # var metadata
        for key, value2 in chan_metadata_dict.items():
            try:
                if value2 in chan_metadata_int:
                    outdata[(value2, 'MetaData')] = self.var(key).astype(np.int32)
                else:
                    outdata[(value2, 'MetaData')] = self.var(key).astype(np.float32)
                    # Frequency units is GHz in CRTM/GSI
                    if value2 == 'sensorCentralFrequency':
                        outdata[(value2, 'MetaData')] = outdata[(value2, 'MetaData')]*1.e9
                    # Wavenumber unit is cm-1 in CRTM/GSI
                    if value2 == 'sensorCentralWavenumber':
                        outdata[(value2, 'MetaData')] = outdata[(value2, 'MetaData')]*1.e2
                VarDims[(value2, 'MetaData')] = ['Channel']
                if value2 in units_values.keys():
                    varAttrs[(value2, 'MetaData')]['units'] = units_values[value2]
            except IndexError:
                pass

        # global attributes
        globalAttrs["platform"] = np.array([wmo_satid[self.satellite]], dtype=np.int32)
        globalAttrs["sensor"] = np.array([wmo_instid[self.sensor]], dtype=np.int32)

        # set dimension lengths in the writer since we are bypassing
        # ExtractObsData
        DimDict['Location'] = nlocs
        DimDict['Channel'] = chanlist

        writer = iconv.IodaWriter(outname, LocKeyList, DimDict)
        writer.BuildIoda(outdata, VarDims, varAttrs, globalAttrs)

        print("Satellite radiance obs processed, wrote to: %s" % outname)


# atmospheric composition observations
class Ozone(BaseGSI):
    """ class Ozone - ozone satellite observations

                Use this class to read in ozone satellite observations
                from GSI netCDF diag files

    Functions:

    Attributes:
      filename    - string path to file
      validtime   - datetime object of valid observation time
      nobs        - number of observations

    """
    def __init__(self, filename):
        self.filename = filename
        splitfname = self.filename.split('/')[-1].split('_')
        i = False
        oz_sensors = oz_lay_sensors + oz_lev_sensors
        for s in oz_sensors:
            if s in splitfname:
                i = splitfname.index(s)
                self.obstype = "_".join(splitfname[i:i+2])
        if not i:
            raise ValueError("Observation is not an ozone type...")
        # sensor and satellite
        self.sensor = splitfname[i]
        self.satellite = splitfname[i+1]

    def read(self):
        # get valid time
        df = nc.Dataset(self.filename)
        tstr = str(df.getncattr('date_time'))
        self.validtime = dt.datetime.strptime(tstr, "%Y%m%d%H")
        # number of observations
        self.nobs = len(df.dimensions['nobs'])
        self.df = df

    def toGeovals(self, OutDir, clobber=True):
        """ toGeovals(OutDir,clobber=True)
        if model state fields are in the GSI diag file, create
        GeoVaLs in an output file for use by JEDI/UFO
        """
        # note, this is a temporary construct and thus, there is no
        # ioda_conv_ncio or equivalent to handle the format

        # set up output file
        outname = OutDir+'/'+self.sensor+'_'+self.satellite+'_geoval_'+self.validtime.strftime("%Y%m%d%H")+'.nc4'
        if not clobber:
            if (os.path.exists(outname)):
                print("File exists. Skipping and not overwriting: %s" % outname)
                return
        OutVars = []
        InVars = []
        for ncv in self.df.variables:
            if ncv in geovals_vars:
                OutVars.append(geovals_vars[ncv])
                InVars.append(ncv)

        # set up output file
        ncout = nc.Dataset(outname, 'w', format='NETCDF4')
        ncout.setncattr("date_time", np.int32(self.validtime.strftime("%Y%m%d%H")))
        ncout.setncattr("satellite", self.satellite)
        ncout.setncattr("sensor", self.sensor)

        # get nlocs
        nlocs = self.nobs
        ncout.createDimension("Location", nlocs)

        # other dims
<<<<<<< HEAD
        ncout.createDimension("Layer", self.df.dimensions["mole_fraction_of_ozone_in_air_arr_dim"].size)
        if (self.sensor not in ["ompslp", "mls55"]):
            ncout.createDimension("Level", self.df.dimensions["air_pressure_levels_arr_dim"].size)
=======
        ncout.createDimension("nlevs", self.df.dimensions["mole_fraction_of_ozone_in_air_arr_dim"].size)
        if (self.sensor in oz_lay_sensors):
            ncout.createDimension("nlevsp1", self.df.dimensions["air_pressure_levels_arr_dim"].size)
>>>>>>> dcdf6102
        for var in self.df.variables.values():
            vname = var.name
            if vname in geovals_metadata_dict.keys():
                dims = ("nlocs",)
                var_out = ncout.createVariable(geovals_metadata_dict[vname], var.dtype, dims)
                vdata = var[:]
                var_out[:] = vdata
            elif vname in geovals_vars.keys():
                if (len(var.dimensions) == 1):
                    dims = ("Location",)
                elif "_levels" in vname:
                    dims = ("Location", "Level")
                else:
                    dims = ("Location", "Layer")
                var_out = ncout.createVariable(geovals_vars[vname], var.dtype, dims)
                vdata = var[...]
                var_out[...] = vdata
            else:
                pass
        ncout.close()

    def toIODAobs(self, OutDir, clobber=True):
        """ toIODAobs(OutDir,clobber=True)
        output observations from the specified GSI diag file
        to the JEDI/IODA observation format
        """
        # set up a NcWriter class
        outname = OutDir+'/'+self.sensor+'_'+self.satellite+'_obs_'+self.validtime.strftime("%Y%m%d%H")+'.nc4'
        if not clobber:
            if (os.path.exists(outname)):
                print("File exists. Skipping and not overwriting: %s" % outname)
                return
        LocKeyList = []
        LocVars = []
        globalAttrs = {}
        varDict = defaultdict(lambda: defaultdict(dict))
        outdata = defaultdict(lambda: DefaultOrderedDict(OrderedDict))
        varAttrs = DefaultOrderedDict(lambda: DefaultOrderedDict(dict))
        # get list of location variable for this var/platform
        for ncv in self.df.variables:
            if ncv in all_LocKeyList:
                LocKeyList.append(all_LocKeyList[ncv])
                LocVars.append(ncv)

        nlocs = self.nobs
        vname = "integrated_layer_ozone_in_air"
        if (self.sensor in oz_lev_sensors):
            vname = "mole_fraction_of_ozone_in_air"
        varDict[vname]['valKey'] = vname, iconv.OvalName()
        varDict[vname]['errKey'] = vname, iconv.OerrName()
        varDict[vname]['qcKey'] = vname, iconv.OqcName()
        VarDims[vname] = ['nlocs']
        if (self.sensor in oz_lev_sensors):
            varAttrs[varDict[vname]['valKey']]['units'] = 'mol mol-1'
            varAttrs[varDict[vname]['errKey']]['units'] = 'mol mol-1'
        else:
            varAttrs[varDict[vname]['valKey']]['units'] = 'DU'
            varAttrs[varDict[vname]['errKey']]['units'] = 'DU'

        varAttrs[varDict[vname]['qcKey']]['units'] = 'unitless'
        varAttrs[varDict[vname]['valKey']]['_FillValue'] = self.FLOAT_FILL
        varAttrs[varDict[vname]['errKey']]['_FillValue'] = self.FLOAT_FILL
        varAttrs[varDict[vname]['qcKey']]['_FillValue'] = self.INT_FILL

        obsdata = self.var('Observation')
        try:
            tmp = self.var('Input_Observation_Error')
        except IndexError:
            tmp = 1./self.var('Inverse_Observation_Error')
        tmp[tmp < self.EPSILON] = 0
        obserr = tmp
        obserr[np.isinf(obserr)] = self.FLOAT_FILL
        obsqc = self.var('Analysis_Use_Flag').astype(np.int32)
        for lvar in LocVars:
            loc_mdata_name = all_LocKeyList[lvar][0]
            if lvar == 'Time':
                tmp = self.var(lvar)
                obstimes = [self.validtime+dt.timedelta(hours=float(tmp[a])) for a in range(len(tmp))]
                obstimes = [a.strftime("%Y-%m-%dT%H:%M:%SZ") for a in obstimes]
                outdata[(loc_mdata_name, 'MetaData')] = np.array(obstimes, dtype=object)
                # varAttrs[(loc_mdata_name, 'MetaData')]['units'] = 'seconds since 1970-01-01T00:00:00Z'
            else:
                tmp = self.var(lvar)
                tmp[tmp > 4e8] = self.FLOAT_FILL
                outdata[(loc_mdata_name, 'MetaData')] = tmp
                if loc_mdata_name in units_values.keys():
                    varAttrs[(loc_mdata_name, 'MetaData')]['units'] = units_values[loc_mdata_name]
            VarDims[(loc_mdata_name, 'MetaData')] = ['nlocs']

        for gsivar, iodavar in gsi_add_vars.items():
            # some special actions need to be taken depending on var name...
            if gsivar in self.df.variables:
                if "Inverse" in gsivar:
                    tmp = self.var(gsivar)
                    # fix for if some reason 1/small does not result in inf but zero
                    mask = tmp < self.EPSILON
                    tmp[~mask] = 1.0 / tmp[~mask]
                    tmp[mask] = self.FLOAT_FILL
                elif "Obs_Minus_" in gsivar:
                    if 'Forecast_adjusted' in self.df.variables:
                        continue
                    key1 = 'Observation'
                    tmp = self.var(key1) - self.var(gsivar)
                else:
                    tmp = self.var(gsivar)
                if gsivar in gsiint:
                    tmp = tmp.astype(np.int32)
                else:
                    tmp[tmp > 4e8] = self.FLOAT_FILL
                gvname = vname, iodavar
                outdata[gvname] = tmp
                if vname in units_values.keys():
                    varAttrs[gvname]['units'] = units_values[vname]
        # observation data
        outdata[varDict[vname]['valKey']] = obsdata
        outdata[varDict[vname]['errKey']] = obserr
        outdata[varDict[vname]['qcKey']] = obsqc

        globalAttrs["platform"] = np.array([wmo_satid[self.satellite]], dtype=np.int32)
        globalAttrs["sensor"] = np.array([wmo_instid[self.sensor]], dtype=np.int32)

        # set dimension lengths in the writer since we are bypassing
        # ExtractObsData
        DimDict['Location'] = nlocs

        writer = iconv.IodaWriter(outname, LocKeyList, DimDict)
        writer.BuildIoda(outdata, VarDims, varAttrs, globalAttrs)
        print("Ozone obs processed, wrote to: %s" % outname)


class Radar(BaseGSI):
    """ class Radar - reflectivity and radial wind observations

                Use this class to read in radar observations
                from GSI netCDF diag files

    Functions:

    Attributes:
      filename    - string path to file
      validtime   - datetime object of valid observation time
      nobs        - number of observations

    """
    def __init__(self, filename):
        self.filename = filename
        splitfname = self.filename.split('/')[-1].split('_')
        i = False
        for s in radar_sensors:
            if s in splitfname:
                i = splitfname.index(s)
                self.obstype = "_".join(splitfname[i:i+2])
        if not i:
            raise ValueError("Observation is not a radar type...")
        # sensor and satellite
        self.sensor = splitfname[i]
        self.obstype = splitfname[i+1]

    def read(self):
        # get valid time
        df = nc.Dataset(self.filename)
        tstr = str(df.getncattr('date_time'))
        self.validtime = dt.datetime.strptime(tstr, "%Y%m%d%H")
        # number of observations
        self.nobs = len(df.dimensions['nobs'])
        self.df = df

    def toGeovals(self, OutDir, clobber=True):
        """ toGeovals(OutDir,clobber=True)
        if model state fields are in the GSI diag file, create
        GeoVaLs in an output file for use by JEDI/UFO
        """
        # note, this is a temporary construct and thus, there is no
        # ioda_conv_ncio or equivalent to handle the format

        # set up output file
        outname = OutDir+'/'+self.sensor+'_'+self.obstype+'_geoval_'+self.validtime.strftime("%Y%m%d%H")+'.nc4'
        if not clobber:
            if (os.path.exists(outname)):
                print("File exists. Skipping and not overwriting: %s" % outname)
                return
        OutVars = []
        InVars = []
        for ncv in self.df.variables:
            if ncv in geovals_vars:
                OutVars.append(geovals_vars[ncv])
                InVars.append(ncv)

        # set up output file
        ncout = nc.Dataset(outname, 'w', format='NETCDF4')
        ncout.setncattr("date_time", np.int32(self.validtime.strftime("%Y%m%d%H")))
        # get nlocs
        nlocs = self.nobs
        ncout.createDimension("Location", nlocs)
        # other dims
        ncout.createDimension("Layer", self.df.dimensions["Layer"].size)
        # ncout.createDimension("nlevsp1", self.df.dimensions["air_pressure_levels_arr_dim"].size)
        for var in self.df.variables.values():
            vname = var.name
            if vname in geovals_metadata_dict.keys():
                dims = ("Location",)
                var_out = ncout.createVariable(geovals_metadata_dict[vname], var.dtype, dims)
                vdata = var[:]
                var_out[:] = vdata
            elif vname in geovals_vars.keys():
                if (len(var.dimensions) == 1):
                    dims = ("Location",)
                elif "_levels" in vname:
                    dims = ("Location", "Level")
                else:
                    dims = ("Location", "Layer")
                var_out = ncout.createVariable(geovals_vars[vname], var.dtype, dims)
                vdata = var[...]
                var_out[...] = vdata
            else:
                pass
        ncout.close()

    def toIODAobs(self, OutDir, clobber=True):
        """ toIODAobs(OutDir,clobber=True)
        output observations from the specified GSI diag file
        to the JEDI/IODA observation format
        """
        # set up a NcWriter class
        outname = OutDir+'/'+self.sensor+'_'+self.obstype+'_obs_'+self.validtime.strftime("%Y%m%d%H")+'.nc4'
        if not clobber:
            if (os.path.exists(outname)):
                print("File exists. Skipping and not overwriting:%s" % outname)
                return
        LocKeyList = []
        LocVars = []
        globalAttrs = {}
        varDict = defaultdict(lambda: defaultdict(dict))
        outdata = defaultdict(lambda: DefaultOrderedDict(OrderedDict))
        varAttrs = DefaultOrderedDict(lambda: DefaultOrderedDict(dict))
        # get list of location variable for this var/platform
        for ncv in self.df.variables:
            if ncv in all_LocKeyList:
                LocKeyList.append(all_LocKeyList[ncv])
                LocVars.append(ncv)

        nlocs = self.nobs
        if self.obstype == "dbz":
            radar_varnames = {
                'obsdbz': 'equivalent_reflectivity_factor',
            }
            myunits = 'dbz'
        elif self.obstype == "rw":
            radar_varnames = {
                'obsrw': 'radial_velocity',
            }
            myunits = 'm s-1'

        for key, value in radar_varnames.items():
            varDict[value]['valKey'] = value, iconv.OvalName()
            varDict[value]['errKey'] = value, iconv.OerrName()
            varDict[value]['qcKey'] = value, iconv.OqcName()
            VarDims[value] = ['Location']
            varAttrs[varDict[value]['valKey']]['units'] = myunits
            varAttrs[varDict[value]['errKey']]['units'] = myunits
            varAttrs[varDict[value]['qcKey']]['units'] = 'unitless'
            varAttrs[varDict[value]['valKey']]['_FillValue'] = self.FLOAT_FILL
            varAttrs[varDict[value]['errKey']]['_FillValue'] = self.FLOAT_FILL
            varAttrs[varDict[value]['qcKey']]['_FillValue'] = self.INT_FILL

            obsdata = self.var(key)
            errvarname = radar_err[key]
            qcvarname = radar_qc[key]
            obserr = self.var(errvarname)
            obserr[np.isinf(obserr)] = self.FLOAT_FILL
            obsqc = self.var(qcvarname).astype(np.int32)
            # observation data
            outdata[varDict[value]['valKey']] = obsdata
            outdata[varDict[value]['errKey']] = obserr
            outdata[varDict[value]['qcKey']] = obsqc
            vname = value
            for gsivar, iodavar in gsi_add_vars.items():
                # some special actions need to be taken depending on var name...
                if gsivar in self.df.variables:
                    if "Inverse" in gsivar:
                        tmp = self.var(gsivar)
                        # fix for if some reason 1/small does not result in inf but zero
                        mask = tmp < self.EPSILON
                        tmp[~mask] = 1.0 / tmp[~mask]
                        tmp[mask] = self.FLOAT_FILL
                    else:
                        tmp = self.var(gsivar)[:]
                    if gsivar in gsiint:
                        tmp = tmp.astype(np.int32)
                    else:
                        tmp[tmp > 4e8] = self.FLOAT_FILL
                    gvname = vname, iodavar
                    outdata[gvname] = tmp
        for lvar in LocVars:
            loc_mdata_name = all_LocKeyList[lvar][0]
            if lvar == 'Time':
                tmp = self.var(lvar)[:]
                obstimes = [self.validtime+dt.timedelta(hours=float(tmp[a])) for a in range(len(tmp))]
                obstimes = [a.strftime("%Y-%m-%dT%H:%M:%SZ") for a in obstimes]
                outdata[(loc_mdata_name, 'MetaData')] = np.array(obstimes, dtype=object)
                # varAttrs[(loc_mdata_name, 'MetaData')]['units'] = 'seconds since 1970-01-01T00:00:00Z'
            else:
                tmp = self.var(lvar)[:]
                tmp[tmp > 4e8] = self.FLOAT_FILL
                outdata[(loc_mdata_name, 'MetaData')] = tmp
                if loc_mdata_name in units_values.keys():
                    varAttrs[(loc_mdata_name, 'MetaData')]['units'] = units_values[loc_mdata_name]

        globalAttrs["sensor"] = self.sensor

        # set dimension lengths in the writer since we are bypassing
        # ExtractObsData
        DimDict['Location'] = nlocs

        writer = iconv.IodaWriter(outname, LocKeyList, DimDict)
        writer.BuildIoda(outdata, VarDims, varAttrs, globalAttrs)

        print("Radar obs processed, wrote to: %s" % outname)<|MERGE_RESOLUTION|>--- conflicted
+++ resolved
@@ -104,23 +104,8 @@
 
 # LocKeyList = { 'gsiname':('IODAname','dtype')}
 all_LocKeyList = {
-<<<<<<< HEAD
     'Station_ID': ('stationIdentification', 'Fixed-length string'),
     'Time': ('dateTime', 'string'),
-=======
-    'Station_ID': ('station_id', 'string'),
-    'Time': ('datetime', 'string'),
-    'time': ('time', 'string'),
-    'ascending_flag': ('ascending_flag', 'string'),
-    'earth_radius_of_curvature': ('earth_radius_of_curvature', 'string'),
-    'reference_sat_id': ('reference_sat_id', 'string'),
-    'occulting_sat_id': ('occulting_sat_id', 'string'),
-    'record_number': ('record_number', 'string'),
-    'geoid_height_above_reference_ellipsoid': ('geoid_height_above_reference_ellipsoid', 'string'),
-    'gnss_sat_class': ('gnss_sat_class', 'string'),
-    'impact_height': ('impact_height', 'string'),
-    'impact_parameter': ('impact_parameter', 'string'),
->>>>>>> dcdf6102
     'Latitude': ('latitude', 'float'),
     'Longitude': ('longitude', 'float'),
     'Station_Elevation': ('stationElevation', 'float'),
@@ -147,20 +132,11 @@
     'YoverR': ('radar_tilt', 'float'),
     'ZoverR': ('radar_dir3', 'float'),
     'Vterminal': ('vterminal', 'float'),
-<<<<<<< HEAD
     'SWCM_spec_type': ('windComputationMethod', 'float'),
     'SAZA_sat_zen_angle': ('sensorZenithAngle', 'float'),
     'SCCF_chan_wavelen': ('sensorCentralFrequency', 'double'),
     'QI_with_FC': ('percentConfidenceWithForecast', 'float'),
     'QI_without_FC': ('percentConfidenceWithoutForecast', 'float'),
-=======
-    'SWCM_spec_type': ('satwind_spectral_type', 'float'),
-    'SAZA_sat_zen_angle': ('sensor_zenith_angle', 'float'),
-    'SCCF_chan_wavelen': ('channel_wavelength', 'float'),
-    'QI_with_FC': ('satwind_quality_ind_with_fc', 'float'),
-    'QI_without_FC': ('satwind_quality_ind_no_fc', 'float'),
-    'Data_Vertical_Velocity': ('data_vertical_velocity', 'float'),
->>>>>>> dcdf6102
     'LaunchTime': ('LaunchTime', 'float'),
 }
 
@@ -350,9 +326,7 @@
     'specific_humidity': 'specific_humidity',
     'northward_wind': 'northward_wind',
     'eastward_wind': 'eastward_wind',
-    'geopotential_height_levels': 'geopotential_height_levels',
     'geopotential_height': 'geopotential_height',
-    'geometric_height': 'geometric_height',
     'height': 'height_above_mean_sea_level',
     'tropopause_pressure': 'tropopause_pressure',
     'surface_pressure': 'surface_pressure',
@@ -362,8 +336,6 @@
     'surface_roughness': 'surface_roughness_length',
     'surface_height': 'surface_geopotential_height',
     'surface_geopotential_height': 'surface_geopotential_height',
-    'surface_altitude': 'surface_altitude',
-    'surface_geometric_height': 'surface_geometric_height',
     'landmask': 'land_area_fraction',
     'air_temperature': 'air_temperature',
     'air_pressure': 'air_pressure',
@@ -397,7 +369,7 @@
     'Lai': 'leaf_area_index',
     'Soil_Moisture': 'volume_fraction_of_condensed_water_in_soil',
     'Soil_Temperature': 'soil_temperature',
-    'Land_Type_Index': 'land_type_index_NPOESS',
+    'Land_Type_Index': 'land_type_index',
     'Vegetation_Type': 'vegetation_type_index',
     'Soil_Type': 'soil_type',
     'Snow_Depth': 'surface_snow_thickness',
@@ -439,20 +411,17 @@
     'viirs',
 ]
 
-oz_lay_sensors = [
+oz_sensors = [
     'gome',
     'sbuv2',
     'omi',
     'ompsnp',
     'ompstc8',
+    'ompslp',
+    'mls55',
     'ompsnm',
 ]
 
-oz_lev_sensors = [
-    'ompslp',
-    'ompslpnc',
-    'mls55',
-]
 # units
 # 'IODA/UFO_variable_name': 'Unit'
 units_values = {
@@ -466,20 +435,14 @@
     'eastward_wind': 'm s-1',
     'windEastward': 'm s-1',
     'geopotential_height': 'm',
-    'geopotential_height_levels': 'm',
     'height_above_mean_sea_level': 'm',
     'heightOfSurface': 'm',
     'surface_pressure': 'Pa',
-    'station{ressure': 'Pa',
+    'station{ressure': 'Pa',    # Is this for real, curly-brace??? or a typo that should be "p"?
     'sea_surface_temperature': 'K',
     'surface_temperature': 'K',
     'surface_roughness_length': 'm',
     'surface_geopotential_height': 'm',
-    'surface_altitude': 'm',
-    'geoid_height_above_reference_ellipsoid': 'Meters',
-    'earth_radius_of_curvature': 'Meters',
-    'impact_height': 'Meters',
-    'impact_parameter': 'Meters',
     'land_area_fraction': '1',
     'air_temperature': 'K',
     'airTemperature': 'K',
@@ -513,7 +476,7 @@
     'leaf_area_index': '1',
     'volume_fraction_of_condensed_water_in_soil': '1',
     'soil_temperature': 'K',
-    'land_type_index_NPOESS': '1',
+    'land_type_index': '1',
     'vegetation_type_index': '1',
     'soil_type': '1',
     'surface_snow_thickness': 'm',
@@ -559,16 +522,12 @@
     'cloudWaterRetrievedFromSimulatedObservation': 'kg m-2',
     'scatteringIndexRetrievedFromObservation': '1',
     'LaunchTime': 'hours',
-<<<<<<< HEAD
     'sensorCentralWavenumber': 'm-1',
     'sensorCentralFrequency': 'Hz',
     'brightnessTemperature': 'K',
     'percentConfidenceWithForecast': 'percent',
     'percentConfidenceWithoutForecast': 'percent',
     'satelliteChannelCentreFrequency': 'Hz',
-=======
-    'bending_angle': 'radians',
->>>>>>> dcdf6102
 }
 
 # @TestReference
@@ -756,14 +715,8 @@
                             if (len(var.dimensions) == 1):
                                 dims = ("Location",)
                             else:
-<<<<<<< HEAD
                                 if vname == "atmosphere_pressure_coordinate_interface":
                                     dims = ("Location", "ninterfaces")
-=======
-                                if (vname == "atmosphere_pressure_coordinate_interface") or (
-                                        vname == "geopotential_height_levels"):
-                                    dims = ("nlocs", "ninterfaces")
->>>>>>> dcdf6102
                                 else:
                                     dims = ("Location", "Layer")
                             var_out = ncout.createVariable(geovals_vars[vname], vdata.dtype, dims)
@@ -928,7 +881,7 @@
                         tmp = self.var(lvar)[idx]
                         StationIDs = [bytes((b''.join(tmp[a])).decode('iso-8859-1').encode('utf8')) for a in range(len(tmp))]
                         outdata[(loc_mdata_name, 'MetaData')] = np.array(StationIDs, dtype=object)
-                    elif lvar == 'Time' or lvar == 'time':  # need to process into time stamp strings #"%Y-%m-%dT%H:%M:%SZ"
+                    elif lvar == 'Time':  # need to process into time stamp strings #"%Y-%m-%dT%H:%M:%SZ"
                         tmp = self.var(lvar)[idx]
                         obstimes = [self.validtime + dt.timedelta(hours=float(tmp[a])) for a in range(len(tmp))]
                         obstimes = [a.strftime("%Y-%m-%dT%H:%M:%SZ") for a in obstimes]
@@ -1307,7 +1260,7 @@
         try:
             obserr = self.var('Input_Observation_Error')
         except IndexError:
-            obserr = np.repeat(self.var('error_variance'), nlocs, axis=0)
+            obserr = 1./self.var('Inverse_Observation_Error')
         obsqc = self.var('QC_Flag').astype(np.int32)
         if (ObsBias):
             nametbc = [
@@ -1552,7 +1505,6 @@
         self.filename = filename
         splitfname = self.filename.split('/')[-1].split('_')
         i = False
-        oz_sensors = oz_lay_sensors + oz_lev_sensors
         for s in oz_sensors:
             if s in splitfname:
                 i = splitfname.index(s)
@@ -1604,15 +1556,9 @@
         ncout.createDimension("Location", nlocs)
 
         # other dims
-<<<<<<< HEAD
         ncout.createDimension("Layer", self.df.dimensions["mole_fraction_of_ozone_in_air_arr_dim"].size)
         if (self.sensor not in ["ompslp", "mls55"]):
             ncout.createDimension("Level", self.df.dimensions["air_pressure_levels_arr_dim"].size)
-=======
-        ncout.createDimension("nlevs", self.df.dimensions["mole_fraction_of_ozone_in_air_arr_dim"].size)
-        if (self.sensor in oz_lay_sensors):
-            ncout.createDimension("nlevsp1", self.df.dimensions["air_pressure_levels_arr_dim"].size)
->>>>>>> dcdf6102
         for var in self.df.variables.values():
             vname = var.name
             if vname in geovals_metadata_dict.keys():
@@ -1659,19 +1605,14 @@
 
         nlocs = self.nobs
         vname = "integrated_layer_ozone_in_air"
-        if (self.sensor in oz_lev_sensors):
+        if (self.sensor in ["ompslp", "mls55"]):
             vname = "mole_fraction_of_ozone_in_air"
         varDict[vname]['valKey'] = vname, iconv.OvalName()
         varDict[vname]['errKey'] = vname, iconv.OerrName()
         varDict[vname]['qcKey'] = vname, iconv.OqcName()
         VarDims[vname] = ['nlocs']
-        if (self.sensor in oz_lev_sensors):
-            varAttrs[varDict[vname]['valKey']]['units'] = 'mol mol-1'
-            varAttrs[varDict[vname]['errKey']]['units'] = 'mol mol-1'
-        else:
-            varAttrs[varDict[vname]['valKey']]['units'] = 'DU'
-            varAttrs[varDict[vname]['errKey']]['units'] = 'DU'
-
+        varAttrs[varDict[vname]['valKey']]['units'] = 'mol mol-1'
+        varAttrs[varDict[vname]['errKey']]['units'] = 'mol mol-1'
         varAttrs[varDict[vname]['qcKey']]['units'] = 'unitless'
         varAttrs[varDict[vname]['valKey']]['_FillValue'] = self.FLOAT_FILL
         varAttrs[varDict[vname]['errKey']]['_FillValue'] = self.FLOAT_FILL
