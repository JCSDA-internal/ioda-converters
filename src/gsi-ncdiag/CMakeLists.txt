list( APPEND libs
  conv.py
  radiances.py
  composition.py
  conv_dicts.py
  rad_dicts.py
  aod_dicts.py
  oz_dicts.py
)

list( APPEND programs
  proc_gsi_ncdiag.py
  test_gsidiag.py
<<<<<<< HEAD
=======
  combine_conv.py
>>>>>>> b0d67f82
  subset_files.py
)

SET_TARGETS_DEPS( "${libs}"
                   ${CMAKE_CURRENT_SOURCE_DIR}
                   ${PYIODACONV_BUILD_LIBDIR}
                   gsi_ncdiag_scripts_deps)
add_custom_target( gsi_ncdiag_scripts ALL DEPENDS ${gsi_ncdiag_scripts_deps} )

set( SCRIPT_LIB_PATH ${PYIODACONV_BUILD_LIBDIR} )
CONF_TARGETS_DEPS( "${programs}"
                   ${CMAKE_CURRENT_SOURCE_DIR}
                   ${CMAKE_BINARY_DIR}/bin
                   bin_gsi_ncdiag_scripts_deps)
add_custom_target( bin_gsi_ncdiag_scripts ALL
    COMMAND chmod +x ${bin_gsi_ncdiag_scripts_deps}
    DEPENDS ${bin_gsi_ncdiag_scripts_deps} )

# Configure files for install prefix bin
set( SCRIPT_LIB_PATH ${PYIODACONV_INSTALL_LIBDIR} )
CONF_TARGETS_DEPS( "${programs}"
                   ${CMAKE_CURRENT_SOURCE_DIR}
                   ${CMAKE_BINARY_DIR}/install-bin
                   install_bin_gsi_ncdiag_scripts_deps)
add_custom_target( install_bin_gsi_ncdiag_scripts ALL
    COMMAND chmod +x ${install_bin_gsi_ncdiag_scripts_deps}
    DEPENDS ${install_bin_gsi_ncdiag_scripts_deps} )

install( PROGRAMS
  ${install_bin_gsi_ncdiag_scripts_deps}
  DESTINATION bin
)

install( FILES
  ${gsi_ncdiag_scripts_deps}
  DESTINATION lib/pyiodaconv
)

ecbuild_add_test( TARGET iodaconv_gsi-ncdiag_coding_norms
                  TYPE SCRIPT
                  COMMAND ${CMAKE_BINARY_DIR}/bin/lint.sh
                  ARGS ${CMAKE_CURRENT_SOURCE_DIR} ${IODACONV_PYLINT_CFG_DIR} )<|MERGE_RESOLUTION|>--- conflicted
+++ resolved
@@ -11,10 +11,7 @@
 list( APPEND programs
   proc_gsi_ncdiag.py
   test_gsidiag.py
-<<<<<<< HEAD
-=======
   combine_conv.py
->>>>>>> b0d67f82
   subset_files.py
 )
 
