<<<<<<< HEAD
install (PROGRAMS
  conv.py
  radiances.py
  composition.py 
  conv_dicts.py
  rad_dicts.py
  aod_dicts.py
  oz_dicts.py
  proc_gsi_ncdiag.py 
  DESTINATION bin)
=======
list( APPEND programs
  cat_nc_files.py
  select_nc_obs.py
  prep_nc_files.py
  list_sid_raob.py
  split_conv.py
  run_prep_nc_files.sh
  run_select_nc_obs.sh
)

COPY_FILES( "${programs}" ${CMAKE_CURRENT_SOURCE_DIR} ${CMAKE_BINARY_DIR}/bin )

install (PROGRAMS
  ${programs}
  DESTINATION bin)

ecbuild_add_test( TARGET iodaconv_gsi-ncdiag_coding_norms
                  TYPE SCRIPT
                  COMMAND ${CMAKE_BINARY_DIR}/bin/lint.sh
                  ARGS ${CMAKE_CURRENT_SOURCE_DIR} ${CMAKE_SOURCE_DIR} )
>>>>>>> 1f9bab0f
<|MERGE_RESOLUTION|>--- conflicted
+++ resolved
@@ -1,5 +1,4 @@
-<<<<<<< HEAD
-install (PROGRAMS
+list( APPEND programs
   conv.py
   radiances.py
   composition.py 
@@ -8,16 +7,6 @@
   aod_dicts.py
   oz_dicts.py
   proc_gsi_ncdiag.py 
-  DESTINATION bin)
-=======
-list( APPEND programs
-  cat_nc_files.py
-  select_nc_obs.py
-  prep_nc_files.py
-  list_sid_raob.py
-  split_conv.py
-  run_prep_nc_files.sh
-  run_select_nc_obs.sh
 )
 
 COPY_FILES( "${programs}" ${CMAKE_CURRENT_SOURCE_DIR} ${CMAKE_BINARY_DIR}/bin )
@@ -29,5 +18,4 @@
 ecbuild_add_test( TARGET iodaconv_gsi-ncdiag_coding_norms
                   TYPE SCRIPT
                   COMMAND ${CMAKE_BINARY_DIR}/bin/lint.sh
-                  ARGS ${CMAKE_CURRENT_SOURCE_DIR} ${CMAKE_SOURCE_DIR} )
->>>>>>> 1f9bab0f
+                  ARGS ${CMAKE_CURRENT_SOURCE_DIR} ${CMAKE_SOURCE_DIR} )