#!/usr/bin/env python

from collections import defaultdict, namedtuple
import sys
import os
import argparse
<<<<<<< HEAD
import ioda_conv_ncio as iconv
=======
from math import exp
>>>>>>> 1a63a212

#This function takes two integers like date=20180415 time=61532 and converts them to a
#ISO 8601 standard date/time string like "2018-04-15T06:15:32Z"
def IntDateTimeToString(date, time):
    #Make sure passed values are int's since we're counting on integer division
    date = int(date)
    time = int(time)
    #Define consts to prevent new int objects being created every time we use these numbers
    TEN_THOW = 10000
    HUNDRED = 100

    year = date // TEN_THOW
    date = date - year * TEN_THOW
    month = date // HUNDRED
    day = date - month * HUNDRED

    hour = time // TEN_THOW
    time = time - hour * TEN_THOW
    minute = time // HUNDRED
    second = time - minute * HUNDRED

    return "%d-%02d-%02dT%02d:%02d:%02dZ" % (year, month, day, hour, minute, second)

def ConvertRelativeToSpecificHumidity(rh, rh_err, t, p):
    T_KELVIN = 273.15
    ES_ALPHA = 6.112
    ES_BETA = 17.67
    ES_GAMMA = 243.5
    GAS_CONSTANT = 287.0
    GAS_CONSTANT_V = 461.6
    HUNDRED = 100.0
    
    rdOverRv = GAS_CONSTANT / GAS_CONSTANT_V
    rdOverRv1 = 1.0 - rdOverRv
    t_celcius = t - T_KELVIN
    p = p / HUNDRED # Convert from Pa to hPa

    #Calculate saturation vapor pressure
    es = ES_ALPHA * exp(ES_BETA * t_celcius / (t_celcius + ES_GAMMA))
    #Calculate saturation specific humidity
    qs = rdOverRv * es / (p - rdOverRv1 * es)
    #Calculate specific humidity
    q = qs * rh / HUNDRED
    q_err = qs * rh_err / HUNDRED
    return q, q_err


#NOTE: As of December 11, 2018, the ODB API python package is built into the Singularity image and
#      put in /usr/local/lib/python2.7/dist-packages/odb, so the code below regarding the path
#      is unneeded in that environment (but it doesn't hurt anything). 
#      If not in Singularity/Charliecloud, then note ODB API must be built on the system with the 
#      ENABLE_PYTHON flag on or else the python module won't be there.
odbPythonPath = os.getenv('ODBPYTHONPATH', os.environ['HOME'] + '/projects/odb/install/lib/python2.7/site-packages/odb')
print odbPythonPath

try:
    sys.path.index(odbPythonPath)
except ValueError:
    sys.path.append(odbPythonPath)

import odb

###################################################################################
# MAIN
###################################################################################
ScriptName = os.path.basename(sys.argv[0])

# Parse command line
ap = argparse.ArgumentParser()
#ap.add_argument("obs_type", help="observation type")
ap.add_argument("input_odb2", help="path to input Met Office ODB API file")
ap.add_argument("output_netcdf", help="path to output netCDF4 file")
ap.add_argument("-c", "--clobber", action="store_true",
                help="allow overwrite of output netcdf file")

MyArgs = ap.parse_args()

#ObsType = MyArgs.obs_type
Odb2Fname = MyArgs.input_odb2
NetcdfFname = MyArgs.output_netcdf
ClobberOfile = MyArgs.clobber

# Check files
BadArgs = False
if (not os.path.isfile(Odb2Fname)): 
    print("ERROR: {0:s}: Specified input file does not exist: {1:s}".format(ScriptName, Odb2Fname))
    print("")
    BadArgs = True

if (os.path.isfile(NetcdfFname)):
    if (ClobberOfile):
        print("WARNING: {0:s}: Overwriting nc file: {1:s}".format(ScriptName, NetcdfFname))
        print("")
    else:
        print("ERROR: {0:s}: Specified nc file already exists: {1:s}".format(ScriptName, NetcdfFname))
        print("ERROR: {0:s}:   Use -c option to overwrite.".format(ScriptName))
        print("")
        BadArgs = True

if (BadArgs):
    sys.exit(2)

sondeVarnoDict = {
    2:  "air_temperature",
    3:  "eastward_wind",
    4:  "northward_wind",
    29: "relative_humidity"
}

#The top-level dictionary is keyed by (statid, andate, antime), which uniquely identifiies a profile (balloon launch).
#The second-level dictionary is keyed by (lat, lon, pressure, date, time), which uniquely identifies a location
#The third (bottom) level is keyed by a variable name and contains the value of the variable at the location.
obsDataDictTree = defaultdict(lambda:defaultdict(dict))

fetchColumns = 'statid, andate, antime, stalt, lon, lat, vertco_reference_1, date, time, obsvalue, varno, obs_error, ' \
               'report_status.active, report_status.passive, report_status.rejected, report_status.blacklisted, ' \
               'datum_status.active, datum_status.passive, datum_status.rejected, datum_status.blacklisted'
tupleNames = fetchColumns.replace('.', '_')
FetchRow = namedtuple('FetchRow', tupleNames)
conn = odb.connect(Odb2Fname)
c = conn.cursor()

sql = "select " + fetchColumns + " from \"" + Odb2Fname + "\"" + \
    " where vertco_type=1 and obsvalue IS NOT NULL and " + \
    "obs_error IS NOT NULL and (varno=2 or varno=3 or varno=4 or varno=29);"
print sql
c.execute(sql)
row = c.fetchone()
while row is not None:
    row = FetchRow._make(row)
    anDateTimeString = IntDateTimeToString(row.andate, row.antime)
    obsDateTimeString = IntDateTimeToString(row.date, row.time)
    #Encode the 8 QC bitfields in the ODB API file into a single value for IODA
    qcVal = (row.report_status_active      * 128 +
             row.report_status_passive     *  64 +
             row.report_status_rejected    *  32 +
             row.report_status_blacklisted *  16 +
             row.datum_status_active       *   8 +
             row.datum_status_passive      *   4 +
             row.datum_status_rejected     *   2 +
             row.datum_status_blacklisted)
    varName = sondeVarnoDict[row.varno]

    profileKey = row.statid, anDateTimeString
    locationKey = row.lat, row.lon, row.vertco_reference_1, obsDateTimeString
    ovalKey = varName, iconv.OVAL_NAME
    oerrKey = varName, iconv.OERR_NAME
    oqcKey = varName, iconv.OQC_NAME

<<<<<<< HEAD
    obsDataDictTree[profileKey][locationKey][ovalKey] = row.obsvalue
    obsDataDictTree[profileKey][locationKey][oerrKey] = row.obs_error
    obsDataDictTree[profileKey][locationKey][oqcKey] = qcVal
#    print varName, profileKey, locationKey
#    print varName + "@ObsValue", obsDataDictTree[profileKey][locationKey][ovalKey]
=======
    obsDataDictTree[profileKey][locationKey][varName + "@ObsValue"] = row.obsvalue
    obsDataDictTree[profileKey][locationKey][varName + "@ObsError"] = row.obs_error
    obsDataDictTree[profileKey][locationKey][varName + "@ObsQc"] = qcVal
    
    row = c.fetchone()

#For now, we convert relative to specific humidity here.
#This code should be removed eventually, as this is not the right place to convert variables.
MISSING_VAL = -999999.0
#print "statid,lat,lon,datetime,rh,rh_err,t,p,q,q_err"
for profileKey in obsDataDictTree:
    for locationKey in obsDataDictTree[profileKey]:
        if "relative_humidity@ObsValue" in obsDataDictTree[profileKey][locationKey]:
            obsDict = obsDataDictTree[profileKey][locationKey]
            rh = obsDict["relative_humidity@ObsValue"]
            rh_err = obsDict["relative_humidity@ObsError"]
            t = obsDict.get("air_temperature@ObsValue")
            p = locationKey[2]
            if t is not None and rh is not None and rh_err is not None and p is not None and \
            t != MISSING_VAL and rh != MISSING_VAL and rh_err != MISSING_VAL and p != MISSING_VAL:
                q, q_err = ConvertRelativeToSpecificHumidity(rh, rh_err, t, p)

                obsDict["specific_humidity@ObsValue"] = q
                obsDict["specific_humidity@ObsError"] = q_err
                obsDict["specific_humidity@ObsQc"] = obsDict["relative_humidity@ObsQc"]
                del obsDict["relative_humidity@ObsValue"]
                del obsDict["relative_humidity@ObsError"]
                del obsDict["relative_humidity@ObsQc"]
                #print ",".join(map(lambda x: str(x), [profileKey[0],locationKey[0],locationKey[1],locationKey[3],rh,rh_err,t,p/100,q,q_err]))

>>>>>>> 1a63a212

    row = c.fetchone()
    
# print "Top level len: ", len(obsDataDictTree)
# print "Num Locations: ", len(obsDataDictTree[profileKey])

# Call the writer
AttrData = {
  'odb_version' : 2,
  'my_attr' : 'my_value'
   }
iconv.BuildNetcdf(NetcdfFname, obsDataDictTree, AttrData)<|MERGE_RESOLUTION|>--- conflicted
+++ resolved
@@ -4,11 +4,8 @@
 import sys
 import os
 import argparse
-<<<<<<< HEAD
+from math import exp
 import ioda_conv_ncio as iconv
-=======
-from math import exp
->>>>>>> 1a63a212
 
 #This function takes two integers like date=20180415 time=61532 and converts them to a
 #ISO 8601 standard date/time string like "2018-04-15T06:15:32Z"
@@ -158,16 +155,9 @@
     oerrKey = varName, iconv.OERR_NAME
     oqcKey = varName, iconv.OQC_NAME
 
-<<<<<<< HEAD
     obsDataDictTree[profileKey][locationKey][ovalKey] = row.obsvalue
     obsDataDictTree[profileKey][locationKey][oerrKey] = row.obs_error
     obsDataDictTree[profileKey][locationKey][oqcKey] = qcVal
-#    print varName, profileKey, locationKey
-#    print varName + "@ObsValue", obsDataDictTree[profileKey][locationKey][ovalKey]
-=======
-    obsDataDictTree[profileKey][locationKey][varName + "@ObsValue"] = row.obsvalue
-    obsDataDictTree[profileKey][locationKey][varName + "@ObsError"] = row.obs_error
-    obsDataDictTree[profileKey][locationKey][varName + "@ObsQc"] = qcVal
     
     row = c.fetchone()
 
@@ -177,25 +167,23 @@
 #print "statid,lat,lon,datetime,rh,rh_err,t,p,q,q_err"
 for profileKey in obsDataDictTree:
     for locationKey in obsDataDictTree[profileKey]:
-        if "relative_humidity@ObsValue" in obsDataDictTree[profileKey][locationKey]:
+        if ("relative_humidity", iconv.OVAL_NAME) in obsDataDictTree[profileKey][locationKey]:
             obsDict = obsDataDictTree[profileKey][locationKey]
-            rh = obsDict["relative_humidity@ObsValue"]
-            rh_err = obsDict["relative_humidity@ObsError"]
-            t = obsDict.get("air_temperature@ObsValue")
+            rh = obsDict[("relative_humidity", iconv.OVAL_NAME)]
+            rh_err = obsDict[("relative_humidity", iconv.OERR_NAME)]
+            t = obsDict.get(("air_temperature", iconv.OVAL_NAME))
             p = locationKey[2]
             if t is not None and rh is not None and rh_err is not None and p is not None and \
             t != MISSING_VAL and rh != MISSING_VAL and rh_err != MISSING_VAL and p != MISSING_VAL:
                 q, q_err = ConvertRelativeToSpecificHumidity(rh, rh_err, t, p)
 
-                obsDict["specific_humidity@ObsValue"] = q
-                obsDict["specific_humidity@ObsError"] = q_err
-                obsDict["specific_humidity@ObsQc"] = obsDict["relative_humidity@ObsQc"]
-                del obsDict["relative_humidity@ObsValue"]
-                del obsDict["relative_humidity@ObsError"]
-                del obsDict["relative_humidity@ObsQc"]
+                obsDict[("specific_humidity", iconv.OVAL_NAME)] = q
+                obsDict[("specific_humidity", iconv.OERR_NAME)] = q_err
+                obsDict[("specific_humidity", iconv.OQC_NAME)] = obsDict[("relative_humidity", iconv.OQC_NAME)]
+                del obsDict[("relative_humidity", iconv.OVAL_NAME)]
+                del obsDict[("relative_humidity", iconv.OERR_NAME)]
+                del obsDict[("relative_humidity", iconv.OQC_NAME)]
                 #print ",".join(map(lambda x: str(x), [profileKey[0],locationKey[0],locationKey[1],locationKey[3],rh,rh_err,t,p/100,q,q_err]))
-
->>>>>>> 1a63a212
 
     row = c.fetchone()
     
