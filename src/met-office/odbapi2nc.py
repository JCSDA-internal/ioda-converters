#!/usr/bin/env python

from collections import defaultdict, namedtuple
import sys
import os
import argparse
import datetime as dt
from math import exp
import ioda_conv_ncio as iconv

#This function takes two integers like date=20180415 time=61532 and converts them to a
#ISO 8601 standard date/time string like "2018-04-15T06:15:32Z"
def IntDateTimeToString(date, time):
    #Make sure passed values are int's since we're counting on integer division
    date = int(date)
    time = int(time)
    #Define consts to prevent new int objects being created every time we use these numbers
    TEN_THOW = 10000
    HUNDRED = 100

    year = date // TEN_THOW
    date = date - year * TEN_THOW
    month = date // HUNDRED
    day = date - month * HUNDRED

    hour = time // TEN_THOW
    time = time - hour * TEN_THOW
    minute = time // HUNDRED
    second = time - minute * HUNDRED

    return "%d-%02d-%02dT%02d:%02d:%02dZ" % (year, month, day, hour, minute, second)

def ConvertRelativeToSpecificHumidity(rh, rh_err, t, p):
    T_KELVIN = 273.15
    ES_ALPHA = 6.112
    ES_BETA = 17.67
    ES_GAMMA = 243.5
    GAS_CONSTANT = 287.0
    GAS_CONSTANT_V = 461.6
    HUNDRED = 100.0
    
    rdOverRv = GAS_CONSTANT / GAS_CONSTANT_V
    rdOverRv1 = 1.0 - rdOverRv
    t_celcius = t - T_KELVIN
    #p = p / HUNDRED # Convert from Pa to hPa

    #Calculate saturation vapor pressure
    es = ES_ALPHA * exp(ES_BETA * t_celcius / (t_celcius + ES_GAMMA))
    #Calculate saturation specific humidity
    qs = rdOverRv * es / (p - rdOverRv1 * es)
    #Calculate specific humidity
    q = qs * rh / HUNDRED
    q_err = qs * rh_err / HUNDRED
    return q, q_err


#NOTE: As of December 11, 2018, the ODB API python package is built into the Singularity image and
#      put in /usr/local/lib/python2.7/dist-packages/odb, so the code below regarding the path
#      is unneeded in that environment (but it doesn't hurt anything). 
#      If not in Singularity/Charliecloud, then note ODB API must be built on the system with the 
#      ENABLE_PYTHON flag on or else the python module won't be there.
odbPythonPath = os.getenv('ODBPYTHONPATH', os.environ['HOME'] + '/projects/odb/install/lib/python2.7/site-packages/odb')
#print odbPythonPath

try:
    sys.path.index(odbPythonPath)
except ValueError:
    sys.path.append(odbPythonPath)

import odb

###################################################################################
# MAIN
###################################################################################
ScriptName = os.path.basename(sys.argv[0])

# Parse command line
ap = argparse.ArgumentParser()
#ap.add_argument("obs_type", help="observation type")
ap.add_argument("input_odb2", help="path to input Met Office ODB API file")
ap.add_argument("output_netcdf", help="path to output netCDF4 file")
ap.add_argument("-c", "--clobber", action="store_true",
                help="allow overwrite of output netcdf file")

MyArgs = ap.parse_args()

#ObsType = MyArgs.obs_type
Odb2Fname = MyArgs.input_odb2
NetcdfFname = MyArgs.output_netcdf
ClobberOfile = MyArgs.clobber

# Check files
BadArgs = False
if (not os.path.isfile(Odb2Fname)): 
    print("ERROR: {0:s}: Specified input file does not exist: {1:s}".format(ScriptName, Odb2Fname))
    print("")
    BadArgs = True

if (os.path.isfile(NetcdfFname)):
    if (ClobberOfile):
        print("WARNING: {0:s}: Overwriting nc file: {1:s}".format(ScriptName, NetcdfFname))
        print("")
    else:
        print("ERROR: {0:s}: Specified nc file already exists: {1:s}".format(ScriptName, NetcdfFname))
        print("ERROR: {0:s}:   Use -c option to overwrite.".format(ScriptName))
        print("")
        BadArgs = True

if (BadArgs):
    sys.exit(2)

sondeVarnoDict = {
    2:  "air_temperature",
    3:  "eastward_wind",
    4:  "northward_wind",
    29: "relative_humidity"
}

recordKeyList = [
    [ "station_id", "string" ],
    [ "analysis_date_time", "string" ]
    ]

locationKeyList = [
    [ "latitude", "float" ],
    [ "longitude", "float" ],
    [ "air_pressure", "float" ],
    [ "date_time", "string" ]
    ]

# Instantiate a netcdf writer object, and get the obs data names from
# the writer object.
nc_writer = iconv.NcWriter(NetcdfFname, recordKeyList, locationKeyList)

ncOvalName = nc_writer.OvalName()
ncOerrName = nc_writer.OerrName()
ncOqcName  = nc_writer.OqcName()

IODA_MISSING_VAL = 1.0e9 #IODA converts any value larger than 1e8 to "Missing Value"
varCategories = [ncOvalName, ncOerrName, ncOqcName]

#The top-level dictionary is keyed by (statid, andate, antime), which uniquely identifiies a profile (balloon launch).
#The second-level dictionary is keyed by (lat, lon, pressure, date, time), which uniquely identifies a location
#The third (bottom) level is keyed by a variable name and contains the value of the variable at the location.
obsDataDictTree = defaultdict(lambda:defaultdict(dict))

fetchColumns = 'statid, andate, antime, stalt, lon, lat, vertco_reference_1, date, time, obsvalue, varno, obs_error, ' \
               'report_status.active, report_status.passive, report_status.rejected, report_status.blacklisted, ' \
               'datum_status.active, datum_status.passive, datum_status.rejected, datum_status.blacklisted'
tupleNames = fetchColumns.replace('.', '_')
FetchRow = namedtuple('FetchRow', tupleNames)
conn = odb.connect(Odb2Fname)
c = conn.cursor()

sql = "select " + fetchColumns + " from \"" + Odb2Fname + "\"" + \
    " where vertco_type=1 and " + \
    "(varno=2 or varno=3 or varno=4 or varno=29);"
print sql
c.execute(sql)
row = c.fetchone()
refDateTimeString = "UnSeT"
while row is not None:
    row = FetchRow._make(row)
    anDateTimeString = IntDateTimeToString(row.andate, row.antime)
    if (refDateTimeString == "UnSeT"):
        refDateTimeString = anDateTimeString
    obsDateTimeString = IntDateTimeToString(row.date, row.time)
    #Encode the 8 QC bitfields in the ODB API file into a single value for IODA
    qcVal = (row.report_status_active      * 128 +
             row.report_status_passive     *  64 +
             row.report_status_rejected    *  32 +
             row.report_status_blacklisted *  16 +
             row.datum_status_active       *   8 +
             row.datum_status_passive      *   4 +
             row.datum_status_rejected     *   2 +
             row.datum_status_blacklisted)
    varName = sondeVarnoDict[row.varno]

    profileKey = row.statid.rstrip(), anDateTimeString
    #TODO: For now we convert pressure (vertco_reference_1) to hPa here. No units stored yet.
    pressure = row.vertco_reference_1 / 100.0 if row.vertco_reference_1 is not None else IODA_MISSING_VAL
    locationKey = row.lat, row.lon, pressure, obsDateTimeString
    ovalKey = varName, ncOvalName
    oerrKey = varName, ncOerrName
    oqcKey = varName, ncOqcName

    oval = row.obsvalue if row.obsvalue is not None else IODA_MISSING_VAL
    oerr = row.obs_error if row.obs_error is not None else IODA_MISSING_VAL
    if qcVal is None:
        qcVal = IODA_MISSING_VAL
    
    #Assignment code below is done this way for two reasons:
    # 1. Want to make sure all locations get into IODA, even if they only have 
    #    missing values. (Preserve all the data we can.)
    # 2. There can be multiple entries in the file for each locationKey, but 
    #    we can only keep one. So we choose an entry that is not null/missing, if present.
    if (ovalKey not in obsDataDictTree[profileKey][locationKey] or
         obsDataDictTree[profileKey][locationKey][ovalKey] == IODA_MISSING_VAL):
        obsDataDictTree[profileKey][locationKey][ovalKey] = oval
    if (oerrKey not in obsDataDictTree[profileKey][locationKey] or
         obsDataDictTree[profileKey][locationKey][oerrKey] == IODA_MISSING_VAL):
        obsDataDictTree[profileKey][locationKey][oerrKey] = oerr
    if (oqcKey not in obsDataDictTree[profileKey][locationKey] or
         obsDataDictTree[profileKey][locationKey][oqcKey] == IODA_MISSING_VAL):
        obsDataDictTree[profileKey][locationKey][oqcKey] = qcVal

    # obsDataDictTree[profileKey][locationKey][ovalKey] = row.obsvalue
    # obsDataDictTree[profileKey][locationKey][oerrKey] = row.obs_error
    # obsDataDictTree[profileKey][locationKey][oqcKey] = qcVal
    
    row = c.fetchone()

#After all the data from the file is in the dictionary tree, populate "gaps" with IODA missing value.
for profileKey in obsDataDictTree:
    for locationKey in obsDataDictTree[profileKey]:
        for varName in sondeVarnoDict.values():
            for varCat in varCategories:
                if (varName, varCat) not in obsDataDictTree[profileKey][locationKey]:
                    obsDataDictTree[profileKey][locationKey][varName, varCat] = IODA_MISSING_VAL

#For now, we convert relative to specific humidity here.
#This code should be removed eventually, as this is not the right place to convert variables.
#print "statid,lat,lon,datetime,rh,rh_err,t,p,q,q_err"
for profileKey in obsDataDictTree:
    for locationKey in obsDataDictTree[profileKey]:
        if ("relative_humidity", ncOvalName) in obsDataDictTree[profileKey][locationKey]:
            obsDict = obsDataDictTree[profileKey][locationKey]
            rh = obsDict[("relative_humidity", ncOvalName)]
            rh_err = obsDict[("relative_humidity", ncOerrName)]
            t = obsDict.get(("air_temperature", ncOvalName))
            p = locationKey[2]
            if (t is not None and rh is not None and rh_err is not None and p is not None and 
            t != IODA_MISSING_VAL and rh != IODA_MISSING_VAL and rh_err != IODA_MISSING_VAL and p != IODA_MISSING_VAL):
                q, q_err = ConvertRelativeToSpecificHumidity(rh, rh_err, t, p)

<<<<<<< HEAD
                obsDict[("specific_humidity", ncOvalName)] = q
                obsDict[("specific_humidity", ncOerrName)] = q_err
                obsDict[("specific_humidity", ncOqcName)] = obsDict[("relative_humidity", ncOqcName)]
=======
                obsDict[("specific_humidity", iconv.OVAL_NAME)] = q
                obsDict[("specific_humidity", iconv.OERR_NAME)] = q_err
            else:
                obsDict[("specific_humidity", iconv.OVAL_NAME)] = IODA_MISSING_VAL
                obsDict[("specific_humidity", iconv.OERR_NAME)] = IODA_MISSING_VAL
            obsDict[("specific_humidity", iconv.OQC_NAME)] = obsDict[("relative_humidity", iconv.OQC_NAME)]
>>>>>>> 02a110f8
                #print ",".join(map(lambda x: str(x), [profileKey[0],locationKey[0],locationKey[1],locationKey[3],rh,rh_err,t,p,q,q_err]))

# print "Top level len: ", len(obsDataDictTree)
# print "Num Locations: ", len(obsDataDictTree[profileKey])
print ""

# Call the writer. Convert the first analysis date time string to the reference
# date time attribute for the netcdf file.
refDt = dt.datetime.strptime(refDateTimeString, "%Y-%m-%dT%H:%M:%SZ")
refDateTime = refDt.year * 1000000 +  refDt.month * 10000 + refDt.day * 100 + refDt.hour
AttrData = {
  'odb_version' : 2,
  'date_time' : refDateTime
   }

nc_writer.BuildNetcdf(obsDataDictTree, AttrData)<|MERGE_RESOLUTION|>--- conflicted
+++ resolved
@@ -233,18 +233,13 @@
             t != IODA_MISSING_VAL and rh != IODA_MISSING_VAL and rh_err != IODA_MISSING_VAL and p != IODA_MISSING_VAL):
                 q, q_err = ConvertRelativeToSpecificHumidity(rh, rh_err, t, p)
 
-<<<<<<< HEAD
                 obsDict[("specific_humidity", ncOvalName)] = q
                 obsDict[("specific_humidity", ncOerrName)] = q_err
                 obsDict[("specific_humidity", ncOqcName)] = obsDict[("relative_humidity", ncOqcName)]
-=======
-                obsDict[("specific_humidity", iconv.OVAL_NAME)] = q
-                obsDict[("specific_humidity", iconv.OERR_NAME)] = q_err
             else:
-                obsDict[("specific_humidity", iconv.OVAL_NAME)] = IODA_MISSING_VAL
-                obsDict[("specific_humidity", iconv.OERR_NAME)] = IODA_MISSING_VAL
-            obsDict[("specific_humidity", iconv.OQC_NAME)] = obsDict[("relative_humidity", iconv.OQC_NAME)]
->>>>>>> 02a110f8
+                obsDict[("specific_humidity", ncOvalName)] = IODA_MISSING_VAL
+                obsDict[("specific_humidity", ncOerrName)] = IODA_MISSING_VAL
+            obsDict[("specific_humidity", ncOqcName)] = obsDict[("relative_humidity", ncOqcName)]
                 #print ",".join(map(lambda x: str(x), [profileKey[0],locationKey[0],locationKey[1],locationKey[3],rh,rh_err,t,p,q,q_err]))
 
 # print "Top level len: ", len(obsDataDictTree)
