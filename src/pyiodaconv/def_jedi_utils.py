#!/usr/bin/env python3

#
# (C) Copyright 2019-2022 UCAR
#
# This software is licensed under the terms of the Apache Licence Version 2.0
# which can be obtained at http://www.apache.org/licenses/LICENSE-2.0.
#

import numpy as np
import pyiodaconv.ioda_conv_engines as iconv
<<<<<<< HEAD
import time
=======
from datetime import datetime
>>>>>>> dc730aed

metaDataName = iconv.MetaDataName()
obsValName = iconv.OvalName()
obsErrName = iconv.OerrName()
qcName = iconv.OqcName()

iso8601_string = "seconds since 1970-01-01T00:00:00Z"
epoch = datetime.fromisoformat(iso8601_string[14:-1])
ioda_float_type = 'float32'
ioda_int_type = 'int32'
float_missing_value = iconv.get_default_fill_val(np.float32)
int_missing_value = iconv.get_default_fill_val(np.int32)
long_missing_value = iconv.get_default_fill_val(np.int64)


def concat_obs_dict(obs_data, append_obs_data):
    # For now we are assuming that the obs_data dictionary has the "golden" list
    # of variables. If one is missing from append_obs_data, the obs_data variable
    # will be extended using fill values.
    #
    # Use the first key in the append_obs_data dictionary to determine how
    # long to make the fill value vector.
    append_keys = list(append_obs_data.keys())
    append_length = len(append_obs_data[append_keys[0]])
    for gv_key in obs_data.keys():
        if gv_key in append_keys:
            obs_data[gv_key] = np.append(obs_data[gv_key], append_obs_data[gv_key])
        else:
            if obs_data[gv_key].dtype == float:
                fill_data = np.repeat(float_missing_value, append_length, dtype=ioda_float_type)
            elif obs_data[gv_key].dtype == int:
                fill_data = np.repeat(int_missing_value, append_length, dtype=ioda_int_type)
            elif obs_data[gv_key].dtype == object:
                # string type, extend with empty strings
                fill_data = np.repeat("", append_length, dtype=object)
            obs_data[gv_key] = np.append(obs_data[gv_key], fill_data)


def set_metadata_attributes(VarAttrs):
    VarAttrs[('sensorZenithAngle', metaDataName)]['units'] = 'degree'
    VarAttrs[('sensorViewAngle', metaDataName)]['units'] = 'degree'
    VarAttrs[('solarZenithAngle', metaDataName)]['units'] = 'degree'
    VarAttrs[('sensorAzimuthAngle', metaDataName)]['units'] = 'degree'
    VarAttrs[('solarAzimuthAngle', metaDataName)]['units'] = 'degree'
    VarAttrs[('dateTime', metaDataName)]['units'] = iso8601_string
    VarAttrs[('dateTime', metaDataName)]['_FillValue'] = long_missing_value

    return VarAttrs


def set_obspace_attributes(VarAttrs):
    VarAttrs[('brightnessTemperature', obsValName)]['units'] = 'K'
    VarAttrs[('brightnessTemperature', obsErrName)]['units'] = 'K'

    VarAttrs[('brightnessTemperature', obsValName)]['_FillValue'] = float_missing_value
    VarAttrs[('brightnessTemperature', obsErrName)]['_FillValue'] = float_missing_value
    VarAttrs[('brightnessTemperature', qcName)]['_FillValue'] = int_missing_value

    return VarAttrs


def compute_scan_angle(instr_scan_ang, sensor_altitude, sensor_zenith, qc_flag=[None]):

    # should come from standard table
    earth_mean_radius_km = 6378.1370  # WGS84

    # example values sensor_altitude
    # iss_altitude_km = 408.
    # tropics_altitude_km = 550.
    # sensor_altitude_km = tropics_altitude_km

    d2r = np.pi/180.
    r2d = 180./np.pi

    # do we need a missing here
    ratio = np.empty_like(sensor_altitude)

    # compute scan angle
    if not qc_flag[0]:
        qc_flag = np.zeros_like(sensor_altitude)
    good = qc_flag[:] == 0
    if sum(good) > 0:
        ratio[good] = earth_mean_radius_km/(earth_mean_radius_km + sensor_altitude[good]/1000.)

    # γ = arcsin(R / (R + h) * sin(theta)),h: sat alt; theta: sat zenith angle
    scanang = np.arcsin(ratio*np.sin(abs(sensor_zenith)*d2r))*r2d

    return scanang


def record_time(tic=None, print_log=True):

    if not tic:
        tic = time.perf_counter()
        if print_log:
            print(f"  ... starting timer: {tic:0.3f}")
        return tic
    else:
        toc = time.perf_counter()
        if print_log:
            print(f"  ... elapsed time (sec): {toc - tic:0.3f}")
        return toc<|MERGE_RESOLUTION|>--- conflicted
+++ resolved
@@ -9,11 +9,8 @@
 
 import numpy as np
 import pyiodaconv.ioda_conv_engines as iconv
-<<<<<<< HEAD
 import time
-=======
 from datetime import datetime
->>>>>>> dc730aed
 
 metaDataName = iconv.MetaDataName()
 obsValName = iconv.OvalName()
