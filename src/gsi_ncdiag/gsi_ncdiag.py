--- conflicted
+++ resolved
@@ -406,11 +406,7 @@
     'surface_temperature': 'surface_temperature',
     'sea_surface_temperature': 'sea_surface_temperature',
     'surface_roughness': 'surface_roughness_length',
-<<<<<<< HEAD
-    'surface_height': 'surface_geopotential_height',
-=======
     'surface_height': 'surface_geometric_height',
->>>>>>> c0a079c4
     'surface_geopotential_height': 'surface_geopotential_height',
     'surface_altitude': 'surface_altitude',
     'surface_geometric_height': 'surface_geometric_height',
