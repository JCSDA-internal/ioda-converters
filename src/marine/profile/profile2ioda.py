--- conflicted
+++ resolved
@@ -3,9 +3,7 @@
 from __future__ import print_function
 import numpy as np
 from datetime import datetime
-from scipy.io import FortranFile
-import scipy.io.netcdf as netcdf
-from netCDF4 import Dataset
+from scipy.io import FortranFile, netcdf
 from argparse import ArgumentParser, ArgumentDefaultsHelpFormatter
 
 
@@ -187,16 +185,11 @@
 
         self._to_nlocs()
 
-<<<<<<< HEAD
-        ncid = Dataset(self.filename + '.nc4', 'w', format='NETCDF4')
+        ncid = netcdf.netcdf_file(self.filename + '.nc', mode='w')
 
         ncid.createDimension('nlocs', self.idata['nlocs']) # total no. of obs
         ncid.createDimension('nrecs', self.odata['n_obs']) # no. of profiles
-=======
-        ncid = netcdf.netcdf_file(self.filename + '.nc', mode='w')
-        ncid.createDimension('nlocs', self.idata['nlocs'])
->>>>>>> af60b143
-        ncid.createDimension('nvars', 2)
+        ncid.createDimension('nvars', 2) # no. of variables
 
         longitudes = ncid.createVariable('longitude', 'f4', ('nlocs',))
         longitudes.units = 'degrees_east'
@@ -232,7 +225,7 @@
         tmp_errs.units = '(degree_celcius)^2'
         tmp_errs.description = 'Standard deviation of observation error'
 
-        ncid.date_time = int(datetime.strftime(self.date, '%Y%m%d%H%M')[0:10])
+        ncid.date_time = int(datetime.strftime(self.date, '%Y%m%d%H%M'))
 
         longitudes[:] = np.asarray(self.idata['ob_lon'], dtype=np.float32)
         latitudes[:] = np.asarray(self.idata['ob_lat'], dtype=np.float32)
