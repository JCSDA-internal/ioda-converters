--- conflicted
+++ resolved
@@ -169,15 +169,10 @@
     VarAttrs = DefaultOrderedDict(lambda: DefaultOrderedDict(dict))
     VarAttrs[('sea_surface_salinity', 'ObsValue')]['units'] = 'PSU'
     VarAttrs[('sea_surface_salinity', 'ObsError')]['units'] = 'PSU'
-<<<<<<< HEAD
-    VarAttrs[('sea_surface_salinity', 'ObsValue')]['_FillValue'] = 999
-    VarAttrs[('sea_surface_salinity', 'ObsError')]['_FillValue'] = 999
-=======
     VarAttrs[('sea_surface_salinity', 'PreQC')]['units'] = ''
     VarAttrs[('sea_surface_salinity', 'ObsValue')]['_FillValue'] = 999
     VarAttrs[('sea_surface_salinity', 'ObsError')]['_FillValue'] = 999
     VarAttrs[('sea_surface_salinity', 'PreQC')]['_FillValue'] = 999
->>>>>>> 0db4ef83
     writer.BuildIoda(ObsVars, VarDims, VarAttrs, GlobalAttrs)
 
 
