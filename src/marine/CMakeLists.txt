--- conflicted
+++ resolved
@@ -1,16 +1,18 @@
 add_subdirectory(altimeter)
 add_subdirectory(godae)
-<<<<<<< HEAD
+add_subdirectory(hgodas)
 
 ecbuild_add_test( TARGET iodaconv_altimeter_coding_norms
                   TYPE SCRIPT
                   COMMAND ${CMAKE_BINARY_DIR}/bin/lint.sh
-                  ARGS ${CMAKE_CURRENT_SOURCE_DIR}/godae ${CMAKE_SOURCE_DIR} )
+                  ARGS ${CMAKE_CURRENT_SOURCE_DIR}/altimeter ${CMAKE_SOURCE_DIR} )
 
 ecbuild_add_test( TARGET iodaconv_godae_coding_norms
                   TYPE SCRIPT
                   COMMAND ${CMAKE_BINARY_DIR}/bin/lint.sh
                   ARGS ${CMAKE_CURRENT_SOURCE_DIR}/godae ${CMAKE_SOURCE_DIR} )
-=======
-add_subdirectory(hgodas)
->>>>>>> 0b434985
+
+ecbuild_add_test( TARGET iodaconv_hgodas_coding_norms
+                  TYPE SCRIPT
+                  COMMAND ${CMAKE_BINARY_DIR}/bin/lint.sh
+                  ARGS ${CMAKE_CURRENT_SOURCE_DIR}/hgodas ${CMAKE_SOURCE_DIR} )