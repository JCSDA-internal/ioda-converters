--- conflicted
+++ resolved
@@ -8,13 +8,10 @@
 #
 
 from __future__ import print_function
-<<<<<<< HEAD
-=======
 import sys
 import os
 import numpy as np
 import netCDF4 as nc
->>>>>>> cd1c0f85
 from datetime import datetime
 from scipy.io import FortranFile
 from argparse import ArgumentParser, ArgumentDefaultsHelpFormatter
