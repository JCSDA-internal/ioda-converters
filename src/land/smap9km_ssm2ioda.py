#!/usr/bin/env python3
#
# (C) Copyright 2020-2022 EMC/NCEP/NWS/NOAA
#
# This software is licensed under the terms of the Apache Licence Version 2.0
# which can be obtained at http://www.apache.org/licenses/LICENSE-2.0.
#
import time, os, sys
import argparse
import netCDF4 as nc
import numpy as np
import re
from datetime import datetime, timedelta
from pathlib import Path

IODA_CONV_PATH = Path(__file__).parent/"@SCRIPT_LIB_PATH@"
if not IODA_CONV_PATH.is_dir():
    IODA_CONV_PATH = Path(__file__).parent/'..'/'lib-python'
sys.path.append(str(IODA_CONV_PATH.resolve()))

import ioda_conv_engines as iconv
from collections import defaultdict, OrderedDict
from orddicts import DefaultOrderedDict

locationKeyList = [
    ("latitude", "float"),
    ("longitude", "float"),
<<<<<<< HEAD
    ("dateTime", "string")
=======
    ("depthBelowSoilSurface", "float"),
    ("datetime", "string")
>>>>>>> dcdf6102
]

obsvars = {
    'soil_moisture': 'soilMoistureVolumetric',
}

AttrData = {
}

DimDict = {
}

VarDims = {
    'soilMoistureVolumetric': ['Location'],
}


class smap(object):
    def __init__(self, args):
        self.filename = args.input
        self.mask = args.maskMissing
        self.assumedSoilDepth = args.assumedSoilDepth
        self.varDict = defaultdict(lambda: defaultdict(dict))
        self.outdata = defaultdict(lambda: DefaultOrderedDict(OrderedDict))
        self.varAttrs = defaultdict(lambda: DefaultOrderedDict(OrderedDict))
        self._read()

    # Open input file and read relevant info
    def _read(self):
        # set up variable names for IODA
        for iodavar in ['soilMoistureVolumetric']:
            self.varDict[iodavar]['valKey'] = iodavar, iconv.OvalName()
            self.varDict[iodavar]['errKey'] = iodavar, iconv.OerrName()
            self.varDict[iodavar]['qcKey'] = iodavar, iconv.OqcName()
            self.varAttrs[iodavar, iconv.OvalName()]['coordinates'] = 'longitude latitude'
            self.varAttrs[iodavar, iconv.OerrName()]['coordinates'] = 'longitude latitude'
            self.varAttrs[iodavar, iconv.OqcName()]['coordinates'] = 'longitude latitude'
            self.varAttrs[iodavar, iconv.OvalName()]['units'] = 'm3 m-3'
            self.varAttrs[iodavar, iconv.OerrName()]['units'] = 'm3 m-3'

        # open input file name
        ncd = nc.Dataset(self.filename, 'r')
        # set and get global attributes
        self.satellite = 789
        self.sensor = 432
        AttrData["platform"] = np.array([self.satellite], dtype=np.int32)
        AttrData["sensor"] = np.array([self.sensor], dtype=np.int32)

        data = ncd.groups['Soil_Moisture_Retrieval_Data'].variables['soil_moisture'][:]
        vals = data[:].ravel()
        _FillValue = ncd.groups['Soil_Moisture_Retrieval_Data'].variables['soil_moisture'].getncattr('_FillValue')
        valid_max = ncd.groups['Soil_Moisture_Retrieval_Data'].variables['soil_moisture'].getncattr('valid_max')
        valid_min = ncd.groups['Soil_Moisture_Retrieval_Data'].variables['soil_moisture'].getncattr('valid_min')

        lats = ncd.groups['Soil_Moisture_Retrieval_Data'].variables['latitude'][:].ravel()
        lons = ncd.groups['Soil_Moisture_Retrieval_Data'].variables['longitude'][:].ravel()
        errs = ncd.groups['Soil_Moisture_Retrieval_Data'].variables['soil_moisture_error'][:].ravel()
        qflg = ncd.groups['Soil_Moisture_Retrieval_Data'].variables['retrieval_qual_flag'][:].ravel()
        sflg = ncd.groups['Soil_Moisture_Retrieval_Data'].variables['surface_flag'][:].ravel()
        vegop = ncd.groups['Soil_Moisture_Retrieval_Data'].variables['vegetation_opacity'][:].ravel()
        erowi = ncd.groups['Soil_Moisture_Retrieval_Data'].variables['EASE_row_index'][:].ravel()
        ecoli = ncd.groups['Soil_Moisture_Retrieval_Data'].variables['EASE_column_index'][:].ravel()
        refsec = ncd.groups['Soil_Moisture_Retrieval_Data'].variables['tb_time_seconds'][:].ravel()

        deps = np.full_like(vals, self.assumedSoilDepth)
        times = np.empty_like(vals, dtype=object)

        if self.mask:
            with np.errstate(invalid='ignore'):
                mask = (vals > valid_min) & (vals < valid_max)
            vals = vals[mask]
            lats = lats[mask]
            lons = lons[mask]
            deps = deps[mask]
            errs = errs[mask]
            qflg = qflg[mask]
            sflg = sflg[mask]
            vegop = vegop[mask]
            erowi = erowi[mask]
            ecoli = ecoli[mask]
            refsec = refsec[mask]
            times = times[mask]

        # get datetime and reference time 12UTC 1Jan2000
        base_date = datetime(2000, 1, 1, 12, 0)
        vals = vals.astype('float32')
        lats = lats.astype('float32')
        lons = lons.astype('float32')
        deps = deps.astype('float32')
        errs = errs.astype('float32')
        qflg = qflg.astype('int32')
        sflg = sflg.astype('int32')
        vegop = vegop.astype('int32')
        erowi = erowi.astype('int32')
        ecoli = ecoli.astype('int32')

        for i in range(len(lons)):
            dt = base_date + timedelta(seconds=int(refsec[i]))
            times[i] = dt.strftime("%Y-%m-%dT%H:%M:%SZ")
            errs[i] = 0.04
        # add metadata variables
        self.outdata[('dateTime', 'MetaData')] = times
        self.outdata[('latitude', 'MetaData')] = lats
        self.outdata[('longitude', 'MetaData')] = lons
<<<<<<< HEAD
        self.varAttrs[('latitude', 'MetaData')]['units'] = 'degrees_north'
        self.varAttrs[('longitude', 'MetaData')]['units'] = 'degrees_east'
        self.outdata[('earthSurfaceType', 'MetaData')] = sflg
=======
        self.varAttrs[('latitude', 'MetaData')]['units'] = 'degree_north'
        self.varAttrs[('longitude', 'MetaData')]['units'] = 'degree_east'
        self.outdata[('depthBelowSoilSurface', 'MetaData')] = deps
        self.varAttrs[('depthBelowSoilSurface', 'MetaData')]['units'] = 'm'
        self.outdata[('surfaceFlag', 'MetaData')] = sflg
        self.varAttrs[('surfaceFlag', 'MetaData')]['units'] = 'unitless'
>>>>>>> dcdf6102
        self.outdata[('vegetationOpacity', 'MetaData')] = vegop
        self.outdata[('easeRowIndex', 'MetaData')] = erowi
        self.varAttrs[('easeRowIndex', 'MetaData')]['units'] = '1'
        self.outdata[('easeColumnIndex', 'MetaData')] = ecoli
        self.varAttrs[('easeColumnIndex', 'MetaData')]['units'] = '1'

        for iodavar in ['soilMoistureVolumetric']:
            self.outdata[self.varDict[iodavar]['valKey']] = vals
            self.outdata[self.varDict[iodavar]['errKey']] = errs
            self.outdata[self.varDict[iodavar]['qcKey']] = qflg

        DimDict['Location'] = len(self.outdata[('dateTime', 'MetaData')])


def main():

    parser = argparse.ArgumentParser(
        description=('Read SMAP surface soil moisture file(s) and Converter'
                     ' of native h5 format for observations of surface'
                     ' soil moisture to IODA netCDF format.')
    )
    parser.add_argument('-i', '--input',
                        help="name of smap surface soil moisture input file(s)",
                        type=str, required=True)
    parser.add_argument('-o', '--output',
                        help="name of ioda output file",
                        type=str, required=True)
    optional = parser.add_argument_group(title='optional arguments')
    optional.add_argument(
        '-m', '--maskMissing',
        help="switch to mask missing values: default=False",
        default=False, action='store_true', required=False)
    optional.add_argument(
        '-d', '--assumedSoilDepth',
        help="default assumed depth of soil moisture in meters",
        type=float, default=0.025, required=False)

    args = parser.parse_args()

    # Read in the SMAP volumetric soil moisture data
    ssm = smap(args)

    # setup the IODA writer
    writer = iconv.IodaWriter(args.output, locationKeyList, DimDict)

    # write everything out
    writer.BuildIoda(ssm.outdata, VarDims, ssm.varAttrs, AttrData)


if __name__ == '__main__':
    main()<|MERGE_RESOLUTION|>--- conflicted
+++ resolved
@@ -25,12 +25,8 @@
 locationKeyList = [
     ("latitude", "float"),
     ("longitude", "float"),
-<<<<<<< HEAD
-    ("dateTime", "string")
-=======
     ("depthBelowSoilSurface", "float"),
     ("datetime", "string")
->>>>>>> dcdf6102
 ]
 
 obsvars = {
@@ -135,18 +131,12 @@
         self.outdata[('dateTime', 'MetaData')] = times
         self.outdata[('latitude', 'MetaData')] = lats
         self.outdata[('longitude', 'MetaData')] = lons
-<<<<<<< HEAD
-        self.varAttrs[('latitude', 'MetaData')]['units'] = 'degrees_north'
-        self.varAttrs[('longitude', 'MetaData')]['units'] = 'degrees_east'
-        self.outdata[('earthSurfaceType', 'MetaData')] = sflg
-=======
         self.varAttrs[('latitude', 'MetaData')]['units'] = 'degree_north'
         self.varAttrs[('longitude', 'MetaData')]['units'] = 'degree_east'
         self.outdata[('depthBelowSoilSurface', 'MetaData')] = deps
         self.varAttrs[('depthBelowSoilSurface', 'MetaData')]['units'] = 'm'
         self.outdata[('surfaceFlag', 'MetaData')] = sflg
         self.varAttrs[('surfaceFlag', 'MetaData')]['units'] = 'unitless'
->>>>>>> dcdf6102
         self.outdata[('vegetationOpacity', 'MetaData')] = vegop
         self.outdata[('easeRowIndex', 'MetaData')] = erowi
         self.varAttrs[('easeRowIndex', 'MetaData')]['units'] = '1'
