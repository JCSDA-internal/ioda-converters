#!/usr/bin/env python3
#
# (C) Copyright 2020-2022 EMC/NCEP/NWS/NOAA
#
# This software is licensed under the terms of the Apache Licence Version 2.0
# which can be obtained at http://www.apache.org/licenses/LICENSE-2.0.
#
import time, os, sys
import argparse
import netCDF4 as nc
import numpy as np
import re
from datetime import datetime, timedelta
from pathlib import Path

IODA_CONV_PATH = Path(__file__).parent/"@SCRIPT_LIB_PATH@"
if not IODA_CONV_PATH.is_dir():
    IODA_CONV_PATH = Path(__file__).parent/'..'/'lib-python'
sys.path.append(str(IODA_CONV_PATH.resolve()))

import ioda_conv_engines as iconv
from collections import defaultdict, OrderedDict
from orddicts import DefaultOrderedDict

locationKeyList = [
    ("latitude", "float"),
    ("longitude", "float"),
    ("dateTime", "string")
]

obsvars = {
    'soil_moisture': 'soilMoistureVolumetric',
}

AttrData = {
}

DimDict = {
}

VarDims = {
    'soilMoistureVolumetric': ['Location'],
}


class smap(object):
    def __init__(self, filename, mask):
        self.filename = filename
        self.mask = mask
        self.varDict = defaultdict(lambda: defaultdict(dict))
        self.outdata = defaultdict(lambda: DefaultOrderedDict(OrderedDict))
        self.varAttrs = defaultdict(lambda: DefaultOrderedDict(OrderedDict))
        self._read()

    # Open input file and read relevant info
    def _read(self):
        # set up variable names for IODA
        for iodavar in ['soilMoistureVolumetric']:
            self.varDict[iodavar]['valKey'] = iodavar, iconv.OvalName()
            self.varDict[iodavar]['errKey'] = iodavar, iconv.OerrName()
            self.varDict[iodavar]['qcKey'] = iodavar, iconv.OqcName()
            self.varAttrs[iodavar, iconv.OvalName()]['coordinates'] = 'longitude latitude'
            self.varAttrs[iodavar, iconv.OerrName()]['coordinates'] = 'longitude latitude'
            self.varAttrs[iodavar, iconv.OqcName()]['coordinates'] = 'longitude latitude'
            self.varAttrs[iodavar, iconv.OvalName()]['units'] = 'm3 m-3'
            self.varAttrs[iodavar, iconv.OerrName()]['units'] = 'm3 m-3'

        # open input file name
        ncd = nc.Dataset(self.filename, 'r')
        # set and get global attributes
        self.satellite = 789
        self.sensor = 432
        AttrData["platform"] = np.array([self.satellite], dtype=np.int32)
        AttrData["sensor"] = np.array([self.sensor], dtype=np.int32)

        data = ncd.groups['Soil_Moisture_Retrieval_Data'].variables['soil_moisture'][:]
        vals = data[:].ravel()
        _FillValue = ncd.groups['Soil_Moisture_Retrieval_Data'].variables['soil_moisture'].getncattr('_FillValue')
        valid_max = ncd.groups['Soil_Moisture_Retrieval_Data'].variables['soil_moisture'].getncattr('valid_max')
        valid_min = ncd.groups['Soil_Moisture_Retrieval_Data'].variables['soil_moisture'].getncattr('valid_min')

        lats = ncd.groups['Soil_Moisture_Retrieval_Data'].variables['latitude'][:].ravel()
        lons = ncd.groups['Soil_Moisture_Retrieval_Data'].variables['longitude'][:].ravel()
        errs = ncd.groups['Soil_Moisture_Retrieval_Data'].variables['soil_moisture_error'][:].ravel()
        qflg = ncd.groups['Soil_Moisture_Retrieval_Data'].variables['retrieval_qual_flag'][:].ravel()
        sflg = ncd.groups['Soil_Moisture_Retrieval_Data'].variables['surface_flag'][:].ravel()
        vegop = ncd.groups['Soil_Moisture_Retrieval_Data'].variables['vegetation_opacity'][:].ravel()
        erowi = ncd.groups['Soil_Moisture_Retrieval_Data'].variables['EASE_row_index'][:].ravel()
        ecoli = ncd.groups['Soil_Moisture_Retrieval_Data'].variables['EASE_column_index'][:].ravel()
        refsec = ncd.groups['Soil_Moisture_Retrieval_Data'].variables['tb_time_seconds'][:].ravel()

        times = np.empty_like(vals, dtype=object)

        if self.mask == "maskout":
            with np.errstate(invalid='ignore'):
                mask = (vals > valid_min) & (vals < valid_max)
            vals = vals[mask]
            lats = lats[mask]
            lons = lons[mask]
            errs = errs[mask]
            qflg = qflg[mask]
            sflg = sflg[mask]
            vegop = vegop[mask]
            erowi = erowi[mask]
            ecoli = ecoli[mask]
            refsec = refsec[mask]
            times = times[mask]

        # get datetime and reference time 12UTC 1Jan2000
        base_date = datetime(2000, 1, 1, 12, 0)
        vals = vals.astype('float32')
        lats = lats.astype('float32')
        lons = lons.astype('float32')
        errs = errs.astype('float32')
        qflg = qflg.astype('int32')
        sflg = sflg.astype('int32')
        vegop = vegop.astype('int32')
<<<<<<< HEAD
=======
        erowi = erowi.astype('int32')
        ecoli = ecoli.astype('int32')
>>>>>>> db5f35f5

        for i in range(len(lons)):
            dt = base_date + timedelta(seconds=int(refsec[i]))
            times[i] = dt.strftime("%Y-%m-%dT%H:%M:%SZ")
            errs[i] = 0.04
        # add metadata variables
        self.outdata[('dateTime', 'MetaData')] = times
        self.outdata[('latitude', 'MetaData')] = lats
        self.outdata[('longitude', 'MetaData')] = lons
        self.varAttrs[('latitude', 'MetaData')]['units'] = 'degrees_north'
        self.varAttrs[('longitude', 'MetaData')]['units'] = 'degrees_east'
        self.outdata[('earthSurfaceType', 'MetaData')] = sflg
        self.outdata[('vegetationOpacity', 'MetaData')] = vegop
<<<<<<< HEAD
=======
        self.varAttrs[('vegetationOpacity', 'MetaData')]['units'] = 'unitless'
        self.outdata[('easeRowIndex', 'MetaData')] = erowi
        self.varAttrs[('easeRowIndex', 'MetaData')]['units'] = '1'
        self.outdata[('easeColumnIndex', 'MetaData')] = ecoli
        self.varAttrs[('easeColumnIndex', 'MetaData')]['units'] = '1'
>>>>>>> db5f35f5

        for iodavar in ['soilMoistureVolumetric']:
            self.outdata[self.varDict[iodavar]['valKey']] = vals
            self.outdata[self.varDict[iodavar]['errKey']] = errs
            self.outdata[self.varDict[iodavar]['qcKey']] = qflg

<<<<<<< HEAD
        DimDict['Location'] = len(self.outdata[('dateTime', 'MetaData')])
=======
        AttrData['date_time_string'] = times[0]
        DimDict['nlocs'] = len(self.outdata[('datetime', 'MetaData')])
        AttrData['nlocs'] = np.int32(DimDict['nlocs'])
>>>>>>> db5f35f5


def main():

    parser = argparse.ArgumentParser(
        description=('Read SMAP surface soil moisture file(s) and Converter'
                     ' of native h5 format for observations of surface'
                     ' soil moisture to IODA netCDF format.')
    )
    parser.add_argument('-i', '--input',
                        help="name of smap surface soil moisture input file(s)",
                        type=str, required=True)
    parser.add_argument('-o', '--output',
                        help="name of ioda output file",
                        type=str, required=True)
    optional = parser.add_argument_group(title='optional arguments')
    optional.add_argument(
        '-m', '--mask',
        help="maskout missing values: maskout/default, default=none",
        type=str, required=True)

    args = parser.parse_args()

    # Read in the SMAP volumetric soil moisture data
    ssm = smap(args.input, args.mask)

    # setup the IODA writer
    writer = iconv.IodaWriter(args.output, locationKeyList, DimDict)

    # write everything out
    writer.BuildIoda(ssm.outdata, VarDims, ssm.varAttrs, AttrData)


if __name__ == '__main__':
    main()<|MERGE_RESOLUTION|>--- conflicted
+++ resolved
@@ -10,7 +10,7 @@
 import netCDF4 as nc
 import numpy as np
 import re
-from datetime import datetime, timedelta
+from datetime import, timedelta
 from pathlib import Path
 
 IODA_CONV_PATH = Path(__file__).parent/"@SCRIPT_LIB_PATH@"
@@ -115,11 +115,8 @@
         qflg = qflg.astype('int32')
         sflg = sflg.astype('int32')
         vegop = vegop.astype('int32')
-<<<<<<< HEAD
-=======
         erowi = erowi.astype('int32')
         ecoli = ecoli.astype('int32')
->>>>>>> db5f35f5
 
         for i in range(len(lons)):
             dt = base_date + timedelta(seconds=int(refsec[i]))
@@ -133,29 +130,20 @@
         self.varAttrs[('longitude', 'MetaData')]['units'] = 'degrees_east'
         self.outdata[('earthSurfaceType', 'MetaData')] = sflg
         self.outdata[('vegetationOpacity', 'MetaData')] = vegop
-<<<<<<< HEAD
-=======
         self.varAttrs[('vegetationOpacity', 'MetaData')]['units'] = 'unitless'
         self.outdata[('easeRowIndex', 'MetaData')] = erowi
         self.varAttrs[('easeRowIndex', 'MetaData')]['units'] = '1'
         self.outdata[('easeColumnIndex', 'MetaData')] = ecoli
         self.varAttrs[('easeColumnIndex', 'MetaData')]['units'] = '1'
->>>>>>> db5f35f5
 
         for iodavar in ['soilMoistureVolumetric']:
             self.outdata[self.varDict[iodavar]['valKey']] = vals
             self.outdata[self.varDict[iodavar]['errKey']] = errs
             self.outdata[self.varDict[iodavar]['qcKey']] = qflg
 
-<<<<<<< HEAD
         DimDict['Location'] = len(self.outdata[('dateTime', 'MetaData')])
-=======
-        AttrData['date_time_string'] = times[0]
-        DimDict['nlocs'] = len(self.outdata[('datetime', 'MetaData')])
-        AttrData['nlocs'] = np.int32(DimDict['nlocs'])
->>>>>>> db5f35f5
 
-
+        
 def main():
 
     parser = argparse.ArgumentParser(
