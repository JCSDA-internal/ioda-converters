#!/usr/bin/env python3
#
# (C) Copyright 2020-2022 EMC/NCEP/NWS/NOAA
#
# This software is licensed under the terms of the Apache Licence Version 2.0
# which can be obtained at http://www.apache.org/licenses/LICENSE-2.0.
#
import time, os, sys
import argparse
import netCDF4 as nc
import numpy as np
import re
from datetime import datetime, timedelta
from pathlib import Path

IODA_CONV_PATH = Path(__file__).parent/"@SCRIPT_LIB_PATH@"
if not IODA_CONV_PATH.is_dir():
    IODA_CONV_PATH = Path(__file__).parent/'..'/'lib-python'
sys.path.append(str(IODA_CONV_PATH.resolve()))

import ioda_conv_engines as iconv
from collections import defaultdict, OrderedDict
from orddicts import DefaultOrderedDict

os.environ["TZ"] = "UTC"

locationKeyList = [
    ("latitude", "float"),
    ("longitude", "float"),
    ("depthBelowSoilSurface", "float"),
<<<<<<< HEAD
    ("datetime", "string")
=======
    ("dateTime", "long")
>>>>>>> fb1392c8
]

obsvars = {
    'soil_moisture': 'soilMoistureVolumetric',
}

AttrData = {
}

DimDict = {
}

VarDims = {
    'soilMoistureVolumetric': ['Location'],
}

# Usual reference time for these data is 12UTC 1Jan2000
iso8601_string = 'seconds since 2000-01-01T12:00:00Z'
epoch = datetime.fromisoformat(iso8601_string[14:-1])


class smap(object):
    def __init__(self, args):
        self.filename = args.input
<<<<<<< HEAD
        self.mask = args.mask
=======
        self.mask = args.maskMissing
>>>>>>> fb1392c8
        self.assumedSoilDepth = args.assumedSoilDepth
        self.varDict = defaultdict(lambda: defaultdict(dict))
        self.outdata = defaultdict(lambda: DefaultOrderedDict(OrderedDict))
        self.varAttrs = defaultdict(lambda: DefaultOrderedDict(OrderedDict))
        self._read()

    # Open input file and read relevant info
    def _read(self):
        # set up variable names for IODA
        for iodavar in ['soilMoistureVolumetric']:
            self.varDict[iodavar]['valKey'] = iodavar, iconv.OvalName()
            self.varDict[iodavar]['errKey'] = iodavar, iconv.OerrName()
            self.varDict[iodavar]['qcKey'] = iodavar, iconv.OqcName()
            self.varAttrs[iodavar, iconv.OvalName()]['coordinates'] = 'longitude latitude'
            self.varAttrs[iodavar, iconv.OerrName()]['coordinates'] = 'longitude latitude'
            self.varAttrs[iodavar, iconv.OqcName()]['coordinates'] = 'longitude latitude'
            self.varAttrs[iodavar, iconv.OvalName()]['units'] = 'm3 m-3'
            self.varAttrs[iodavar, iconv.OerrName()]['units'] = 'm3 m-3'

        # open input file name
        ncd = nc.Dataset(self.filename, 'r')
        # set and get global attributes
        self.satellite = 789
        self.sensor = 432
        AttrData["platform"] = np.array([self.satellite], dtype=np.int32)
        AttrData["sensor"] = np.array([self.sensor], dtype=np.int32)

        data = ncd.groups['Soil_Moisture_Retrieval_Data'].variables['soil_moisture'][:]
        vals = data[:].ravel()
        _FillValue = ncd.groups['Soil_Moisture_Retrieval_Data'].variables['soil_moisture'].getncattr('_FillValue')
        valid_max = ncd.groups['Soil_Moisture_Retrieval_Data'].variables['soil_moisture'].getncattr('valid_max')
        valid_min = ncd.groups['Soil_Moisture_Retrieval_Data'].variables['soil_moisture'].getncattr('valid_min')

        lats = ncd.groups['Soil_Moisture_Retrieval_Data'].variables['latitude'][:].ravel()
        lons = ncd.groups['Soil_Moisture_Retrieval_Data'].variables['longitude'][:].ravel()
        errs = ncd.groups['Soil_Moisture_Retrieval_Data'].variables['soil_moisture_error'][:].ravel()
        qflg = ncd.groups['Soil_Moisture_Retrieval_Data'].variables['retrieval_qual_flag'][:].ravel()
        sflg = ncd.groups['Soil_Moisture_Retrieval_Data'].variables['surface_flag'][:].ravel()
        vegop = ncd.groups['Soil_Moisture_Retrieval_Data'].variables['vegetation_opacity'][:].ravel()
        erowi = ncd.groups['Soil_Moisture_Retrieval_Data'].variables['EASE_row_index'][:].ravel()
        ecoli = ncd.groups['Soil_Moisture_Retrieval_Data'].variables['EASE_column_index'][:].ravel()
        refsec = ncd.groups['Soil_Moisture_Retrieval_Data'].variables['tb_time_seconds'][:].ravel()

        deps = np.full_like(vals, self.assumedSoilDepth)
<<<<<<< HEAD
        times = np.empty_like(vals, dtype=object)
=======
        times = np.empty_like(vals, dtype=np.int64)
>>>>>>> fb1392c8

        if self.mask:
            with np.errstate(invalid='ignore'):
                mask = (vals > valid_min) & (vals < valid_max)
            vals = vals[mask]
            lats = lats[mask]
            lons = lons[mask]
            deps = deps[mask]
            errs = errs[mask]
            qflg = qflg[mask]
            sflg = sflg[mask]
            vegop = vegop[mask]
            erowi = erowi[mask]
            ecoli = ecoli[mask]
            refsec = refsec[mask]
            times = times[mask]

        vals = vals.astype('float32')
        lats = lats.astype('float32')
        lons = lons.astype('float32')
        deps = deps.astype('float32')
        errs = errs.astype('float32')
        qflg = qflg.astype('int32')
        sflg = sflg.astype('int32')
        vegop = vegop.astype('int32')
        erowi = erowi.astype('int32')
        ecoli = ecoli.astype('int32')

        for i in range(len(lons)):
            times[i] = int(refsec[i])
            errs[i] = 0.04
        # add metadata variables
        self.outdata[('dateTime', 'MetaData')] = times
        self.varAttrs[('dateTime', 'MetaData')]['units'] = iso8601_string
        self.outdata[('latitude', 'MetaData')] = lats
        self.outdata[('longitude', 'MetaData')] = lons
        self.varAttrs[('latitude', 'MetaData')]['units'] = 'degree_north'
        self.varAttrs[('longitude', 'MetaData')]['units'] = 'degree_east'
        self.outdata[('depthBelowSoilSurface', 'MetaData')] = deps
        self.varAttrs[('depthBelowSoilSurface', 'MetaData')]['units'] = 'm'
<<<<<<< HEAD
        self.outdata[('surfaceFlag', 'MetaData')] = sflg
        self.varAttrs[('surfaceFlag', 'MetaData')]['units'] = 'unitless'
=======
        self.outdata[('surfaceQualifier', 'MetaData')] = sflg
>>>>>>> fb1392c8
        self.outdata[('vegetationOpacity', 'MetaData')] = vegop
        self.outdata[('easeRowIndex', 'MetaData')] = erowi
        self.outdata[('easeColumnIndex', 'MetaData')] = ecoli

        for iodavar in ['soilMoistureVolumetric']:
            self.outdata[self.varDict[iodavar]['valKey']] = vals
            self.outdata[self.varDict[iodavar]['errKey']] = errs
            self.outdata[self.varDict[iodavar]['qcKey']] = qflg

        DimDict['Location'] = len(self.outdata[('dateTime', 'MetaData')])


def main():

    parser = argparse.ArgumentParser(
        description=('Read SMAP surface soil moisture file(s) and Converter'
                     ' of native h5 format for observations of surface'
                     ' soil moisture to IODA netCDF format.')
    )
    parser.add_argument('-i', '--input',
                        help="name of smap surface soil moisture input file(s)",
                        type=str, required=True)
    parser.add_argument('-o', '--output',
                        help="name of ioda output file",
                        type=str, required=True)
    optional = parser.add_argument_group(title='optional arguments')
    optional.add_argument(
<<<<<<< HEAD
        '-m', '--mask',
        help="switch to mask missing values: default=False",
        type=bool, default=False, action='store_true', required=False)
    optional.add_argument(
        '--assumedSoilDepth',
=======
        '-m', '--maskMissing',
        help="switch to mask missing values: default=False",
        default=False, action='store_true', required=False)
    optional.add_argument(
        '-d', '--assumedSoilDepth',
>>>>>>> fb1392c8
        help="default assumed depth of soil moisture in meters",
        type=float, default=0.025, required=False)

    args = parser.parse_args()

    # Read in the SMAP volumetric soil moisture data
    ssm = smap(args)

    # setup the IODA writer
    writer = iconv.IodaWriter(args.output, locationKeyList, DimDict)

    # write everything out
    writer.BuildIoda(ssm.outdata, VarDims, ssm.varAttrs, AttrData)


if __name__ == '__main__':
    main()<|MERGE_RESOLUTION|>--- conflicted
+++ resolved
@@ -28,11 +28,7 @@
     ("latitude", "float"),
     ("longitude", "float"),
     ("depthBelowSoilSurface", "float"),
-<<<<<<< HEAD
-    ("datetime", "string")
-=======
     ("dateTime", "long")
->>>>>>> fb1392c8
 ]
 
 obsvars = {
@@ -49,19 +45,17 @@
     'soilMoistureVolumetric': ['Location'],
 }
 
-# Usual reference time for these data is 12UTC 1Jan2000
-iso8601_string = 'seconds since 2000-01-01T12:00:00Z'
+# Usual reference time for these data is off j2000 base
+iso8601_string = 'seconds since 1970-01-01T00:00:00Z'
 epoch = datetime.fromisoformat(iso8601_string[14:-1])
+j2000_string = 'second since 2000-01-01T11:58:55Z'
+j2000_base_date = datetime(2000, 1, 1, 11, 58, 55, 816)
 
 
 class smap(object):
     def __init__(self, args):
         self.filename = args.input
-<<<<<<< HEAD
-        self.mask = args.mask
-=======
         self.mask = args.maskMissing
->>>>>>> fb1392c8
         self.assumedSoilDepth = args.assumedSoilDepth
         self.varDict = defaultdict(lambda: defaultdict(dict))
         self.outdata = defaultdict(lambda: DefaultOrderedDict(OrderedDict))
@@ -106,11 +100,7 @@
         refsec = ncd.groups['Soil_Moisture_Retrieval_Data'].variables['tb_time_seconds'][:].ravel()
 
         deps = np.full_like(vals, self.assumedSoilDepth)
-<<<<<<< HEAD
         times = np.empty_like(vals, dtype=object)
-=======
-        times = np.empty_like(vals, dtype=np.int64)
->>>>>>> fb1392c8
 
         if self.mask:
             with np.errstate(invalid='ignore'):
@@ -140,7 +130,8 @@
         ecoli = ecoli.astype('int32')
 
         for i in range(len(lons)):
-            times[i] = int(refsec[i])
+            dt = j2000_base_date + timedelta(seconds=int(refsec[i]))
+            times[i] = round((dt - epoch).total_seconds())
             errs[i] = 0.04
         # add metadata variables
         self.outdata[('dateTime', 'MetaData')] = times
@@ -151,12 +142,8 @@
         self.varAttrs[('longitude', 'MetaData')]['units'] = 'degree_east'
         self.outdata[('depthBelowSoilSurface', 'MetaData')] = deps
         self.varAttrs[('depthBelowSoilSurface', 'MetaData')]['units'] = 'm'
-<<<<<<< HEAD
-        self.outdata[('surfaceFlag', 'MetaData')] = sflg
-        self.varAttrs[('surfaceFlag', 'MetaData')]['units'] = 'unitless'
-=======
         self.outdata[('surfaceQualifier', 'MetaData')] = sflg
->>>>>>> fb1392c8
+        self.varAttrs[('surfaceQualifier', 'MetaData')]['units'] = 'unitless'
         self.outdata[('vegetationOpacity', 'MetaData')] = vegop
         self.outdata[('easeRowIndex', 'MetaData')] = erowi
         self.outdata[('easeColumnIndex', 'MetaData')] = ecoli
@@ -184,19 +171,11 @@
                         type=str, required=True)
     optional = parser.add_argument_group(title='optional arguments')
     optional.add_argument(
-<<<<<<< HEAD
-        '-m', '--mask',
-        help="switch to mask missing values: default=False",
-        type=bool, default=False, action='store_true', required=False)
-    optional.add_argument(
-        '--assumedSoilDepth',
-=======
         '-m', '--maskMissing',
         help="switch to mask missing values: default=False",
         default=False, action='store_true', required=False)
     optional.add_argument(
         '-d', '--assumedSoilDepth',
->>>>>>> fb1392c8
         help="default assumed depth of soil moisture in meters",
         type=float, default=0.025, required=False)
 
