--- conflicted
+++ resolved
@@ -4,12 +4,7 @@
   smos_ssm2ioda.py
   ascat_ssm2ioda.py
   imsfv3_scf2ioda.py
-<<<<<<< HEAD
-  smap9km_ssm2ioda.py
   owp_snow_obs.py
-=======
-  owp_snow_obs.py  
->>>>>>> 838a6388
 )
 
 file( RELATIVE_PATH SCRIPT_LIB_PATH ${CMAKE_BINARY_DIR}/bin ${PYIODACONV_BUILD_LIBDIR} )
