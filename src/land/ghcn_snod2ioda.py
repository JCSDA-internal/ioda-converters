--- conflicted
+++ resolved
@@ -3,10 +3,6 @@
 # (C) Copyright 2021 NOAA/NWS/NCEP/EMC
 #
 # This software is licensed under the terms of the Apache Licence Version 2.0
-# which can be obtained at http://www.apache.org/licenses/LICENSE-2.0.
-#
-# This script will work with decoded, CSV files created by NCEI at NOAA/GHCN
-# data acess at ftp://ftp.ncdc.noaa.gov/pub/data/ghcn/daily/by_year/
 #
 
 import time, os, sys
@@ -46,11 +42,7 @@
 }
 
 VarDims = {
-<<<<<<< HEAD
     'totalSnowDepth': ['nlocs'],
-=======
-    'snowDepth': ['nlocs'],
->>>>>>> 1892e0cc
 }
 
 
@@ -70,7 +62,7 @@
     def _read(self):
 
         # set up variable names for IODA
-<<<<<<< HEAD
+
         iodavar = 'totalSnowDepth'
         self.varDict[iodavar]['valKey'] = iodavar, iconv.OvalName()
         self.varDict[iodavar]['errKey'] = iodavar, iconv.OerrName()
@@ -81,18 +73,6 @@
         self.varAttrs[iodavar, iconv.OvalName()]['units'] = 'mm'
         self.varAttrs[iodavar, iconv.OerrName()]['units'] = 'mm'
         self.varAttrs[iodavar, iconv.OqcName()]['units'] = 'unitless'
-=======
-        for iodavar in ['snowDepth']:
-            self.varDict[iodavar]['valKey'] = iodavar, iconv.OvalName()
-            self.varDict[iodavar]['errKey'] = iodavar, iconv.OerrName()
-            self.varDict[iodavar]['qcKey'] = iodavar, iconv.OqcName()
-            self.varAttrs[iodavar, iconv.OvalName()]['coordinates'] = 'longitude latitude'
-            self.varAttrs[iodavar, iconv.OerrName()]['coordinates'] = 'longitude latitude'
-            self.varAttrs[iodavar, iconv.OqcName()]['coordinates'] = 'longitude latitude'
-            self.varAttrs[iodavar, iconv.OvalName()]['units'] = 'm'
-            self.varAttrs[iodavar, iconv.OerrName()]['units'] = 'm'
-            self.varAttrs[iodavar, iconv.OqcName()]['units'] = 'unitless'
->>>>>>> 1892e0cc
 
         def assignValue(colrowValue, df400):
             if colrowValue == '' or pd.isnull(colrowValue):
@@ -188,7 +168,6 @@
             if vals[i] >= 0.0:
                 errs[i] = 40.0
             times[i] = base_datetime
-<<<<<<< HEAD
         # add metadata variables
         self.outdata[('datetime', 'MetaData')] = times
         self.outdata[('stationIdentification', 'MetaData')] = sites
@@ -200,19 +179,7 @@
         self.outdata[self.varDict[iodavar]['valKey']] = vals
         self.outdata[self.varDict[iodavar]['errKey']] = errs
         self.outdata[self.varDict[iodavar]['qcKey']] = qflg
-=======
-
-        self.outdata[('datetime', 'MetaData')] = times
-        self.outdata[('latitude', 'MetaData')] = lats
-        self.outdata[('longitude', 'MetaData')] = lons
-        self.outdata[('altitude', 'MetaData')] = alts
-
-        for iodavar in ['snowDepth']:
-            self.outdata[self.varDict[iodavar]['valKey']] = vals
-            self.outdata[self.varDict[iodavar]['errKey']] = errs
-            self.outdata[self.varDict[iodavar]['qcKey']] = qflg
-
->>>>>>> 1892e0cc
+
         DimDict['nlocs'] = len(self.outdata[('datetime', 'MetaData')])
         AttrData['nlocs'] = np.int32(DimDict['nlocs'])
 
@@ -243,22 +210,13 @@
 
     args = parser.parse_args()
 
-<<<<<<< HEAD
     # Read in the GHCN snow depth data
-=======
-    # Read in the snow depth data
->>>>>>> 1892e0cc
     snod = ghcn(args.input, args.fixfile, args.date, args.mask)
 
     # setup the IODA writer
     writer = iconv.IodaWriter(args.output, locationKeyList, DimDict)
 
-<<<<<<< HEAD
     # write all data out
-=======
-    snod.varAttrs[('altitude', 'MetaData')]['units'] = 'm'
-    # write everything out
->>>>>>> 1892e0cc
     writer.BuildIoda(snod.outdata, VarDims, snod.varAttrs, AttrData)
 
 
