#!/usr/bin/env python
import datetime as dt
import ioda_obs_space as ioda_os
import numpy as np
from collections import OrderedDict

# define vars
_metagroup = 'MetaData'
# Names assigned to obs values, error estimates and qc marks
_oval_name = "ObsValue"
_oerr_name = "ObsError"
_oqc_name = "PreQC"
# Names assigned to obs bias terms and predictors related to observations
_obiasterm_name = "GsiObsBiasTerm"
_obiaspred_name = "GsitObsBiasPredictor"


def MetaDataName():
    return _metagroup


def OvalName():
    return _oval_name


def ObiastermName():
    return _obiasterm_name


def ObiaspredName():
    return _obiaspred_name


def OerrName():
    return _oerr_name


def OqcName():
    return _oqc_name


def get_default_fill_val(mydtype, isDateTime=False):
    dtype_tmp = np.array([], dtype=mydtype)
    NumpyDtype = dtype_tmp.dtype
    if (NumpyDtype == np.dtype('float64')):
        fillval = 9.969209968386869e+36
    elif (NumpyDtype == np.dtype('float32')):
        fillval = 9.969209968386869e+36
    elif (NumpyDtype == np.dtype('int64')):
        fillval = -9223372036854775806
    elif (NumpyDtype == np.dtype('int32')):
        fillval = -2147483647
    elif (NumpyDtype == np.dtype('int16')):
        fillval = -32767
    elif (NumpyDtype == np.dtype('int8')):
        fillval = -127
    elif (NumpyDtype == np.dtype('S1')):
        fillval = '\x00'
    elif (NumpyDtype == np.dtype('U1')):
        fillval = '\x00'
    elif (NumpyDtype == np.dtype('object')):
        if (isDateTime):
            fillval = dt.datetime(2200, 1, 1, tzinfo=dt.timezone.utc)
        else:
            fillval = '\x00'
    else:
        print("ERROR: Unrecognized data type", NumpyDtype)
        exit(-2)
    return fillval


_default_units = {
    'latitude': 'degrees_north',
    'longitude': 'degrees_east',
}

_defaultF4 = 9.969209968386869e+36


class IodaWriter(object):
    # Constructor
    def __init__(self, Fname, LocKeyList, DimDict, TestKeyList=None):
        # note: loc_key_list does nothing
        self._loc_key_list = LocKeyList
        self._dim_dict = DimDict
        self._test_key_list = TestKeyList
        # open IODA obs backend
        self.obsspace = ioda_os.ObsSpace(Fname, mode='w', dim_dict=DimDict)

    def WriteGeoVars(self, GeoVars, GeoVarDims, GeoVarAttrs):
        # this method will write out geovals using IODA
        for VarName, Vvals in GeoVars.items():
            # get variable and group names
            # create variable
            if VarName in GeoVarDims.keys():
                dims = GeoVarDims[VarName]
            else:
                # assume it is just nlocs
                dims = ['Location']
            fillval = get_default_fill_val(Vvals.dtype, isinstance(Vvals[0], dt.datetime))
            # get fill value
            if VarName in GeoVarAttrs.keys():
                if '_FillValue' in GeoVarAttrs[VarName].keys():
                    fillval = GeoVarAttrs[VarName]['_FillValue']
            self.obsspace.create_var(VarName,
                                     dtype=Vvals.dtype,
                                     dim_list=dims,
                                     fillval=fillval,
                                     )
            # write the data to the file
            tmpVar = self.obsspace.Variable(VarName)
            tmpVar.write_data(Vvals)

    def WriteObsVars(self, ObsVars, VarDims, VarAttrs):
        # this method will create variables in the ouput obs group and
        # fill them with the provided data and metadata
        for VarKey, Vvals in ObsVars.items():
            # get variable and group names
            (Vname, Gname) = VarKey
            VarName = "{0:s}/{1:s}".format(Gname, Vname)
            # create variable
            if VarKey in VarDims.keys():
                dims = VarDims[VarKey]
            elif Vname in VarDims.keys():
                dims = VarDims[Vname]
            else:
                # assume it is just nlocs
                dims = ['Location']
            fillval = get_default_fill_val(Vvals.dtype, isinstance(Vvals[0], dt.datetime))
            # get fill value
            if VarKey in VarAttrs.keys():
                if '_FillValue' in VarAttrs[VarKey].keys():
                    fillval = VarAttrs[VarKey]['_FillValue']
            self.obsspace.create_var(VarName,
                                     dtype=Vvals.dtype,
                                     dim_list=dims,
                                     fillval=fillval,
                                     )
            # write the data to the file
            tmpVar = self.obsspace.Variable(VarName)
            tmpVar.write_data(Vvals)

            # add some default metadata if necessary
            if Vname in _default_units.keys():
                if 'units' not in VarAttrs[VarKey].keys():
                    VarAttrs[VarKey]['units'] = _default_units[Vname]

            # add var metadata
            try:
                for MetaVar, MetaVal in VarAttrs[VarKey].items():
                    if MetaVar not in ['_FillValue']:
                        tmpVar.write_attr(MetaVar, MetaVal)
            except KeyError:
                pass  # no metadata for this variable

    def VerifyDateTime(self, ObsVars):
        # this method will check if the variable
        # MetaData/dateTime is a string or datetime object
        # if string, convert to datetime object
        VarKey = ('dateTime', 'MetaData')
        if VarKey not in ObsVars.keys():
            raise KeyError("Required variable 'MetaData/dateTime' does not exist.")
        dtvar = ObsVars[VarKey]
        # check if the array is type 'object' or not
        # otherwise we will assume it is an integer and already set up
        if (dtvar.dtype == np.dtype('object')):
            # object is used for strings or datetime objects
            if (isinstance(dtvar[0], str)):
                # convert ISO date strings to datetime objects
                newdtvar = [dt.datetime.strptime(x, "%Y-%m-%dT%H:%M:%SZ") for x in dtvar]
                ObsVars[VarKey] = np.array(newdtvar, dtype=object)

        return ObsVars

    def WriteGlobalAttrs(self, GlobalAttrs):
        # this method will create global attributes from GlobalAttrs dictionary
        for AttrKey, AttrVal in GlobalAttrs.items():
            self.obsspace.write_attr(AttrKey, AttrVal)

    def BuildIoda(self, ObsVars, VarDims, VarAttrs, GlobalAttrs,
                  TestData=None, geovals=False):
        # check and fix dateTime if necessary
        ObsVars = self.VerifyDateTime(ObsVars)
        if geovals:
            self.WriteGeoVars(ObsVars, VarDims, VarAttrs)
        else:
            self.WriteObsVars(ObsVars, VarDims, VarAttrs)
        self.WriteGlobalAttrs(GlobalAttrs)


def ExtractObsData(ObsData, loc_key_list):
    ############################################################
    # This method will extract information from the ObsData
    # dictionary and reformat it into a more amenable form for
    # writing into the output file.

    _nlocs = 0

    VarNames = set()

    # Walk through the structure and get counts so arrays
    # can be preallocated, and variable numbers can be assigned
    ObsVarList = []
    ObsVarExamples = []
    ObsVarTypes = []
    for LocKey, LocDict in ObsData.items():
        _nlocs += 1
        for VarKey, VarVal in LocDict.items():
            if (VarKey[1] == _oval_name):
                VarNames.add(VarKey[0])
            if (VarKey not in ObsVarList):
                ObsVarList.append(VarKey)
                ObsVarExamples.append(VarVal)
                ObsVarTypes.append(type(VarVal))
        # Extract the locations metadata encoded in the keys
        for i in range(len(loc_key_list)):
            (LocVname, LocVtype) = loc_key_list[i]
            locvar = (LocVname, 'MetaData')
            if (locvar not in ObsVarList):
                ObsVarList.append(locvar)
                ObsVarExamples.append(LocKey[i])
                if (LocVtype == "long"):
                    # For case where MetaData/dateTime is directly assigned 64-bit integers
                    ObsVarTypes.append(np.int64)
                else:
                    ObsVarTypes.append(type(LocKey[i]))

    # Preallocate arrays and fill them up with data from the dictionary
    ObsVars = OrderedDict()
    for o in range(len(ObsVarList)):
        VarType = ObsVarTypes[o]
        if (VarType in [float, np.float32, np.float64]):
            defaultval = get_default_fill_val(np.float32)
            defaultvaltype = np.float32
<<<<<<< HEAD
        elif (VarType in [np.int64]):
            defaultval = get_default_fill_val(np.int64)
            defaultvaltype = np.int64
        elif (VarType in [int, np.int32, np.int8]):
=======
        elif ((VarType in [np.int64]) and (o == ('dateTime', 'MetaData'))):
            defaultval = get_default_fill_val(np.int64)
            defaultvaltype = np.int64
        elif (VarType in [int, np.int64, np.int32, np.int8]):
>>>>>>> 47294c1d
            defaultval = get_default_fill_val(np.int32)
            defaultvaltype = np.int32
        elif (VarType in [str, np.str_]):
            defaultval = get_default_fill_val(np.str)
            defaultvaltype = np.object_
        elif (VarType in [np.ma.core.MaskedConstant]):
            # If we happened to pick an invalid value (inf, nan, etc.) from
            # a masked array, then the type is a MaskedConstant, and that implies
            # floating point values.
            defaultval = get_default_fill_val(np.float32)
            defaultvaltype = np.float32
        else:
            print('Warning: VarType', VarType, ' not in float, int, str for:', ObsVarList[o])
            continue
        ObsVars[ObsVarList[o]] = np.full((_nlocs), defaultval, dtype=defaultvaltype)

    LocNum = 0
    # Exract record metadata encoded in the keys
    for LocKey, LocDict in ObsData.items():
        LocNum += 1

        # Extract the locations metadata encoded in the keys
        for i in range(len(loc_key_list)):
            (LocVname, LocVtype) = loc_key_list[i]
            ObsVars[(LocVname, 'MetaData')][LocNum-1] = LocKey[i]

        for VarKey, VarVal in LocDict.items():
            if (type(VarVal) in [np.ma.core.MaskedConstant]):
                VarVal = _defaultF4
            ObsVars[VarKey][LocNum-1] = VarVal

    return ObsVars, _nlocs<|MERGE_RESOLUTION|>--- conflicted
+++ resolved
@@ -232,17 +232,10 @@
         if (VarType in [float, np.float32, np.float64]):
             defaultval = get_default_fill_val(np.float32)
             defaultvaltype = np.float32
-<<<<<<< HEAD
-        elif (VarType in [np.int64]):
-            defaultval = get_default_fill_val(np.int64)
-            defaultvaltype = np.int64
-        elif (VarType in [int, np.int32, np.int8]):
-=======
         elif ((VarType in [np.int64]) and (o == ('dateTime', 'MetaData'))):
             defaultval = get_default_fill_val(np.int64)
             defaultvaltype = np.int64
         elif (VarType in [int, np.int64, np.int32, np.int8]):
->>>>>>> 47294c1d
             defaultval = get_default_fill_val(np.int32)
             defaultvaltype = np.int32
         elif (VarType in [str, np.str_]):
