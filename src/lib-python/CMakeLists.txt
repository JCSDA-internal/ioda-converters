--- conflicted
+++ resolved
@@ -37,18 +37,8 @@
     COMMAND chmod +x ${install_bin_python_scripts_deps}
     DEPENDS ${install_bin_python_scripts_deps} )
 
-<<<<<<< HEAD
-
 install( PROGRAMS ${install_bin_python_scripts_deps} DESTINATION ${CMAKE_INSTALL_BINDIR} )
 
-=======
-
-install( PROGRAMS
-  ${install_bin_python_scripts_deps}
-  DESTINATION bin
-)
-
->>>>>>> 80e2fd0a
 install( FILES ${lib_python_scripts_deps} DESTINATION ${CMAKE_INSTALL_LIBDIR}/pyiodaconv )
 
 ecbuild_add_test( TARGET iodaconv_lib-python_coding_norms
