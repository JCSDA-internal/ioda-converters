#!/usr/bin/env python

from __future__ import print_function
import numpy as np
import netCDF4
from netCDF4 import Dataset
import datetime as dt

###################################################################################
# SUBROUTINES
###################################################################################

def WriteNcVar(Gfid, Ofid, OutDest, Vname, Vdtype, Vdims, Vvals):
    ###############################################################
    # This method will write out the variable into the appropriate
    # netcdf files.
    #
    if (OutDest == 'G' or OutDest == 'B'):
        # write to geo file
        Ovar = Gfid.createVariable(Vname, Vdtype, Vdims)
        Ovar[...] = Vvals[...]

    if (OutDest == 'O' or OutDest == 'B'):
        # write to obs file
        Ovar = Ofid.createVariable(Vname, Vdtype, Vdims)
        Ovar[...] = Vvals[...]

###################################################################################
# CLASSES
###################################################################################

class NcWriter(object):
    #### Constructor ####
    def __init__(self, NcFname, RecKeyList, LocKeyList):

        # Variable names of items in the record key
        self._rec_key_list = RecKeyList

        # Variable names of items in the location key
        self._loc_key_list = LocKeyList

        # Output format
        self._out_nc_version = 1   # 1 - all variables form a list of vectors in the top
                                  #     level group
                                  # 2 - groups for meta data, 2D tables for obs data, etc.

        self._out_nc_1_descrip = "Each variable is a vector, all variables in top-level group"
        self._out_nc_2_descrip = "Obs data are 2D arrays, metatdata are vectors in subgroups"

        # Names assigned to obs values, error estimates and qc marks
        self._oval_name = "ObsValue"
        self._oerr_name = "ObsError"
        self._oqc_name  = "PreQc"

        # Names assigned to dimensions
        self._nrecs_dim_name = 'nrecs'
        self._nlocs_dim_name = 'nlocs'
        self._nvars_dim_name = 'nvars'
        self._nobs_dim_name  = 'nobs'
        self._nstr_dim_name  = 'nstring'
        self._ndatetime_dim_name  = 'ndatetime'

        # Dimension sizes
        self._nlocs   = 0
        self._nvars   = 0
        self._nrecs   = 0
        self._nobs    = 0
        self._nstring = 50
        self._ndatetime = 20
<<<<<<< HEAD

        # default fill values
        self._defaultF4 = np.abs(netCDF4.default_fillvals['f4'])
        self._defaultI4 = np.abs(netCDF4.default_fillvals['i4'])
=======
>>>>>>> 18d0589e

        # default fill values
        self._defaultF4 = np.abs(netCDF4.default_fillvals['f4'])
        self._defaultI4 = np.abs(netCDF4.default_fillvals['i4'])

        # Names assigned to record number (location metadata)
        self._rec_num_name = "record_number"

        # Names assigned to variable metadata
        self._var_list_name = "variable_names"

        # Names for metadata groups
        self._rec_md_name = "RecMetaData"
        self._loc_md_name = "LocMetaData"
        self._var_md_name = "VarMetaData"

        # Reference date time
        self._ref_date_time = dt.datetime(1, 1, 1, 0)

        # Open the netcdf file for writing
        self._fid = Dataset(NcFname, 'w', format='NETCDF4')

    #### Destructor ####
    def __del__(self):
        # Close the netcdf file
        self._fid.close()

    #### Methods ####

    def OvalName(self):
        return self._oval_name

    def OerrName(self):
        return self._oerr_name

    def OqcName(self):
        return self._oqc_name

    def NumpyToNcDtype(self, NumpyDtype):
        ############################################################
        # This method converts the numpy data type to the
        # corresponding netcdf datatype

        if (NumpyDtype == np.dtype('float64')):
            NcDtype = 'f4'    # convert double to float
        elif (NumpyDtype == np.dtype('float32')):
            NcDtype = 'f4'
        elif (NumpyDtype == np.dtype('int64')):
            NcDtype = 'i4'    # convert long to int
        elif (NumpyDtype == np.dtype('int32')):
            NcDtype = 'i4'
        elif (NumpyDtype == np.dtype('S1')):
            NcDtype = 'c'
        else:
            print("ERROR: Unrecognized numpy data type: ", NumpyDtype)
            exit(-2)

        return NcDtype

    def ConvertToTimeOffset(self, TimeStrings):
        ############################################################
        # This method will convert the absoute time in the string
        # given by TimeStrings into floating point offsets from
        # the reference date_time.

        TimeOffset = np.zeros((self._nlocs), dtype = 'f4')
        for i in range(len(TimeStrings)):
            Tstring = TimeStrings[i].tostring()
            ObsDt = dt.datetime.strptime(Tstring, "%Y-%m-%dT%H:%M:%SZ")

            TimeDelta = ObsDt - self._ref_date_time
            TimeOffset[i] = TimeDelta.total_seconds() / 3600.00

        return TimeOffset

    def CreateNcVector(self, Nsize, Dtype):
        ############################################################
        # This method will create a numpy array (vector) of an
        # appropriate type for writing into the output netcdf file.

        if (Dtype == "integer"):
            Vector = np.zeros((Nsize), dtype='i4')
        elif (Dtype == "float"):
            Vector = np.zeros((Nsize), dtype='f4')
        elif (Dtype == "string"):
            Vector = np.chararray((Nsize, self._nstring))
        elif (Dtype == "datetime"):
            Vector = np.chararray((Nsize, self._ndatetime))
        else:
            print("ERROR: Unrecognized vector data type: ", Dtype)
            exit(-3)

        return Vector

    def FillNcVector(self, Values, Dtype):
        ############################################################
        # This method will fill a numpy array (vector) that will
        # be used for writing into the output netcdf file.

        if (Dtype == "integer"):
            Vector = Values
        elif (Dtype == "float"):
            Vector = Values
        elif (Dtype == "string"):
            StringType = "S{0:d}".format(self._nstring)
            Vector = netCDF4.stringtochar(np.array(Values, StringType))
        elif (Dtype == "datetime"):
            StringType = "S{0:d}".format(self._ndatetime)
            Vector = netCDF4.stringtochar(np.array(Values, StringType))
        else:
            print("ERROR: Unrecognized vector data type: ", Dtype)
            exit(-3)

        return Vector

    def WriteNcAttr(self, AttrData):
        ############################################################
        # This method will dump out the netcdf global attribute data
        # contained in the dictionary AttrData.

        self._fid.setncattr(self._nrecs_dim_name, self._nrecs)
        self._fid.setncattr(self._nvars_dim_name, self._nvars)
        self._fid.setncattr(self._nlocs_dim_name, self._nlocs)
        self._fid.setncattr(self._nobs_dim_name, self._nobs)
        for Aname, Aval in AttrData.items():
            if (Aname == "date_time_string"):
                # Save the datetime object in this object and convert
                # to integer representation for the netcdf file
                self._ref_date_time = dt.datetime.strptime(Aval, "%Y-%m-%dT%H:%M:%SZ")
                refDateTime = (self._ref_date_time.year * 1000000 +
                               self._ref_date_time.month * 10000 +
                               self._ref_date_time.day * 100 +
                               self._ref_date_time.hour)
                self._fid.setncattr("date_time", refDateTime)
            else:
                self._fid.setncattr(Aname, Aval)

    def WriteNcObsVars(self, ObsVars, VarMdata):
        ############################################################
        # This method will create dimensions and variables in the
        # output netcdf file for the obs variables.

        # Dimensions used by any group can be placed at in the top
        # level (root) group. This is convenient if we decide to
        # rearrange the group structure.
        self._fid.createDimension(self._nvars_dim_name, self._nvars)
        self._fid.createDimension(self._nlocs_dim_name, self._nlocs)
        self._fid.createDimension(self._nrecs_dim_name, self._nrecs)
        self._fid.createDimension(self._nobs_dim_name, self._nobs)
        self._fid.createDimension(self._nstr_dim_name, self._nstring)
        self._fid.createDimension(self._ndatetime_dim_name, self._ndatetime)

        if (self._out_nc_version == 1):
            for Gname, Vvals in ObsVars.items():
                for i in range(self._nvars):
                    # The rstrip trims off the null bytes that correspond to '' chars
                    # in the character array.
                    Vname = VarMdata['variable_names'][i,:].tostring().rstrip('\x00')
                    NcVname = "{0:s}@{1:s}".format(Vname, Gname)
                    NcVvals = Vvals[i,:]

                    self._fid.createVariable(NcVname, self.NumpyToNcDtype(NcVvals.dtype), (self._nlocs_dim_name))
                    self._fid[NcVname][:] = NcVvals

        elif (self._out_nc_version == 2):
            for Vname, Vvals in ObsVars.items():
                self._fid.createVariable(Vname, self.NumpyToNcDtype(Vvals.dtype), (self._nvars_dim_name, self._nlocs_dim_name))
                self._fid[Vname][:] = Vvals

    def WriteNcMetadata(self, MdataGroup, DimName, Mdata):
        ############################################################
        # This method will create variables in the output netcdf
        # file for the given metadata group.

        if (self._out_nc_version == 1):
            if (MdataGroup == self._loc_md_name):
                Gname = "MetaData"

                # Will be adding the time offset to the location metadata
                ToffsetName = "time@{0:s}".format(Gname)
                self._fid.createVariable(ToffsetName, "f4", (DimName))
            else:
                Gname = MdataGroup

            for Vname, Vvals in Mdata.items():
                NcVname = "{0:s}@{1:s}".format(Vname, Gname)
                NcDtype = self.NumpyToNcDtype(Vvals.dtype)
                if (NcDtype == 'c'):
                    if (NcVname == "date_time@MetaData"):
                        self._fid.createVariable(NcVname, NcDtype, (DimName, self._ndatetime_dim_name))
                    else:
                        self._fid.createVariable(NcVname, NcDtype, (DimName, self._nstr_dim_name))
                else:
                    self._fid.createVariable(NcVname, NcDtype, (DimName))

                self._fid[NcVname][:] = Vvals

                # If we are writing out the date_time string, then we also
                # need to write out the time offset (from the reference date_time
                # attribute value).
                if (NcVname == "date_time@MetaData"):
                    ToffsetValues = self.ConvertToTimeOffset(Vvals)
                    self._fid[ToffsetName][:] = ToffsetValues

        elif (self._out_nc_version == 2):
            MdGroup = self._fid.createGroup(MdataGroup)

            for Vname, Vvals in Mdata.items():
                NcDtype = self.NumpyToNcDtype(Vvals.dtype)
                if (NcDtype == 'c'):
                    MdGroup.createVariable(Vname, NcDtype, (DimName, self._nstr_dim_name))
                else:
                    MdGroup.createVariable(Vname, NcDtype, (DimName))

                MdGroup[Vname][:] = Vvals

    def ExtractObsData(self, ObsData):
        ############################################################
        # This method will extract information from the ObsData
        # dictionary and reformat it into a more amenable form for
        # writing into the output file.

        self._nrecs = 0
        self._nvars = 0
        self._nlocs = 0

        VarNames = set()

        # Walk through the structure and get counts so arrays
        # can be preallocated, and variable numbers can be assigned
        for RecKey, RecDict in ObsData.items():
            self._nrecs += 1
            for LocKey, LocDict in RecDict.items():
                self._nlocs += 1
                for VarKey, VarVal in LocDict.items():
                    if (VarKey[1] == self._oval_name):
                        VarNames.add(VarKey[0])

        VarList = list(VarNames)
        self._nvars = len(VarList)
        self._nobs = self._nvars * self._nlocs

        VarMap = { }
        for i in range(self._nvars):
            VarMap[VarList[i]] = i

        # Preallocate arrays and fill them up with data from the dictionary
        ObsVars = {
            self._oval_name  : np.full((self._nvars, self._nlocs), self._defaultF4),
            self._oerr_name  : np.full((self._nvars, self._nlocs), self._defaultF4),
            self._oqc_name   : np.full((self._nvars, self._nlocs), self._defaultI4),
            }

        LocMdata = { }
        for i in range(len(self._loc_key_list)):
            (LocVname, LocVtype) = self._loc_key_list[i]
            # if date_time was specified as as a "string" override to
            # define it as a "datetime"
            if LocVname == "date_time":
                LocVtype = "datetime"
            LocMdata[LocVname] = self.CreateNcVector(self._nlocs, LocVtype)
        LocMdata[self._rec_num_name] = self.CreateNcVector(self._nlocs, "integer")

        VarMdata = { }
        VarMdata[self._var_list_name] = self.CreateNcVector(self._nvars, "string")

        RecMdata = { }
        for i in range(len(self._rec_key_list)):
            (RecVname, RecVtype) = self._rec_key_list[i]
            RecMdata[RecVname] = self.CreateNcVector(self._nrecs, RecVtype)

        VarMdata[self._var_list_name] = self.FillNcVector(VarList, "string")

        RecNum = 0
        LocNum = 0
        for RecKey, RecDict in ObsData.items():
            RecNum += 1

            # Exract record metadata encoded in the keys
            for i in range(len(self._rec_key_list)):
                (RecVname, RecVtype) = self._rec_key_list[i]
                RecMdata[RecVname][RecNum-1] = self.FillNcVector(RecKey[i], RecVtype)

            for LocKey, LocDict in RecDict.items():
                LocNum += 1

                # Extract the locations metadata encoded in the keys
                for i in range(len(self._loc_key_list)):
                    (LocVname, LocVtype) = self._loc_key_list[i]

                    # if date_time was specified as as a "string" override to
                    # define it as a "datetime"
                    if LocVname == "date_time":
                        LocVtype = "datetime"

                    LocMdata[LocVname][LocNum-1] = self.FillNcVector(LocKey[i], LocVtype)
                LocMdata[self._rec_num_name][LocNum-1] = RecNum

                for VarKey, VarVal in LocDict.items():
                    VarNum = VarMap[VarKey[0]]
                    if (VarKey[1] == self._oval_name):
                        ObsVars[self._oval_name][VarNum, LocNum-1] = VarVal
                    elif (VarKey[1] == self._oerr_name):
                        ObsVars[self._oerr_name][VarNum, LocNum-1] = VarVal
                    elif (VarKey[1] == self._oqc_name):
                        ObsVars[self._oqc_name][VarNum, LocNum-1] = VarVal

        return (ObsVars, RecMdata, LocMdata, VarMdata)

    def BuildNetcdf(self, ObsData, AttrData):
        ############################################################
        # This method will create an output netcdf file, and dump
        # the contents of the ObsData dictionary into that file.
        #
        # The structure of the output file is:
        #
        #  global attributes:
        #     nrecs
        #     nvars
        #     nlocs
        #     contents of AttrData dictionary
        #
        #  group, variable structure:
        #     /ObsValue
        #         2D float array, nvars X nlocs
        #         Observation values
        #     /ObsError
        #         2D float array, nvars X nlocs
        #         Observation errors
        #     /PreQc
        #         2D integer array, nvars X nlocs
        #         Observation QC marks
        #     /VarMetaData/
        #         Group holding 1D vectors of various data types, nvars
        #         channel_number
        #         channel_frequency
        #         etc.
        #     /LocMetaData/
        #         Group holding 1D vectors of various data types, nlocs
        #         latitude
        #         longitude
        #         date_time
        #     /RecMetaData/
        #         Group holding 1D vectors of various data types, nrecs
        #         station_id
        #         analysis_date_time

        # Check the output format setting
        if (self._out_nc_version == 1):
           print("BuildNetcdf: Writing output netcdf version 1")
           print("  ", self._out_nc_1_descrip)
        elif (self._out_nc_version == 2):
           print("BuildNetcdf: Writing output netcdf version 2")
           print("  ", self._out_nc_2_descrip)
        else:
           print("ERROR: Undefined version number output netcdf file: ", self._out_nc_version)
           print("ERROR:   Recognized version numbers:")
           print("ERROR:     1:", self._out_nc_1_descrip)
           print("ERROR:     2:", self._out_nc_2_descrip)
           exit(-1)
        print("")

        # The structure of the input ObsData dictionary is:
        #     ObsData[Record][Location][Variable]
        #
        # Each entry has a single value; either a float, integer or string.
        # We want to write the data into the file as arrays (nvars X nlocs)
        # or vectors (nlocs) so we need to reformat ObsData to make it
        # convenient to write the file.
        (ObsVars, RecMdata, LocMdata, VarMdata) = self.ExtractObsData(ObsData)

        # Write out the global attributes followed by the different
        # data sections: Obs variables, Record metadata, locations metadata
        # and variable metadata.
        self.WriteNcAttr(AttrData)

        self.WriteNcObsVars(ObsVars, VarMdata)

        self.WriteNcMetadata(self._rec_md_name, self._nrecs_dim_name, RecMdata)
        self.WriteNcMetadata(self._loc_md_name, self._nlocs_dim_name, LocMdata)
        self.WriteNcMetadata(self._var_md_name, self._nvars_dim_name, VarMdata)<|MERGE_RESOLUTION|>--- conflicted
+++ resolved
@@ -67,13 +67,6 @@
         self._nobs    = 0
         self._nstring = 50
         self._ndatetime = 20
-<<<<<<< HEAD
-
-        # default fill values
-        self._defaultF4 = np.abs(netCDF4.default_fillvals['f4'])
-        self._defaultI4 = np.abs(netCDF4.default_fillvals['i4'])
-=======
->>>>>>> 18d0589e
 
         # default fill values
         self._defaultF4 = np.abs(netCDF4.default_fillvals['f4'])
