#!/usr/bin/env python

from __future__ import print_function
import numpy as np
import netCDF4
from netCDF4 import Dataset
import datetime as dt
import sys
from collections import OrderedDict

###################################################################################
# SUBROUTINES
###################################################################################

def WriteNcVar(Gfid, Ofid, OutDest, Vname, Vdtype, Vdims, Vvals):
    ###############################################################
    # This method will write out the variable into the appropriate
    # netcdf files.
    #
    if (OutDest == 'G' or OutDest == 'B'):
        # write to geo file
        Ovar = Gfid.createVariable(Vname, Vdtype, Vdims)
        Ovar[...] = Vvals[...]

    if (OutDest == 'O' or OutDest == 'B'):
        # write to obs file
        Ovar = Ofid.createVariable(Vname, Vdtype, Vdims)
        Ovar[...] = Vvals[...]

def CharVectorToString(CharVec):
    # Need to do this differently given the Python version (2 vs 3)
    #
    # sys.version_info[0] yeilds the Python major version number.
    if (sys.version_info[0] == 2):
      String = CharVec.tostring().rstrip('\x00')
    else:
      String = str(CharVec.tostring(), 'utf-8').rstrip('\x00')

    return String
    

###################################################################################
# CLASSES
###################################################################################

class NcWriter(object):
    #### Constructor ####
    def __init__(self, NcFname, RecKeyList, LocKeyList):

        # Variable names of items in the record key
        self._rec_key_list = RecKeyList

        # Variable names of items in the location key
        self._loc_key_list = LocKeyList

        # Output format
        self._out_nc_version = 1   # 1 - all variables form a list of vectors in the top
                                  #     level group
                                  # 2 - groups for meta data, 2D tables for obs data, etc.

        self._out_nc_1_descrip = "Each variable is a vector, all variables in top-level group"
        self._out_nc_2_descrip = "Obs data are 2D arrays, metatdata are vectors in subgroups"

        # Names assigned to obs values, error estimates and qc marks
        self._oval_name = "ObsValue"
        self._oerr_name = "ObsError"
        self._oqc_name  = "PreQc"

        # Names assigned to dimensions
        self._nrecs_dim_name = 'nrecs'
        self._nlocs_dim_name = 'nlocs'
        self._nvars_dim_name = 'nvars'
        self._nobs_dim_name  = 'nobs'
        self._nstr_dim_name  = 'nstring'
        self._ndatetime_dim_name  = 'ndatetime'

        # Dimension sizes
        self._nlocs   = 0
        self._nvars   = 0
        self._nrecs   = 0
        self._nobs    = 0
<<<<<<< HEAD
        self._nstring = 50
        self._ndatetime = 20

        # default fill values
        self._defaultF4 = np.abs(netCDF4.default_fillvals['f4'])
        self._defaultI4 = np.abs(netCDF4.default_fillvals['i4'])
=======
        self._nstring = 30
>>>>>>> 801dd1ea

        # Names assigned to record number (location metadata)
        self._rec_num_name = "record_number"

        # Names assigned to variable metadata
        self._var_list_name = "variable_names"

        # Names for metadata groups
        self._rec_md_name = "RecMetaData"
        self._loc_md_name = "LocMetaData"
        self._var_md_name = "VarMetaData"

        # Reference date time
        self._ref_date_time = dt.datetime(1, 1, 1, 0)

        # Open the netcdf file for writing
        self._fid = Dataset(NcFname, 'w', format='NETCDF4')

    #### Destructor ####
    def __del__(self):
        # Close the netcdf file
        self._fid.close()

    #### Methods ####

    def OvalName(self):
        return self._oval_name

    def OerrName(self):
        return self._oerr_name

    def OqcName(self):
        return self._oqc_name

    def NumpyToNcDtype(self, NumpyDtype):
        ############################################################
        # This method converts the numpy data type to the
        # corresponding netcdf datatype

        if (NumpyDtype == np.dtype('float64')):
            NcDtype = 'f4'    # convert double to float
        elif (NumpyDtype == np.dtype('float32')):
            NcDtype = 'f4'
        elif (NumpyDtype == np.dtype('int64')):
            NcDtype = 'i4'    # convert long to int
        elif (NumpyDtype == np.dtype('int32')):
            NcDtype = 'i4'
        elif (NumpyDtype == np.dtype('S1')):
            NcDtype = 'c'
        else:
            print("ERROR: Unrecognized numpy data type: ", NumpyDtype)
            exit(-2)

        return NcDtype

    def ConvertToTimeOffset(self, TimeStrings):
        ############################################################
        # This method will convert the absoute time in the string
        # given by TimeStrings into floating point offsets from
        # the reference date_time.

        TimeOffset = np.zeros((self._nlocs), dtype = 'f4')
        for i in range(len(TimeStrings)):
<<<<<<< HEAD
            Tstring = CharVectorToString(TimeStrings[i])
=======
            Tstring = TimeStrings[i].tostring().rstrip('\x00')
>>>>>>> 801dd1ea
            ObsDt = dt.datetime.strptime(Tstring, "%Y-%m-%dT%H:%M:%SZ")

            TimeDelta = ObsDt - self._ref_date_time
            TimeOffset[i] = TimeDelta.total_seconds() / 3600.00

        return TimeOffset

    def CreateNcVector(self, Nsize, Dtype):
        ############################################################
        # This method will create a numpy array (vector) of an
        # appropriate type for writing into the output netcdf file.

        if (Dtype == "integer"):
            Vector = np.zeros((Nsize), dtype='i4')
        elif (Dtype == "float"):
            Vector = np.zeros((Nsize), dtype='f4')
        elif (Dtype == "string"):
            Vector = np.chararray((Nsize, self._nstring))
        elif (Dtype == "datetime"):
            Vector = np.chararray((Nsize, self._ndatetime))
        else:
            print("ERROR: Unrecognized vector data type: ", Dtype)
            exit(-3)

        return Vector

    def FillNcVector(self, Values, Dtype):
        ############################################################
        # This method will fill a numpy array (vector) that will
        # be used for writing into the output netcdf file.

        if (Dtype == "integer"):
            Vector = Values
        elif (Dtype == "float"):
            Vector = Values
        elif (Dtype == "string"):
            StringType = "S{0:d}".format(self._nstring)
            Vector = netCDF4.stringtochar(np.array(Values, StringType))
        elif (Dtype == "datetime"):
            StringType = "S{0:d}".format(self._ndatetime)
            Vector = netCDF4.stringtochar(np.array(Values, StringType))
        else:
            print("ERROR: Unrecognized vector data type: ", Dtype)
            exit(-3)

        return Vector

    def WriteNcAttr(self, AttrData):
        ############################################################
        # This method will dump out the netcdf global attribute data
        # contained in the dictionary AttrData.

        self._fid.setncattr(self._nrecs_dim_name, self._nrecs)
        self._fid.setncattr(self._nvars_dim_name, self._nvars)
        self._fid.setncattr(self._nlocs_dim_name, self._nlocs)
        self._fid.setncattr(self._nobs_dim_name, self._nobs)
        for Aname, Aval in AttrData.items():
            if (Aname == "date_time_string"):
                # Save the datetime object in this object and convert
                # to integer representation for the netcdf file
                self._ref_date_time = dt.datetime.strptime(Aval, "%Y-%m-%dT%H:%M:%SZ")
                refDateTime = (self._ref_date_time.year * 1000000 +
                               self._ref_date_time.month * 10000 +
                               self._ref_date_time.day * 100 +
                               self._ref_date_time.hour)
                self._fid.setncattr("date_time", refDateTime)
            else:
                self._fid.setncattr(Aname, Aval)

    def WriteNcObsVars(self, ObsVars, VarMdata):
        ############################################################
        # This method will create dimensions and variables in the
        # output netcdf file for the obs variables.

        # Dimensions used by any group can be placed at in the top
        # level (root) group. This is convenient if we decide to
        # rearrange the group structure.
        self._fid.createDimension(self._nvars_dim_name, self._nvars)
        self._fid.createDimension(self._nlocs_dim_name, self._nlocs)
        self._fid.createDimension(self._nrecs_dim_name, self._nrecs)
        self._fid.createDimension(self._nobs_dim_name, self._nobs)
        self._fid.createDimension(self._nstr_dim_name, self._nstring)
        self._fid.createDimension(self._ndatetime_dim_name, self._ndatetime)

        if (self._out_nc_version == 1):
            for Gname, Vvals in ObsVars.items():
                for i in range(self._nvars):
                    # The rstrip trims off the null bytes that correspond to '' chars
                    # in the character array.
                    Vname = CharVectorToString(VarMdata['variable_names'][i,:])
                    NcVname = "{0:s}@{1:s}".format(Vname, Gname)
                    NcVvals = Vvals[i,:]

                    self._fid.createVariable(NcVname, self.NumpyToNcDtype(NcVvals.dtype), (self._nlocs_dim_name))
                    self._fid[NcVname][:] = NcVvals

        elif (self._out_nc_version == 2):
            for Vname, Vvals in ObsVars.items():
                self._fid.createVariable(Vname, self.NumpyToNcDtype(Vvals.dtype), (self._nvars_dim_name, self._nlocs_dim_name))
                self._fid[Vname][:] = Vvals

    def WriteNcMetadata(self, MdataGroup, DimName, Mdata):
        ############################################################
        # This method will create variables in the output netcdf
        # file for the given metadata group.

        if (self._out_nc_version == 1):
            if (MdataGroup == self._loc_md_name):
                Gname = "MetaData"

                # Will be adding the time offset to the location metadata
                ToffsetName = "time@{0:s}".format(Gname)
                self._fid.createVariable(ToffsetName, "f4", (DimName))
            else:
                Gname = MdataGroup

            for Vname, Vvals in Mdata.items():
                NcVname = "{0:s}@{1:s}".format(Vname, Gname)
                NcDtype = self.NumpyToNcDtype(Vvals.dtype)
                if (NcDtype == 'c'):
                    if (NcVname == "date_time@MetaData"):
                        self._fid.createVariable(NcVname, NcDtype, (DimName, self._ndatetime_dim_name))
                    else:
                        self._fid.createVariable(NcVname, NcDtype, (DimName, self._nstr_dim_name))
                else:
                    self._fid.createVariable(NcVname, NcDtype, (DimName))

                self._fid[NcVname][:] = Vvals

                # If we are writing out the date_time string, then we also
                # need to write out the time offset (from the reference date_time
                # attribute value).
                if (NcVname == "date_time@MetaData"):
                    ToffsetValues = self.ConvertToTimeOffset(Vvals)
                    self._fid[ToffsetName][:] = ToffsetValues

        elif (self._out_nc_version == 2):
            MdGroup = self._fid.createGroup(MdataGroup)

            for Vname, Vvals in Mdata.items():
                NcDtype = self.NumpyToNcDtype(Vvals.dtype)
                if (NcDtype == 'c'):
                    MdGroup.createVariable(Vname, NcDtype, (DimName, self._nstr_dim_name))
                else:
                    MdGroup.createVariable(Vname, NcDtype, (DimName))

                MdGroup[Vname][:] = Vvals

    def ExtractObsData(self, ObsData):
        ############################################################
        # This method will extract information from the ObsData
        # dictionary and reformat it into a more amenable form for
        # writing into the output file.

        self._nrecs = 0
        self._nvars = 0
        self._nlocs = 0

        VarNames = set()

        # Walk through the structure and get counts so arrays
        # can be preallocated, and variable numbers can be assigned
        for RecKey, RecDict in ObsData.items():
            self._nrecs += 1
            for LocKey, LocDict in RecDict.items():
                self._nlocs += 1
                for VarKey, VarVal in LocDict.items():
                    if (VarKey[1] == self._oval_name):
                        VarNames.add(VarKey[0])

        VarList = list(VarNames)
        self._nvars = len(VarList)
        self._nobs = self._nvars * self._nlocs

        VarMap = OrderedDict()
        for i in range(self._nvars):
            VarMap[VarList[i]] = i

        # Preallocate arrays and fill them up with data from the dictionary
        ObsVars = {
            self._oval_name  : np.full((self._nvars, self._nlocs), self._defaultF4),
            self._oerr_name  : np.full((self._nvars, self._nlocs), self._defaultF4),
            self._oqc_name   : np.full((self._nvars, self._nlocs), self._defaultI4),
            }

        LocMdata = OrderedDict()
        for i in range(len(self._loc_key_list)):
            (LocVname, LocVtype) = self._loc_key_list[i]
            # if date_time was specified as as a "string" override to
            # define it as a "datetime"
            if LocVname == "date_time":
                LocVtype = "datetime"
            LocMdata[LocVname] = self.CreateNcVector(self._nlocs, LocVtype)
        LocMdata[self._rec_num_name] = self.CreateNcVector(self._nlocs, "integer")

        VarMdata = OrderedDict()
        VarMdata[self._var_list_name] = self.CreateNcVector(self._nvars, "string")

        RecMdata = OrderedDict()
        for i in range(len(self._rec_key_list)):
            (RecVname, RecVtype) = self._rec_key_list[i]
            RecMdata[RecVname] = self.CreateNcVector(self._nrecs, RecVtype)

        VarMdata[self._var_list_name] = self.FillNcVector(VarList, "string")

        RecNum = 0
        LocNum = 0
        for RecKey, RecDict in ObsData.items():
            RecNum += 1

            # Exract record metadata encoded in the keys
            for i in range(len(self._rec_key_list)):
                (RecVname, RecVtype) = self._rec_key_list[i]
                RecMdata[RecVname][RecNum-1] = self.FillNcVector(RecKey[i], RecVtype)

            for LocKey, LocDict in RecDict.items():
                LocNum += 1

                # Extract the locations metadata encoded in the keys
                for i in range(len(self._loc_key_list)):
                    (LocVname, LocVtype) = self._loc_key_list[i]

                    # if date_time was specified as as a "string" override to
                    # define it as a "datetime"
                    if LocVname == "date_time":
                        LocVtype = "datetime"

                    LocMdata[LocVname][LocNum-1] = self.FillNcVector(LocKey[i], LocVtype)
                LocMdata[self._rec_num_name][LocNum-1] = RecNum

                for VarKey, VarVal in LocDict.items():
                    VarNum = VarMap[VarKey[0]]
                    if (VarKey[1] == self._oval_name):
                        ObsVars[self._oval_name][VarNum, LocNum-1] = VarVal
                    elif (VarKey[1] == self._oerr_name):
                        ObsVars[self._oerr_name][VarNum, LocNum-1] = VarVal
                    elif (VarKey[1] == self._oqc_name):
                        ObsVars[self._oqc_name][VarNum, LocNum-1] = VarVal

        return (ObsVars, RecMdata, LocMdata, VarMdata)

    def BuildNetcdf(self, ObsData, AttrData):
        ############################################################
        # This method will create an output netcdf file, and dump
        # the contents of the ObsData dictionary into that file.
        #
        # The structure of the output file is:
        #
        #  global attributes:
        #     nrecs
        #     nvars
        #     nlocs
        #     contents of AttrData dictionary
        #
        #  group, variable structure:
        #     /ObsValue
        #         2D float array, nvars X nlocs
        #         Observation values
        #     /ObsError
        #         2D float array, nvars X nlocs
        #         Observation errors
        #     /PreQc
        #         2D integer array, nvars X nlocs
        #         Observation QC marks
        #     /VarMetaData/
        #         Group holding 1D vectors of various data types, nvars
        #         channel_number
        #         channel_frequency
        #         etc.
        #     /LocMetaData/
        #         Group holding 1D vectors of various data types, nlocs
        #         latitude
        #         longitude
        #         date_time
        #     /RecMetaData/
        #         Group holding 1D vectors of various data types, nrecs
        #         station_id
        #         analysis_date_time

        # Check the output format setting
        if (self._out_nc_version == 1):
           print("BuildNetcdf: Writing output netcdf version 1")
           print("  ", self._out_nc_1_descrip)
        elif (self._out_nc_version == 2):
           print("BuildNetcdf: Writing output netcdf version 2")
           print("  ", self._out_nc_2_descrip)
        else:
           print("ERROR: Undefined version number output netcdf file: ", self._out_nc_version)
           print("ERROR:   Recognized version numbers:")
           print("ERROR:     1:", self._out_nc_1_descrip)
           print("ERROR:     2:", self._out_nc_2_descrip)
           exit(-1)
        print("")

        # The structure of the input ObsData dictionary is:
        #     ObsData[Record][Location][Variable]
        #
        # Each entry has a single value; either a float, integer or string.
        # We want to write the data into the file as arrays (nvars X nlocs)
        # or vectors (nlocs) so we need to reformat ObsData to make it
        # convenient to write the file.
        (ObsVars, RecMdata, LocMdata, VarMdata) = self.ExtractObsData(ObsData)

        # Write out the global attributes followed by the different
        # data sections: Obs variables, Record metadata, locations metadata
        # and variable metadata.
        self.WriteNcAttr(AttrData)
        self.WriteNcObsVars(ObsVars, VarMdata)

        self.WriteNcMetadata(self._rec_md_name, self._nrecs_dim_name, RecMdata)
        self.WriteNcMetadata(self._loc_md_name, self._nlocs_dim_name, LocMdata)
        self.WriteNcMetadata(self._var_md_name, self._nvars_dim_name, VarMdata)<|MERGE_RESOLUTION|>--- conflicted
+++ resolved
@@ -37,7 +37,7 @@
       String = str(CharVec.tostring(), 'utf-8').rstrip('\x00')
 
     return String
-    
+
 
 ###################################################################################
 # CLASSES
@@ -79,16 +79,12 @@
         self._nvars   = 0
         self._nrecs   = 0
         self._nobs    = 0
-<<<<<<< HEAD
         self._nstring = 50
         self._ndatetime = 20
 
         # default fill values
         self._defaultF4 = np.abs(netCDF4.default_fillvals['f4'])
         self._defaultI4 = np.abs(netCDF4.default_fillvals['i4'])
-=======
-        self._nstring = 30
->>>>>>> 801dd1ea
 
         # Names assigned to record number (location metadata)
         self._rec_num_name = "record_number"
@@ -152,11 +148,7 @@
 
         TimeOffset = np.zeros((self._nlocs), dtype = 'f4')
         for i in range(len(TimeStrings)):
-<<<<<<< HEAD
             Tstring = CharVectorToString(TimeStrings[i])
-=======
-            Tstring = TimeStrings[i].tostring().rstrip('\x00')
->>>>>>> 801dd1ea
             ObsDt = dt.datetime.strptime(Tstring, "%Y-%m-%dT%H:%M:%SZ")
 
             TimeDelta = ObsDt - self._ref_date_time
