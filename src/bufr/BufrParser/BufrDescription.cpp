--- conflicted
+++ resolved
@@ -6,6 +6,7 @@
  */
 
 #include <iostream>
+#include <memory>
 
 #include "oops/util/IntSetParser.h"
 
@@ -19,16 +20,7 @@
 #include "Exports/Transforms/Transform.h"
 #include "Exports/Transforms/TransformBuilder.h"
 
-<<<<<<< HEAD
 
-static const char* FILENAME = "obsdatain";
-static const char* MNEMONIC_SETS_YAML_SECTION = "mnemonicSets";
-static const char* MNEMONIC_STR_YAML_NAME = "mnemonics";
-static const char* CHANNEL_NAME = "channels";
-static const char* EXPORT_NAME = "exports";
-static const char* DATETIME_NAME = "datetime";
-static const char* MNEMONIC_NAME = "mnemonic";
-=======
 namespace
 {
     namespace ConfKeys
@@ -42,7 +34,6 @@
         const char* Mnemonic = "mnemonic";
     }  // ConfKeys
 }
->>>>>>> 90e04351
 
 namespace Ingester
 {
@@ -75,14 +66,9 @@
             }
             else if (subconf.has(ConfKeys::Mnemonic))
             {
-<<<<<<< HEAD
                 Transforms transforms = TransformBuilder::makeTransforms(subconf);
-                addExport(key, std::make_shared<MnemonicExport>(subconf.getString(MNEMONIC_NAME),
-                                                                transforms));
-=======
                 addExport(key, std::make_shared<MnemonicExport>(
-                    subconf.getString(ConfKeys::Mnemonic)));
->>>>>>> 90e04351
+                    subconf.getString(ConfKeys::Mnemonic), transforms));
             }
         }
     }
