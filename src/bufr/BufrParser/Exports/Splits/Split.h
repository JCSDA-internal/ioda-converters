--- conflicted
+++ resolved
@@ -11,14 +11,10 @@
 #include <unordered_map>
 #include <vector>
 
-<<<<<<< HEAD
-#include "IngesterTypes.h"
-=======
 #include "eckit/config/LocalConfiguration.h"
 
 #include "IngesterTypes.h"
 
->>>>>>> 4c8a3874
 
 namespace Ingester
 {
@@ -26,14 +22,10 @@
     class Split
     {
      public:
-<<<<<<< HEAD
-        explicit Split(const std::string& name);
-=======
         Split(const std::string& name, const eckit::LocalConfiguration& conf)  :
             name_(name),
             conf_(conf) {}
 
->>>>>>> 4c8a3874
         virtual ~Split() = default;
 
         /// \brief Get set of sub categories this split will create
@@ -45,15 +37,6 @@
         /// \param dataMap Data to be split
         /// \result map of split data where the category is the key
         virtual std::unordered_map<std::string, BufrDataMap> split(const BufrDataMap& dataMap) = 0;
-<<<<<<< HEAD
-
-        /// \brief Get the split name
-        inline std::string getName() const { return name_; }
-
-     private:
-        /// \brief The name of the split as defined by the key in the YAML file.
-        const std::string name_;
-=======
 
         /// \brief Get the split name
         inline std::string getName() const { return name_; }
@@ -64,6 +47,5 @@
 
         /// \brief Configuration associated with this split
         const eckit::LocalConfiguration conf_;
->>>>>>> 4c8a3874
     };
 }  // namespace Ingester