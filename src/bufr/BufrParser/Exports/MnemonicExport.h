--- conflicted
+++ resolved
@@ -24,11 +24,7 @@
     class MnemonicExport final : public Export
     {
      public:
-<<<<<<< HEAD
         explicit MnemonicExport(std::string mnemonicStr, Transforms transforms);
-=======
-        explicit MnemonicExport(std::string mnemonic);
->>>>>>> 90e04351
         ~MnemonicExport() final = default;
 
         /// \brief Gets the requested data, applies transforms, and returns the requested data
@@ -38,8 +34,12 @@
      private:
         /// \brief The BUFR mnemonic of interest
         std::string mnemonic_;
+
+        /// \brief Collection of transforms to apply to the data during export
         Transforms transforms_;
 
+        /// \brief Apply the transforms
+        /// \param data Eigen Array data to apply the transform to.
         void applyTransforms(IngesterArray& data);
     };
 }  // namespace Ingester