/*
 * (C) Copyright 2020 NOAA/NWS/NCEP/EMC
 *
 * This software is licensed under the terms of the Apache Licence Version 2.0
 * which can be obtained at http://www.apache.org/licenses/LICENSE-2.0.
 */
#pragma once

#include "IngesterTypes.h"
<<<<<<< HEAD
=======

#include "eckit/config/LocalConfiguration.h"
>>>>>>> 4c8a3874

namespace Ingester
{
    /// \brief Base class for all the supported filters.
    class Filter
    {
     public:
        /// \brief Constructor
        /// \param conf The configuration for this filter
        explicit Filter(const eckit::LocalConfiguration& conf) : conf_(conf) {}

        /// \brief Apply the filter to the data
        /// \param dataMap Map to modify by filtering out relevant data.
        virtual void apply(BufrDataMap& dataMap) = 0;

     protected:
        eckit::LocalConfiguration conf_;
    };
}  // namespace Ingester<|MERGE_RESOLUTION|>--- conflicted
+++ resolved
@@ -7,11 +7,8 @@
 #pragma once
 
 #include "IngesterTypes.h"
-<<<<<<< HEAD
-=======
 
 #include "eckit/config/LocalConfiguration.h"
->>>>>>> 4c8a3874
 
 namespace Ingester
 {
