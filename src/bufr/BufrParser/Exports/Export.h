/*
 * (C) Copyright 2020 NOAA/NWS/NCEP/EMC
 *
 * This software is licensed under the terms of the Apache Licence Version 2.0
 * which can be obtained at http://www.apache.org/licenses/LICENSE-2.0.
 */

#pragma once

#include <memory>
#include <vector>

#include "eckit/config/LocalConfiguration.h"

#include "Filters/Filter.h"
#include "Splits/Split.h"
#include "Variables/Variable.h"

#include "ObjectFactory.h"


namespace Ingester
{
    /// \brief Uses configuration to determine all the things needed to be done on export.
    class Export
    {
     public:
        typedef std::vector<std::shared_ptr<Split>> Splits;
        typedef std::vector<std::shared_ptr<Variable>> Variables;
        typedef std::vector<std::shared_ptr<Filter>> Filters;

        /// \brief Constructor
        /// \param conf Config data/
        explicit Export(const eckit::Configuration &conf);

        // Getters
        inline Splits getSplits() const { return splits_; }
        inline Variables getVariables() const { return variables_; }
        inline Filters getFilters() const { return filters_; }
        inline std::vector<std::string> getSubsets() const { return subsets_; }

     private:
        Splits splits_;
        Variables  variables_;
        Filters filters_;
        std::vector<std::string> subsets_;
<<<<<<< HEAD
=======

>>>>>>> 4c8a3874

        /// \brief Create Variables exports from config.
        void addVariables(const eckit::Configuration &conf,
                          const std::string& groupByVariable = "");

        /// \brief Create Splits exports from config.
        void addSplits(const eckit::Configuration &conf);

        /// \brief Create Filters exports from config.
        void addFilters(const eckit::Configuration &conf);
    };
}  // namespace Ingester<|MERGE_RESOLUTION|>--- conflicted
+++ resolved
@@ -44,10 +44,7 @@
         Variables  variables_;
         Filters filters_;
         std::vector<std::string> subsets_;
-<<<<<<< HEAD
-=======
 
->>>>>>> 4c8a3874
 
         /// \brief Create Variables exports from config.
         void addVariables(const eckit::Configuration &conf,
