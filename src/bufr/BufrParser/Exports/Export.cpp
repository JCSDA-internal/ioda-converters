--- conflicted
+++ resolved
@@ -16,11 +16,8 @@
 #include "Splits/CategorySplit.h"
 #include "Variables/QueryVariable.h"
 #include "Variables/DatetimeVariable.h"
-<<<<<<< HEAD
 #include "Variables/AircraftAltitudeVariable.h"
-=======
 #include "Variables/TimeoffsetVariable.h"
->>>>>>> 0b8908b5
 #include "Variables/Transforms/Transform.h"
 #include "Variables/Transforms/TransformBuilder.h"
 
@@ -138,17 +135,14 @@
                 auto dtconf = subConf.getSubConfiguration(ConfKeys::Variable::Datetime);
                 variable = std::make_shared<DatetimeVariable>(key, groupByField, dtconf);
             }
-<<<<<<< HEAD
             else if (subConf.has(ConfKeys::Variable::AircraftAltitude))
             {
                 auto dtconf = subConf.getSubConfiguration(ConfKeys::Variable::AircraftAltitude);
                 variable = std::make_shared<AircraftAltitudeVariable>(key, groupByField, dtconf);
-=======
             else if (subConf.has(ConfKeys::Variable::Timeoffset))
             {
                 auto dtconf = subConf.getSubConfiguration(ConfKeys::Variable::Timeoffset);
                 variable = std::make_shared<TimeoffsetVariable>(key, groupByField, dtconf);
->>>>>>> 0b8908b5
             }
             else if (subConf.has(ConfKeys::Variable::Query))
             {
