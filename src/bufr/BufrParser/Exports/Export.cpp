/*
 * (C) Copyright 2020 NOAA/NWS/NCEP/EMC
 *
 * This software is licensed under the terms of the Apache Licence Version 2.0
 * which can be obtained at http://www.apache.org/licenses/LICENSE-2.0.
 */

#include "Export.h"

#include <ostream>
#include <iostream>

#include "eckit/exception/Exceptions.h"

#include "Filters/BoundingFilter.h"
#include "Splits/CategorySplit.h"
#include "Variables/QueryVariable.h"
#include "Variables/DatetimeVariable.h"
#include "Variables/SpectralRadianceVariable.h"
#include "Variables/AircraftAltitudeVariable.h"
#include "Variables/TimeoffsetVariable.h"
#include "ObjectFactory.h"


namespace
{
    namespace ConfKeys
    {
        const char* Filters = "filters";
        const char* Splits = "splits";
        const char* Variables = "variables";
        const char* GroupByVariable = "group_by_variable";
        const char* Subsets = "subsets";

        namespace Variable
        {
            const char* Datetime = "datetime";
            const char* SpectralRadiance = "spectralRadiance";
            const char* Timeoffset = "timeoffset";
            const char* AircraftAltitude = "aircraftAltitude";
            const char* Query = "query";
        }  // namespace Variable

        namespace Split
        {
            const char* Category = "category";
        }  // namespace Split

        namespace Filter
        {
            const char* Bounding = "bounding";
        }
    }  // namespace ConfKeys
}  // namespace

namespace Ingester
{
    Export::Export(const eckit::Configuration &conf)
    {
        if (conf.has(ConfKeys::Filters))  // Optional
        {
            addFilters(conf.getSubConfiguration(ConfKeys::Filters));
        }

        if (conf.has(ConfKeys::Splits))  // Optional
        {
            addSplits(conf.getSubConfiguration(ConfKeys::Splits));
        }

        std::string groupByVariable;
        if (conf.has(ConfKeys::GroupByVariable))  // Optional
        {
            groupByVariable = conf.getString(ConfKeys::GroupByVariable);
        }

        if (conf.has(ConfKeys::Subsets))
        {
            subsets_ = conf.getStringVector(ConfKeys::Subsets);
        }

        if (conf.has(ConfKeys::Variables))
        {
            addVariables(conf.getSubConfiguration(ConfKeys::Variables),
                         groupByVariable);
        }
        else
        {
            throw eckit::BadParameter("Missing export::variables section in configuration.");
        }

        //  Make sure the groupByVariable field is valid.
        if (conf.has(ConfKeys::GroupByVariable))
        {
            auto groupByFound = false;
            for (const auto &var : variables_)
            {
                if (var->getExportName() == groupByVariable)
                {
                    groupByFound = true;
                    break;
                }
            }

            if (!groupByFound)
            {
                throw eckit::BadParameter(
                    "Group by variable not found in export::variables section.");
            }
        }
    }

    void Export::addVariables(const eckit::Configuration &conf, const std::string& groupByField)
    {
        typedef ObjectFactory<Variable,
                              const std::string& /*exportName*/,
                              const std::string& /*groupByField*/,
                              const eckit::LocalConfiguration& /*configuration*/> VariableFactory;

        VariableFactory variableFactory;
        variableFactory.registerObject<QueryVariable>(ConfKeys::Variable::Query);
        variableFactory.registerObject<DatetimeVariable>(ConfKeys::Variable::Datetime);
        variableFactory.registerObject<TimeoffsetVariable>(ConfKeys::Variable::Timeoffset);
        variableFactory.registerObject<AircraftAltitudeVariable>
            (ConfKeys::Variable::AircraftAltitude);

        if (conf.keys().size() == 0)
        {
            std::stringstream errStr;
            errStr << "bufr::exports::variables must contain a dictionary of variables!";
            throw eckit::BadParameter(errStr.str());
        }

        for (const auto& key : conf.keys())
        {
            auto subConf = conf.getSubConfiguration(key);
<<<<<<< HEAD
            if (subConf.has(ConfKeys::Variable::Datetime))
            {
                auto dtconf = subConf.getSubConfiguration(ConfKeys::Variable::Datetime);
                variable = std::make_shared<DatetimeVariable>(key, groupByField, dtconf);
            }
           else if (subConf.has(ConfKeys::Variable::SpectralRadiance))
            {
                auto dtconf = subConf.getSubConfiguration(ConfKeys::Variable::SpectralRadiance);
                variable = std::make_shared<SpectralRadianceVariable>(key, groupByField, dtconf);
            }
            else if (subConf.has(ConfKeys::Variable::AircraftAltitude))
            {
                auto dtconf = subConf.getSubConfiguration(ConfKeys::Variable::AircraftAltitude);
                variable = std::make_shared<AircraftAltitudeVariable>(key, groupByField, dtconf);
            }
            else if (subConf.has(ConfKeys::Variable::Timeoffset))
            {
                auto dtconf = subConf.getSubConfiguration(ConfKeys::Variable::Timeoffset);
                variable = std::make_shared<TimeoffsetVariable>(key, groupByField, dtconf);
            }
            else if (subConf.has(ConfKeys::Variable::Query))
            {
                Transforms transforms = TransformBuilder::makeTransforms(subConf);
                const auto& query = subConf.getString(ConfKeys::Variable::Query);
=======
>>>>>>> 19f263be

            std::shared_ptr<Variable> variable;
            if (subConf.has(ConfKeys::Variable::Query))
            {
                variable =
                    variableFactory.create(ConfKeys::Variable::Query, key, groupByField, subConf);
            }
            else
            {
                variable =
                    variableFactory.create(subConf.keys()[0],
                                            key,
                                            groupByField,
                                            subConf.getSubConfiguration(subConf.keys()[0]));
            }

            variables_.push_back(variable);
        }
    }

    void Export::addSplits(const eckit::Configuration &conf)
    {
        typedef ObjectFactory<Split,
                              const std::string& /*name*/,
                              const eckit::LocalConfiguration& /*configuration*/> SplitFactory;

        SplitFactory splitFactory;
        splitFactory.registerObject<CategorySplit>(ConfKeys::Split::Category);

        if (conf.keys().size() == 0)
        {
            std::stringstream errStr;
            errStr << "bufr::exports::splits must contain a dictionary of splits!";
            throw eckit::BadParameter(errStr.str());
        }

        for (const auto& key : conf.keys())
        {
            auto subConf = conf.getSubConfiguration(key);
            auto split = splitFactory.create(subConf.keys()[0],
                                             key,
                                             subConf.getSubConfiguration(subConf.keys()[0]));

            splits_.push_back(split);
        }
    }

    void Export::addFilters(const eckit::Configuration &conf)
    {
        typedef ObjectFactory<Filter,
                              const eckit::LocalConfiguration& /*configuration*/> FilterFactory;

        FilterFactory filterFactory;
        filterFactory.registerObject<BoundingFilter>(ConfKeys::Filter::Bounding);

        auto subConfs = conf.getSubConfigurations();
        if (subConfs.size() == 0)
        {
            std::stringstream errStr;
            errStr << "bufr::exports::filters must contain a list of filters!";
            throw eckit::BadParameter(errStr.str());
        }

        for (const auto& subConf : subConfs)
        {
            std::cout << subConf.keys()[0] << std::endl;
            auto filter = filterFactory.create(subConf.keys()[0],
                                               subConf.getSubConfiguration(subConf.keys()[0]));
            filters_.push_back(filter);
        }
    }
}  // namespace Ingester<|MERGE_RESOLUTION|>--- conflicted
+++ resolved
@@ -133,33 +133,6 @@
         for (const auto& key : conf.keys())
         {
             auto subConf = conf.getSubConfiguration(key);
-<<<<<<< HEAD
-            if (subConf.has(ConfKeys::Variable::Datetime))
-            {
-                auto dtconf = subConf.getSubConfiguration(ConfKeys::Variable::Datetime);
-                variable = std::make_shared<DatetimeVariable>(key, groupByField, dtconf);
-            }
-           else if (subConf.has(ConfKeys::Variable::SpectralRadiance))
-            {
-                auto dtconf = subConf.getSubConfiguration(ConfKeys::Variable::SpectralRadiance);
-                variable = std::make_shared<SpectralRadianceVariable>(key, groupByField, dtconf);
-            }
-            else if (subConf.has(ConfKeys::Variable::AircraftAltitude))
-            {
-                auto dtconf = subConf.getSubConfiguration(ConfKeys::Variable::AircraftAltitude);
-                variable = std::make_shared<AircraftAltitudeVariable>(key, groupByField, dtconf);
-            }
-            else if (subConf.has(ConfKeys::Variable::Timeoffset))
-            {
-                auto dtconf = subConf.getSubConfiguration(ConfKeys::Variable::Timeoffset);
-                variable = std::make_shared<TimeoffsetVariable>(key, groupByField, dtconf);
-            }
-            else if (subConf.has(ConfKeys::Variable::Query))
-            {
-                Transforms transforms = TransformBuilder::makeTransforms(subConf);
-                const auto& query = subConf.getString(ConfKeys::Variable::Query);
-=======
->>>>>>> 19f263be
 
             std::shared_ptr<Variable> variable;
             if (subConf.has(ConfKeys::Variable::Query))
