--- conflicted
+++ resolved
@@ -16,15 +16,8 @@
 #include "Splits/CategorySplit.h"
 #include "Variables/QueryVariable.h"
 #include "Variables/DatetimeVariable.h"
-<<<<<<< HEAD
-=======
 #include "Variables/TimeoffsetVariable.h"
-#include "Variables/Transforms/Transform.h"
->>>>>>> 0b8908b5
-#include "Variables/Transforms/TransformBuilder.h"
 #include "ObjectFactory.h"
-
-#include "debug.h"
 
 
 namespace
@@ -122,6 +115,7 @@
         VariableFactory variableFactory;
         variableFactory.registerObject<QueryVariable>(ConfKeys::Variable::Query);
         variableFactory.registerObject<DatetimeVariable>(ConfKeys::Variable::Datetime);
+        variableFactory.registerObject<TimeoffsetVariable>(ConfKeys::Variable::Timeoffset);
 
         if (conf.keys().size() == 0)
         {
@@ -133,32 +127,6 @@
         for (const auto& key : conf.keys())
         {
             auto subConf = conf.getSubConfiguration(key);
-<<<<<<< HEAD
-=======
-            if (subConf.has(ConfKeys::Variable::Datetime))
-            {
-                auto dtconf = subConf.getSubConfiguration(ConfKeys::Variable::Datetime);
-                variable = std::make_shared<DatetimeVariable>(key, groupByField, dtconf);
-            }
-            else if (subConf.has(ConfKeys::Variable::Timeoffset))
-            {
-                auto dtconf = subConf.getSubConfiguration(ConfKeys::Variable::Timeoffset);
-                variable = std::make_shared<TimeoffsetVariable>(key, groupByField, dtconf);
-            }
-            else if (subConf.has(ConfKeys::Variable::Query))
-            {
-                Transforms transforms = TransformBuilder::makeTransforms(subConf);
-                const auto& query = subConf.getString(ConfKeys::Variable::Query);
-
-                if (subConf.has(ConfKeys::Variable::GroupByField))
-                {
-                    std::ostringstream errMsg;
-                    errMsg << "Obsolete format::exports::variable of group_by field for key";
-                    errMsg << key << std::endl;
-                    errMsg << "Use \"query:\" instead.";
-                    throw eckit::BadParameter(errMsg.str());
-                }
->>>>>>> 0b8908b5
 
             std::shared_ptr<Variable> variable;
             if (subConf.has(ConfKeys::Variable::Query))
