/*
 * (C) Copyright 2022 NOAA/NWS/NCEP/EMC
 *
 * This software is licensed under the terms of the Apache Licence Version 2.0
 * which can be obtained at http://www.apache.org/licenses/LICENSE-2.0.
 */

#include <cmath>
#include <iomanip>
#include <memory>
#include <ostream>
#include <time.h>
#include <unordered_map>
#include <vector>

#include "eckit/exception/Exceptions.h"
#include "oops/util/Logger.h"

#include "DataObject.h"
#include "SensorScanAngleVariable.h"


namespace
{
    namespace ConfKeys
    {
        const char* FieldOfViewNumber = "fieldOfViewNumber";
//      const char* HeightOfStation = "heightOfStation";
        const char* ScanStart = "scanStart";
        const char* ScanStep = "scanStep";
    }  // namespace ConfKeys

    const std::vector<std::string> FieldNames = {ConfKeys::FieldOfViewNumber,
//                                               ConfKeys::HeightOfStation,
                                                };
}  // namespace


namespace Ingester
{
    SensorScanAngleVariable::SensorScanAngleVariable(const std::string& exportName,
                                                     const std::string& groupByField,
                                                     const eckit::LocalConfiguration &conf) :
      Variable(exportName, groupByField, conf)
    {
        initQueryMap();
    }

    std::shared_ptr<DataObjectBase> SensorScanAngleVariable::exportData(const BufrDataMap& map)
    {
        checkKeys(map);

        // Get input parameters for sensor scan angle calculation
        float start;
        float step;
        if (conf_.has(ConfKeys::ScanStart) && conf_.has(ConfKeys::ScanStep))
        {
             start = conf_.getFloat(ConfKeys::ScanStart);
             step = conf_.getFloat(ConfKeys::ScanStep);
        }
        else
        {
            throw eckit::BadParameter("Missing required parameters: scan starting angle and step "
                                      "Check your configuration.");
        }

        // Read the variables from the map
<<<<<<< HEAD
//      auto& satghtObj = map.at(getExportKey(ConfKeys::HeightOfStation));
=======
>>>>>>> bf20733e
        auto& fovnObj = map.at(getExportKey(ConfKeys::FieldOfViewNumber));

        // Declare and initialize scanline array
        // scanline has the same dimension as fovn
        std::vector<float> scanang(fovnObj->size(), DataObject<float>::missingValue());

        // Get field-of-view number
        std::vector<int> fovn(fovnObj->size(), DataObject<int>::missingValue());
        for (size_t idx = 0; idx < fovnObj->size(); idx++)
        {
           fovn[idx] = fovnObj->getAsInt(idx);
        }

        // Calculate sensor scan angle
        for (size_t idx = 0; idx < fovnObj->size(); idx++)
        {
           scanang[idx] = start + static_cast<float>(fovn[idx]-1) * step;
        }

        // Export sensor scan angle (view angle)
        return std::make_shared<DataObject<float>>(scanang,
                                                   getExportName(),
                                                   groupByField_,
                                                   fovnObj->getDims(),
                                                   fovnObj->getPath(),
                                                   fovnObj->getDimPaths());
    }

    void SensorScanAngleVariable::checkKeys(const BufrDataMap& map)
    {
        std::vector<std::string> requiredKeys;
        for (const auto& fieldName : FieldNames)
        {
            if (conf_.has(fieldName))
            {
                requiredKeys.push_back(getExportKey(fieldName));
            }
        }

        std::stringstream errStr;
        errStr << "Query ";

        bool isKeyMissing = false;
        for (const auto& key : requiredKeys)
        {
            if (map.find(key) == map.end())
            {
                isKeyMissing = true;
                errStr << key;
                break;
            }
        }

        errStr << " could not be found during export of scanang object.";

        if (isKeyMissing)
        {
            throw eckit::BadParameter(errStr.str());
        }
    }

    QueryList SensorScanAngleVariable::makeQueryList() const
    {
        auto queries = QueryList();

        for (const auto& fieldName : FieldNames)
        {
            if (conf_.has(fieldName))
            {
                QueryInfo info;
                info.name = getExportKey(fieldName);
                info.query = conf_.getString(fieldName);
                info.groupByField = groupByField_;
                queries.push_back(info);
            }
        }
        return queries;
    }

    std::string SensorScanAngleVariable::getExportKey(const std::string& name) const
    {
        return getExportName() + "_" + name;
    }
}  // namespace Ingester<|MERGE_RESOLUTION|>--- conflicted
+++ resolved
@@ -65,10 +65,7 @@
         }
 
         // Read the variables from the map
-<<<<<<< HEAD
-//      auto& satghtObj = map.at(getExportKey(ConfKeys::HeightOfStation));
-=======
->>>>>>> bf20733e
+
         auto& fovnObj = map.at(getExportKey(ConfKeys::FieldOfViewNumber));
 
         // Declare and initialize scanline array
