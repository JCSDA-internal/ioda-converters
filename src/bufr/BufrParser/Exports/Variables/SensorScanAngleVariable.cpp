--- conflicted
+++ resolved
@@ -81,12 +81,7 @@
         }
         else
         {
-<<<<<<< HEAD
-            throw eckit::BadParameter("Missing required parameters: scan step adjust and sensor "
-                                      "Check your configuration.");
-=======
             throw eckit::BadParameter("Missing required parameters: scan step adjust and sensor Check your configuration.");
->>>>>>> 7aae2164
         }
        
 
