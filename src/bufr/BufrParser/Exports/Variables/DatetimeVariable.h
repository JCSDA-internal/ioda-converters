--- conflicted
+++ resolved
@@ -25,11 +25,7 @@
         DatetimeVariable() = delete;
         DatetimeVariable(const std::string& exportName,
                          const std::string& groupByField,
-<<<<<<< HEAD
-                         const eckit::Configuration& conf);
-=======
                          const eckit::LocalConfiguration& conf);
->>>>>>> 4c8a3874
         ~DatetimeVariable() final = default;
 
         /// \brief Get the configured mnemonics and turn them into datetime strings
@@ -57,12 +53,6 @@
 
         /// \brief Query for second (optional)
         std::string secondQuery_;
-<<<<<<< HEAD
-
-        /// \brief For field (optional)
-        std::string groupByField_;
-=======
->>>>>>> 4c8a3874
 
         /// \brief Hours to offset from UTC (optional)
         int hoursFromUtc_;
