--- conflicted
+++ resolved
@@ -33,9 +33,6 @@
      public:
         Variable() = delete;
 
-<<<<<<< HEAD
-        explicit Variable(const std::string& exportName) : exportName_(exportName) {}
-=======
         explicit Variable(const std::string& exportName,
                           const std::string& groupByField,
                           const eckit::LocalConfiguration& conf) :
@@ -43,7 +40,6 @@
             conf_(conf),
             exportName_(exportName)
         {}
->>>>>>> 4c8a3874
 
         virtual ~Variable() = default;
 
@@ -57,8 +53,6 @@
         inline std::string getExportName() const { return exportName_; }
 
      protected:
-<<<<<<< HEAD
-=======
         /// \brief The for field of interest
         const std::string groupByField_;
 
@@ -66,7 +60,6 @@
         const eckit::LocalConfiguration conf_;
 
         /// \brief Initialize the query map
->>>>>>> 4c8a3874
         inline void initQueryMap() { queryList_ = makeQueryList(); }
 
         /// \brief Make a map of name and queries
