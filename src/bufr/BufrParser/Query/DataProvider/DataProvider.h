--- conflicted
+++ resolved
@@ -75,14 +75,11 @@
         bool is64Bit() const
         {
             if (bits == 0) return false;
-<<<<<<< HEAD
-=======
 
             if (scale == 0 && reference == 0 && bits == 0)
             {
                 return false;
             }
->>>>>>> cf196c1d
 
             bool is64Bit;
             if (isInteger() && !isSigned())
@@ -204,15 +201,8 @@
         /// \param The index of the data object for which you want a value.
         inline gsl::span<const double> getVals() const { return val_; }
 
-<<<<<<< HEAD
         std::string getLongStr(const std::string& longStrId) const;
 
-=======
-
-        std::string getLongStr(const std::string& longStrId) const;
-
-
->>>>>>> cf196c1d
         /// \brief Get the TypeInfo object for the table node at the given idx.
         /// \param idx BUFR table node index
         TypeInfo getTypeInfo(FortranIdx idx) const;
