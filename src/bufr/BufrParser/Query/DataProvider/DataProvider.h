--- conflicted
+++ resolved
@@ -201,11 +201,10 @@
         /// \param The index of the data object for which you want a value.
         inline gsl::span<const double> getVals() const { return val_; }
 
-<<<<<<< HEAD
+
         std::string getLongStr(const std::string& longStrId) const;
 
-=======
->>>>>>> 94fb6cff
+
         /// \brief Get the TypeInfo object for the table node at the given idx.
         /// \param idx BUFR table node index
         TypeInfo getTypeInfo(FortranIdx idx) const;
