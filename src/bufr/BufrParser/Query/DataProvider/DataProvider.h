/*
 * (C) Copyright 2022 NOAA/NWS/NCEP/EMC
 *
 * This software is licensed under the terms of the Apache Licence Version 2.0
 * which can be obtained at http://www.apache.org/licenses/LICENSE-2.0.
 */

#pragma once

#include <functional>
#include <set>
#include <string>
#include <vector>
#include <math.h>
#include <memory>
#include <gsl/gsl-lite.hpp>
#include <unordered_map>

#include "bufr_interface.h"
#include "../QuerySet.h"
#include "SubsetVariant.h"



namespace Ingester{
namespace bufr {
    typedef unsigned int FortranIdx;

    /// \brief Enum for elements stored in the BUFR lib TYP variable.
    enum class Typ
    {
        Subset,
        DelayedRep,
        FixedRep,
        DelayedRepStacked,
        DelayedBinary,
        Sequence,
        Repeat,
        StackedRepeat,
        Number,
        Character
    };

    /// \brief Translation map for strings stored in the BUFR lib TYP variable. Maps
    ///        typ strings to Typ enum values.
    const std::unordered_map<std::string, Typ> TypMap =
        {{"SUB",            Typ::Subset},
         {"DRP",        Typ::DelayedRep},
         {"REP",          Typ::FixedRep},
         {"DRS", Typ::DelayedRepStacked},
         {"DRB",     Typ::DelayedBinary},
         {"SEQ",          Typ::Sequence},
         {"RPC",            Typ::Repeat},
         {"RPS",     Typ::StackedRepeat},
         {"NUM",            Typ::Number},
         {"CHR",         Typ::Character}};


    struct TypeInfo
    {
        int scale = 0;
        int reference = 0;
        int bits = 0;
        std::string unit;
        std::string description;

        bool isString() const { return unit == "CCITT IA5"; }
        bool isSigned() const
        {
            // To better support Fortran clients for the generated ObsGroups we will assume all
            // fields are signed. Otherwise this code would be reference < 0.
            return true;
        }
        bool isInteger() const { return scale <= 0; }
        bool is64Bit() const
        {
<<<<<<< HEAD
            if (bits == 0) return false;
=======
            if (scale == 0 && reference == 0 && bits == 0)
            {
                return false;
            }
>>>>>>> 4505139c

            bool is64Bit;
            if (isInteger() && !isSigned())
            {
                is64Bit = (log2((pow(2, bits) - 1) / pow(10, scale) + reference) > 32);
            }
            else if (isInteger() && isSigned())
            {
                is64Bit = (log2(fmax(-1 * reference,
                    (pow(2, bits - 1) - 1) / pow(10, scale) + reference) * 2) + 1 > 32);
            }
            else
            {
                is64Bit = false;
            }

            return is64Bit;
        }

        bool isLongString() const
        {
            return isString() && bits > 64;
        }
    };

    /// \brief Table to hold subset table meta data
    struct TableData
    {
        // Table data;
        std::string subset;
        std::vector<int> isc;
        std::vector<int> link;
        std::vector<int> itp;
        std::vector<int> jmpb;
        std::vector<int> irf;
        std::vector<Typ> typ;
        std::vector<std::string> tag;
        int varientNumber;
    };

    class DataProvider;
    typedef std::shared_ptr<DataProvider> DataProviderType;

    /// \brief Responsible for exposing the data found in a BUFR file.
    class DataProvider
    {
     public:
        DataProvider() = delete;

        explicit DataProvider(const std::string filePath) :
            filePath_(filePath)
        {
        }

        virtual ~DataProvider() = default;

        /// \brief Runs through the contents of the BUFR file. Calls the functions given as its
        ///        its running.
        /// \param processSubset The function to call to process a subset.
        /// \param processMsg (Optional) Function to call when finish processing a message.
        /// \param continueProcessing (Optional) Function to call to figure out if we should keep
        ///                           running or not.
        void run(const QuerySet& querySet,
                 const std::function<void()> processSubset,
                 const std::function<void()> processMsg = [](){},
                 const std::function<bool()> continueProcessing = [](){ return true; });

        /// \brief Open the BUFR file with NCEPLIB-bufr
        virtual void open() = 0;

        /// \brief Close the currently open BUFR file.
        void close()
        {
            closbf_f(FileUnit);
            close_f(FileUnit);
            isOpen_ = false;
        }

        /// \brief Rewind the current BUFR file (start over from the beginning).
        void rewind()
        {
            close();
            open();
        }

        /// \brief Is the BUFR file open
        bool isFileOpen() { return isOpen_; }

        /// \brief Tells the Fortran BUFR interface to delete its temporary data structures that are
        /// are needed to support this class instanc.
        inline void deleteData() { delete_table_data_f(); }

        /// \brief Get the current active suibset variant.
        SubsetVariant getSubsetVariant() const
        {
            return SubsetVariant(subset_, variantId(), hasVariants());
        }

        /// \brief Get the filepath for the currently open BUFR file.
        std::string getFilepath() const { return filePath_; }

        /// \brief Get the initial (start) BUFR table node for that
        ///        that corresponds to the data.
        inline FortranIdx getInode() const { return inode_; }

        /// \brief Get the number of data values in the current BUFR subset.
        inline FortranIdx getNVal() const { return nval_; }

        /// \brief Given the current offset in the data, this function will give you the ID of the
        ///        corresponding BUFR table node.
        /// \param idx A data offset value.
        inline FortranIdx getInv(FortranIdx idx) const { return inv_[idx - 1]; }

        /// \brief Get the value of the data element at the given data index.
        /// \param The index of the data object for which you want a value.
        inline double getVal(FortranIdx idx) const { return val_[idx - 1]; }

        /// \brief Get the value of the data element at the given data index.
        /// \param The index of the data object for which you want a value.
        inline gsl::span<const double> getVals() const { return val_; }

        std::string getLongStr(const std::string& longStrId) const;

        /// \brief Get the TypeInfo object for the table node at the given idx.
        /// \param idx BUFR table node index
        TypeInfo getTypeInfo(FortranIdx idx) const;

        /// \brief Given the initial BUFR table node idx (see getInode), this function returns
        ///        the node idx for the last BUFR table element for the subset. Valid while
        ///        executing "run".
        /// \param idx BUFR table node index
        inline FortranIdx getIsc(FortranIdx idx) const { return getTableData()->isc[idx - 1]; }

        /// \brief Given a BUFR table node index, this function returns the next logical node in the
        ///        tree... Valid while executing "run".
        /// \param idx BUFR table node index
        inline FortranIdx getLink(FortranIdx idx) const { return getTableData()->link[idx - 1]; }

        /// \brief Given a BUFR table node index, this function can give you some type information
        ///        for example a value of 3 is used for strings. Valid while executing "run".
        /// \param idx BUFR table node index
        inline FortranIdx getItp(FortranIdx idx) const { return getTableData()->itp[idx - 1]; }

        /// \brief Given a BUFR table node index, gives you the node idx for the node that is the
        ///        the next one up in the hierarchy. WARNING: will return 0 for any node at the end
        ///        of any sequence. Valid while executing "run".
        /// \param idx BUFR table node index
        inline FortranIdx getJmpb(FortranIdx idx) const { return getTableData()->jmpb[idx - 1]; }

        /// \brief Given a BUFR table node index, gives you a way to discover the number of repeats
        ///        in a fixed replication sequence. Valid while executing "run".
        inline FortranIdx getIrf(FortranIdx idx) const { return getTableData()->irf[idx - 1]; }

        /// \breif Given a BUFR table node index, returns the type (see the Typ enum and maps above)
        ///        Valid while executing "run".
        /// \param idx BUFR table node index
        inline Typ getTyp(FortranIdx idx) const { return getTableData()->typ[idx - 1]; }

        /// \breif Given a BUFR table node index, returns the tag (name as a human readable string)
        ///        Valid while executing "run".
        /// \param idx BUFR table node index
        inline std::string getTag(FortranIdx idx) const { return getTableData()->tag[idx - 1]; }

        /// \brief Gets the variant number for the currently loaded subset.
        virtual size_t variantId() const = 0;

        /// \brief Returns true if more than one variant have been detected for the currently
        ///        loaded subset.
        virtual bool hasVariants() const = 0;

        /// \brief Initialize the table cache in order to capture all the subset information.
        virtual void initAllTableData() {}

     protected:
        static const int FileUnit = 12;

        const std::string filePath_;
        std::string subset_;
        bool isOpen_ = false;

        // BUFR table meta data elements
        int inode_;
        int nval_;
        int bufrLoc_;

        // BUFR table element arrays
        gsl::span<const double> val_;
        gsl::span<const int> inv_;

        /// \brief Update the table data for the currently loaded subset.
        /// \param subset The subset string.
        virtual void updateTableData(const std::string& subset) = 0;

        /// \brief Read the data from the BUFR interface for the current subset and reset the
        /// internal data structures.
        ////// \param bufrLoc The Fortran idx for the subset we need to read.
        void updateData(int bufrLoc);

     private:
        /// \brief Get the currently valid subset table data
        virtual std::shared_ptr<TableData> getTableData() const = 0;
    };
}  // namespace bufr
}  // namespace Ingester<|MERGE_RESOLUTION|>--- conflicted
+++ resolved
@@ -74,14 +74,12 @@
         bool isInteger() const { return scale <= 0; }
         bool is64Bit() const
         {
-<<<<<<< HEAD
             if (bits == 0) return false;
-=======
+
             if (scale == 0 && reference == 0 && bits == 0)
             {
                 return false;
             }
->>>>>>> 4505139c
 
             bool is64Bit;
             if (isInteger() && !isSigned())
