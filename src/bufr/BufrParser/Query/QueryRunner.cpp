/*
 * (C) Copyright 2022 NOAA/NWS/NCEP/EMC
 *
 * This software is licensed under the terms of the Apache Licence Version 2.0
 * which can be obtained at http://www.apache.org/licenses/LICENSE-2.0.
 */
#include "QueryRunner.h"

#include <string>
#include <iostream>
#include <memory>

#ifdef BUILD_IODA_BINDING
    #include "oops/util/Logger.h"
#endif

#include "Constants.h"
#include "SubsetTable.h"
#include "VectorMath.h"
<<<<<<< HEAD
#include "SubsetLookupTable.h"
=======
#include "NodeLookupTable.h"
>>>>>>> b1d01a5f


namespace Ingester {
namespace bufr
{
    QueryRunner::QueryRunner(const QuerySet &querySet,
                             ResultSet &resultSet,
                             const DataProviderType &dataProvider) :
        querySet_(querySet),
        resultSet_(resultSet),
        dataProvider_(dataProvider)
    {
    }

    void QueryRunner::accumulate()
    {
<<<<<<< HEAD
        resultSet_.addFrame(SubsetLookupTable(dataProvider_, getTargets()));
    }

    std::shared_ptr<Targets> QueryRunner::getTargets()
=======
        Targets targets;

        findTargets(targets);
        collectData(targets, resultSet_);
    }

    void QueryRunner::findTargets(Targets &targets)
>>>>>>> b1d01a5f
    {
        // Attempt to get targets from the cache
        if (targetsCache_.find(dataProvider_->getSubsetVariant()) != targetsCache_.end())
        {
<<<<<<< HEAD
            return targetsCache_.at(dataProvider_->getSubsetVariant());
=======
            targets = targetCache_.at(dataProvider_->getSubsetVariant());
            return;
>>>>>>> b1d01a5f
        }

        auto table = SubsetTable(dataProvider_);

        const auto targets = std::make_shared<Targets>();
        targets->reserve(querySet_.names().size());
        for (const auto &name : querySet_.names())
        {
            // Find the table node for the query. Loop through all the sub-queries until you find
            // one.
            Query foundQuery;
            std::shared_ptr<BufrNode> tableNode;
            for (const auto &query : querySet_.queriesFor(name))
            {
                if (query.subset->isAnySubset ||
                    (query.subset->name == dataProvider_->getSubsetVariant().subset &&
                     query.subset->index == dataProvider_->getSubsetVariant().variantId))
                {
                    tableNode = table.getNodeForPath(query.path);
                    foundQuery = query;
                    if (tableNode != nullptr) break;
                }
            }

            auto target = std::make_shared<Target>();

            // There was no corresponding table node for any of the sub-queries so create empty
            // target.
            if (tableNode == nullptr)
            {
                // Create empty target
                target->name = name;
                target->nodeIdx = 0;
                target->queryStr = querySet_.queriesFor(name)[0].str();
                target->dimPaths.push_back({Query()});
                target->typeInfo = TypeInfo();
                target->exportDimIdxs = {0};
                targets->push_back(target);

#ifdef BUILD_IODA_BINDING
                // Print message to inform the user of the missing targets
                oops::Log::warning() << "Warning: Query String ";
                oops::Log::warning() << querySet_.queriesFor(name)[0].str();
                oops::Log::warning() << " didn't apply to subset ";
                oops::Log::warning() << dataProvider_->getSubsetVariant().str();
                oops::Log::warning() << std::endl;
#endif

#ifndef BUILD_IODA_BINDING
                std::cout << "Warning: Query String ";
                std::cout << querySet_.queriesFor(name)[0].str();
                std::cout << " didn't apply to subset ";
                std::cout << dataProvider_->getSubsetVariant().str();
                std::cout << std::endl;
#endif

                continue;
            }

            // Create the target
            target->name = name;
            target->queryStr = foundQuery.str();

            // Create the target components
            std::vector<TargetComponent> path(foundQuery.path.size() + 1);

            int pathIdx = 0;
            path[pathIdx].queryComponent = foundQuery.subset;
            path[pathIdx].nodeId = table.getRoot()->nodeIdx;
            path[pathIdx].parentNodeId = 0;
            path[pathIdx].parentDimensionNodeId = 0;
            path[pathIdx].setType(Typ::Subset);
            pathIdx++;

            auto nodes = tableNode->getPathNodes();
            for (size_t nodeIdx = 1; nodeIdx < nodes.size(); nodeIdx++)
            {
                path[pathIdx].queryComponent = foundQuery.path[nodeIdx - 1];
                path[pathIdx].nodeId = nodes[nodeIdx]->nodeIdx;
                path[pathIdx].parentNodeId = nodes[nodeIdx]->getParent()->nodeIdx;
                path[pathIdx].parentDimensionNodeId =
                    nodes[nodeIdx]->getDimensionParent()->nodeIdx;
                path[pathIdx].setType(nodes[nodeIdx]->type);
                path[pathIdx].fixedRepeatCount = nodes[nodeIdx]->fixedRepCount;
                pathIdx++;
            }

            target->setPath(path);
            target->typeInfo = tableNode->typeInfo;
            target->nodeIdx = tableNode->nodeIdx;
            target->longStrId = tableNode->mnemonic + "#" + std::to_string(tableNode->mnemonicIdx);

<<<<<<< HEAD
            targets->push_back(target);
        }

        // Cache the targets and masks we just found
        targetsCache_.insert({dataProvider_->getSubsetVariant(), targets});

        return targets;
=======
            targets.push_back(target);
        }

        // Cache the targets and masks we just found
        targetCache_.insert({dataProvider_->getSubsetVariant(), targets});
    }

    void QueryRunner::collectData(Targets& targets, ResultSet &resultSet) const
    {
        auto lookupTable = NodeLookupTable(dataProvider_, targets);
        auto &dataFrame = resultSet.nextDataFrame();

        for (size_t targetIdx = 0; targetIdx < targets.size(); targetIdx++)
        {
            const auto &targ = targets.at(targetIdx);
            auto &dataField = dataFrame.fieldAtIdx(targetIdx);
            dataField.target = targ;

            if (targ->nodeIdx == 0)
            {
                dataField.data = Data();
                dataField.seqCounts = SeqCounts(std::vector<std::vector<int>>(1, {1}));
            }
            else
            {
                dataField.seqCounts.resize(targ->seqPath.size() + 1);
                dataField.seqCounts[0] = {1};
                SeqCounts counts;

                // Compute the output counts for each path component. If the component has a filter
                // we need to exclude the filtered out values from the counts.
                bool hasFilter = false;
                std::vector<std::vector<size_t>> filters;
                for (size_t pathIdx = 0; pathIdx < targ->seqPath.size(); pathIdx++)
                {
                    auto& pathComponent = targ->path[pathIdx + 1];
                    auto& filter = pathComponent.queryComponent->filter;
                    if (filter.empty())  // No filter
                    {
                        dataField.seqCounts[pathIdx + 1] = lookupTable[pathComponent.nodeId].counts;
                    }
                    else  // Component has a filter
                    {
                        hasFilter = true;

                        // Delay the creation of the counts and filters until we know we need them
                        // in order to avoid unnecessary allocations
                        if (counts.empty())
                            counts = SeqCounts(
                                std::vector<std::vector<int>>(targ->seqPath.size() + 1, {1}));

                        if (filters.empty())
                            filters = std::vector<std::vector<size_t>>(targ->seqPath.size() + 1);

                        // Add the filter to the filters vector
                        filters[pathIdx + 1] = filter;

                        // Create a new counts vector with the filtered out values excluded
                        auto filteredCounts =
                          std::vector<int>(lookupTable[pathComponent.nodeId].counts.size(), 1);
                        for (size_t countIdx = 0; countIdx < filteredCounts.size(); countIdx++)
                        {
                            filteredCounts[countIdx] =
                                std::max(static_cast<int>(filter.size()), filteredCounts[countIdx]);
                        }

                        // Store the filtered counts in the data field
                        dataField.seqCounts[pathIdx + 1] = filteredCounts;

                        // Store the original (unfiltered) counts in the counts vector
                        counts[pathIdx + 1] = lookupTable[pathComponent.nodeId].counts;
                    }
                }

                if (!hasFilter)
                {
                    // No filters so just copy the data.
                    dataField.data = lookupTable[targ->path.back().nodeId].data;
                }
                else
                {
                    // There are filters, so we need to create a new data vector with the filtered
                    // values.
                    dataField.data = makeFilteredData(lookupTable[targ->path.back().nodeId],
                                                      counts,
                                                      filters).data;
                }
            }
        }
    }

    NodeLookupTable::NodeData QueryRunner::makeFilteredData(
                                            const NodeLookupTable::NodeData& srcData,
                                            const SeqCounts& origCounts,
                                            const std::vector<std::vector<size_t>>& filter) const
    {
        auto data = NodeLookupTable::NodeData();
        data.data.reserve(sum(origCounts.back()));

        size_t offset = 0;
        _makeFilteredData(srcData, origCounts, filter, data, offset, 0);

        return data;
    }

    void QueryRunner::_makeFilteredData(const NodeLookupTable::NodeData& srcData,
                                        const SeqCounts& origCounts,
                                        const std::vector<std::vector<size_t>> &filters,
                                        NodeLookupTable::NodeData& data,
                                        size_t& offset,
                                        size_t depth,
                                        bool skipResult) const
    {
        if (depth > origCounts.size() - 1)
        {
            if (srcData.data.isLongStr())
            {
                if (!skipResult) data.data.push_back(srcData.data.value.strings[offset]);
            }
            else
            {
                if (!skipResult) data.data.push_back(srcData.data.value.octets[offset]);
            }

            offset++;

            return;
        }

        auto& layerCounts = origCounts[depth];
        auto& layerFilter = filters[depth];

        if (layerFilter.empty())
        {
            for (size_t countIdx = 0; countIdx < layerCounts.size(); countIdx++)
            {
                _makeFilteredData(srcData, origCounts, filters, data,
                                  offset, depth + 1, skipResult);
            }
        }
        else
        {
            for (size_t countIdx = 0; countIdx < layerCounts.size(); countIdx++)
            {
                for (size_t count = 1; count <= static_cast<size_t>(layerCounts[countIdx]); count++)
                {
                    bool skip = skipResult;

                    if (!skip)
                    {
                        skip = std::find(layerFilter.begin(),
                                         layerFilter.end(),
                                         count) == layerFilter.end();
                    }

                    _makeFilteredData(srcData, origCounts, filters, data, offset, depth + 1, skip);
                }
            }
        }
>>>>>>> b1d01a5f
    }
}  // namespace bufr
}  // namespace Ingester<|MERGE_RESOLUTION|>--- conflicted
+++ resolved
@@ -17,11 +17,7 @@
 #include "Constants.h"
 #include "SubsetTable.h"
 #include "VectorMath.h"
-<<<<<<< HEAD
 #include "SubsetLookupTable.h"
-=======
-#include "NodeLookupTable.h"
->>>>>>> b1d01a5f
 
 
 namespace Ingester {
@@ -38,30 +34,15 @@
 
     void QueryRunner::accumulate()
     {
-<<<<<<< HEAD
         resultSet_.addFrame(SubsetLookupTable(dataProvider_, getTargets()));
     }
 
     std::shared_ptr<Targets> QueryRunner::getTargets()
-=======
-        Targets targets;
-
-        findTargets(targets);
-        collectData(targets, resultSet_);
-    }
-
-    void QueryRunner::findTargets(Targets &targets)
->>>>>>> b1d01a5f
     {
         // Attempt to get targets from the cache
         if (targetsCache_.find(dataProvider_->getSubsetVariant()) != targetsCache_.end())
         {
-<<<<<<< HEAD
             return targetsCache_.at(dataProvider_->getSubsetVariant());
-=======
-            targets = targetCache_.at(dataProvider_->getSubsetVariant());
-            return;
->>>>>>> b1d01a5f
         }
 
         auto table = SubsetTable(dataProvider_);
@@ -154,7 +135,6 @@
             target->nodeIdx = tableNode->nodeIdx;
             target->longStrId = tableNode->mnemonic + "#" + std::to_string(tableNode->mnemonicIdx);
 
-<<<<<<< HEAD
             targets->push_back(target);
         }
 
@@ -162,167 +142,6 @@
         targetsCache_.insert({dataProvider_->getSubsetVariant(), targets});
 
         return targets;
-=======
-            targets.push_back(target);
-        }
-
-        // Cache the targets and masks we just found
-        targetCache_.insert({dataProvider_->getSubsetVariant(), targets});
-    }
-
-    void QueryRunner::collectData(Targets& targets, ResultSet &resultSet) const
-    {
-        auto lookupTable = NodeLookupTable(dataProvider_, targets);
-        auto &dataFrame = resultSet.nextDataFrame();
-
-        for (size_t targetIdx = 0; targetIdx < targets.size(); targetIdx++)
-        {
-            const auto &targ = targets.at(targetIdx);
-            auto &dataField = dataFrame.fieldAtIdx(targetIdx);
-            dataField.target = targ;
-
-            if (targ->nodeIdx == 0)
-            {
-                dataField.data = Data();
-                dataField.seqCounts = SeqCounts(std::vector<std::vector<int>>(1, {1}));
-            }
-            else
-            {
-                dataField.seqCounts.resize(targ->seqPath.size() + 1);
-                dataField.seqCounts[0] = {1};
-                SeqCounts counts;
-
-                // Compute the output counts for each path component. If the component has a filter
-                // we need to exclude the filtered out values from the counts.
-                bool hasFilter = false;
-                std::vector<std::vector<size_t>> filters;
-                for (size_t pathIdx = 0; pathIdx < targ->seqPath.size(); pathIdx++)
-                {
-                    auto& pathComponent = targ->path[pathIdx + 1];
-                    auto& filter = pathComponent.queryComponent->filter;
-                    if (filter.empty())  // No filter
-                    {
-                        dataField.seqCounts[pathIdx + 1] = lookupTable[pathComponent.nodeId].counts;
-                    }
-                    else  // Component has a filter
-                    {
-                        hasFilter = true;
-
-                        // Delay the creation of the counts and filters until we know we need them
-                        // in order to avoid unnecessary allocations
-                        if (counts.empty())
-                            counts = SeqCounts(
-                                std::vector<std::vector<int>>(targ->seqPath.size() + 1, {1}));
-
-                        if (filters.empty())
-                            filters = std::vector<std::vector<size_t>>(targ->seqPath.size() + 1);
-
-                        // Add the filter to the filters vector
-                        filters[pathIdx + 1] = filter;
-
-                        // Create a new counts vector with the filtered out values excluded
-                        auto filteredCounts =
-                          std::vector<int>(lookupTable[pathComponent.nodeId].counts.size(), 1);
-                        for (size_t countIdx = 0; countIdx < filteredCounts.size(); countIdx++)
-                        {
-                            filteredCounts[countIdx] =
-                                std::max(static_cast<int>(filter.size()), filteredCounts[countIdx]);
-                        }
-
-                        // Store the filtered counts in the data field
-                        dataField.seqCounts[pathIdx + 1] = filteredCounts;
-
-                        // Store the original (unfiltered) counts in the counts vector
-                        counts[pathIdx + 1] = lookupTable[pathComponent.nodeId].counts;
-                    }
-                }
-
-                if (!hasFilter)
-                {
-                    // No filters so just copy the data.
-                    dataField.data = lookupTable[targ->path.back().nodeId].data;
-                }
-                else
-                {
-                    // There are filters, so we need to create a new data vector with the filtered
-                    // values.
-                    dataField.data = makeFilteredData(lookupTable[targ->path.back().nodeId],
-                                                      counts,
-                                                      filters).data;
-                }
-            }
-        }
-    }
-
-    NodeLookupTable::NodeData QueryRunner::makeFilteredData(
-                                            const NodeLookupTable::NodeData& srcData,
-                                            const SeqCounts& origCounts,
-                                            const std::vector<std::vector<size_t>>& filter) const
-    {
-        auto data = NodeLookupTable::NodeData();
-        data.data.reserve(sum(origCounts.back()));
-
-        size_t offset = 0;
-        _makeFilteredData(srcData, origCounts, filter, data, offset, 0);
-
-        return data;
-    }
-
-    void QueryRunner::_makeFilteredData(const NodeLookupTable::NodeData& srcData,
-                                        const SeqCounts& origCounts,
-                                        const std::vector<std::vector<size_t>> &filters,
-                                        NodeLookupTable::NodeData& data,
-                                        size_t& offset,
-                                        size_t depth,
-                                        bool skipResult) const
-    {
-        if (depth > origCounts.size() - 1)
-        {
-            if (srcData.data.isLongStr())
-            {
-                if (!skipResult) data.data.push_back(srcData.data.value.strings[offset]);
-            }
-            else
-            {
-                if (!skipResult) data.data.push_back(srcData.data.value.octets[offset]);
-            }
-
-            offset++;
-
-            return;
-        }
-
-        auto& layerCounts = origCounts[depth];
-        auto& layerFilter = filters[depth];
-
-        if (layerFilter.empty())
-        {
-            for (size_t countIdx = 0; countIdx < layerCounts.size(); countIdx++)
-            {
-                _makeFilteredData(srcData, origCounts, filters, data,
-                                  offset, depth + 1, skipResult);
-            }
-        }
-        else
-        {
-            for (size_t countIdx = 0; countIdx < layerCounts.size(); countIdx++)
-            {
-                for (size_t count = 1; count <= static_cast<size_t>(layerCounts[countIdx]); count++)
-                {
-                    bool skip = skipResult;
-
-                    if (!skip)
-                    {
-                        skip = std::find(layerFilter.begin(),
-                                         layerFilter.end(),
-                                         count) == layerFilter.end();
-                    }
-
-                    _makeFilteredData(srcData, origCounts, filters, data, offset, depth + 1, skip);
-                }
-            }
-        }
->>>>>>> b1d01a5f
     }
 }  // namespace bufr
 }  // namespace Ingester