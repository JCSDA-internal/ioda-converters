/*
 * (C) Copyright 2022 NOAA/NWS/NCEP/EMC
 *
 * This software is licensed under the terms of the Apache Licence Version 2.0
 * which can be obtained at http://www.apache.org/licenses/LICENSE-2.0.
 */
#include "QueryRunner.h"

#include "eckit/exception/Exceptions.h"
#include "oops/util/Logger.h"

#include <string>
#include <iostream>
#include <memory>

#include "Constants.h"
#include "SubsetTable.h"


namespace Ingester {
namespace bufr {

    struct NodeData {
        std::vector<double> values;
        std::vector<int> counts;
    };

    QueryRunner::QueryRunner(const QuerySet &querySet,
                 ResultSet &resultSet,
                 const DataProviderType &dataProvider) :
        querySet_(querySet),
        resultSet_(resultSet),
        dataProvider_(dataProvider)
    {
    }

    void QueryRunner::accumulate()
    {
        Targets targets;
        std::shared_ptr<__details::ProcessingMasks> masks;

        findTargets(targets, masks);
        collectData(targets, masks, resultSet_);
    }

    void QueryRunner::findTargets(Targets &targets,
                                  std::shared_ptr<__details::ProcessingMasks> &masks)
    {
        // Check if the target list for this subset is cached
        if (targetCache_.find(dataProvider_->getSubsetVariant()) != targetCache_.end())
        {
            targets = targetCache_.at(dataProvider_->getSubsetVariant());
            masks = maskCache_.at(dataProvider_->getSubsetVariant());
            return;
        }

        masks = std::make_shared<__details::ProcessingMasks>();
        {  // Initialize Masks
            size_t numNodes = dataProvider_.getIsc(dataProvider_.getInode());
            masks->valueNodeMask.resize(numNodes, false);
            masks->pathNodeMask.resize(numNodes, false);
        }

<<<<<<< HEAD
        auto table = SubsetTable(dataProvider_);
=======
        size_t numNodes = dataProvider_->getIsc(dataProvider_->getInode());

        masks->valueNodeMask.resize(numNodes, false);
        masks->pathNodeMask.resize(numNodes, false);
>>>>>>> 04ad1d42

        for (const auto& name : querySet_.names())
        {
            // Find the table node for the query. Loop through all the sub-queries until you find one.
            Query foundQuery;
            std::shared_ptr<BufrNode> tableNode;
            for (const auto& query : querySet_.queriesFor(name))
            {
                tableNode = table.getNodeForPath(query.path);
                foundQuery = query;
                if (tableNode != nullptr) break;
            }

            auto target = std::make_shared<Target>();

            // There was no corresponding table node for any of the sub-queries so create empty target.
            if (tableNode == nullptr)
            {
                // Create empty target
                target->name = name;
                target->nodeIdx = 0;
                target->queryStr = querySet_.queriesFor(name)[0].queryStr;
                target->dimPaths = {"*"};
                target->exportDimIdxs = {0};
                target->typeInfo = TypeInfo();
                targets.push_back(target);

<<<<<<< HEAD
                continue;
=======
                auto queries = querySet_.queriesFor(queryName);

                if (queries.size() == 1)
                {
                    oops::Log::warning() << queries[0].queryStr;
                }
                else
                {
                    oops::Log::warning() << "[";
                    for (auto subQuery = queries.cbegin();
                         subQuery < queries.cend();
                         ++subQuery)
                    {
                        if (subQuery != queries.cbegin()) oops::Log::warning() << ", ";
                        oops::Log::warning() << subQuery->queryStr;
                    }
                    oops::Log::warning() << "]";
                }

                oops::Log::warning() << " didn't apply to subset ";
                oops::Log::warning() << dataProvider_->getSubsetVariant().str();
                oops::Log::warning() << std::endl;
>>>>>>> 04ad1d42
            }

<<<<<<< HEAD
            // Create the target
            target->name = name;
            target->queryStr = foundQuery.queryStr;

            // Create the target components
            std::vector<TargetComponent> path(foundQuery.path.size() + 1);
=======
        targetCache_.insert({dataProvider_->getSubsetVariant(), targets});
        maskCache_.insert({dataProvider_->getSubsetVariant(), masks});
    }

    std::shared_ptr<Target> QueryRunner::findTarget(const std::string &targetName,
                                                    const Query& query) const
    {
        std::vector<int> branches;
        std::vector<int> targetNodes;
        std::vector<size_t> seqPath;
        std::vector<std::string> dimPaths;
        std::vector<int> dimIdxs;

        bool targetMissing = !(query.subset == "*" ||
                               query.subset == dataProvider_->getSubsetVariant().subset);
        if (!targetMissing) {
            branches.resize(query.mnemonics.size() - 1);

            seqPath.push_back(dataProvider_->getInode());

            int tableCursor = -1;
            int mnemonicCursor = -1;

            for (auto nodeIdx = dataProvider_->getInode();
                 nodeIdx <= dataProvider_->getIsc(dataProvider_->getInode());
                 nodeIdx++) {
                if (dataProvider_->getTyp(nodeIdx) == Typ::Sequence ||
                    dataProvider_->getTyp(nodeIdx) == Typ::Repeat ||
                    dataProvider_->getTyp(nodeIdx) == Typ::StackedRepeat) {
                    if (isQueryNode(nodeIdx - 1)) {
                        if (dataProvider_->getTag(nodeIdx) == query.mnemonics[mnemonicCursor + 1] &&
                            tableCursor == mnemonicCursor) {
                            mnemonicCursor++;
                            branches[mnemonicCursor] = nodeIdx - 1;
                        }
                        tableCursor++;
                    }
                    seqPath.push_back(nodeIdx);
                } else if (mnemonicCursor == static_cast<int>(query.mnemonics.size()) - 2 &&
                           tableCursor == mnemonicCursor &&
                           dataProvider_->getTag(nodeIdx) == query.mnemonics.back()) {
                    // We found a target
                    targetNodes.push_back(nodeIdx);
                    getDimInfo(branches, mnemonicCursor, dimPaths, dimIdxs);
                }

                // Step back up the tree (unfortunately this is finicky)
                if (seqPath.size() > 1) {
                    // Skip pure sequences not inside any kind of repeated sequence
                    auto jumpBackNode = dataProvider_->getInode();
                    if (nodeIdx < dataProvider_->getIsc(dataProvider_->getInode()))
                    {
                        jumpBackNode = dataProvider_->getJmpb(nodeIdx + 1);
                        if (jumpBackNode == 0) jumpBackNode = dataProvider_->getInode();
                        while (dataProvider_->getTyp(jumpBackNode) == Typ::Sequence &&
                               dataProvider_->getTyp(jumpBackNode - 1) != Typ::DelayedRep &&
                               dataProvider_->getTyp(jumpBackNode - 1) != Typ::FixedRep &&
                               dataProvider_->getTyp(jumpBackNode - 1) != Typ::DelayedRepStacked &&
                               dataProvider_->getTyp(jumpBackNode - 1) != Typ::DelayedBinary)
                        {
                            auto newJumpBackNode = dataProvider_->getJmpb(jumpBackNode);
                            if (newJumpBackNode != jumpBackNode)
                            {
                                jumpBackNode = newJumpBackNode;
                            }
                            else
                            {
                                break;
                            }
                        }
                    }
>>>>>>> 04ad1d42

            int pathIdx = 0;
            path[pathIdx].queryComponent = foundQuery.subset;
            path[pathIdx].branch = 0;
            path[pathIdx].setType(Typ::Subset);
            pathIdx++;

            auto nodes = tableNode->getPathNodes();
            for (size_t nodeIdx = 1; nodeIdx < nodes.size(); nodeIdx++)
            {
                path[pathIdx].queryComponent = foundQuery.path[nodeIdx - 1];
                path[pathIdx].branch = nodes[nodeIdx]->nodeIdx;
                path[pathIdx].setType(nodes[nodeIdx]->type);
                pathIdx++;
            }

            target->setPath(path);
            target->typeInfo = tableNode->typeInfo;
            target->nodeIdx = tableNode->nodeIdx;
            target->dimPaths = tableNode->getDimPaths();
            target->exportDimIdxs = tableNode->getDimIdxs();

            targets.push_back(target);

<<<<<<< HEAD
            // Set the mask
            masks->valueNodeMask[target->nodeIdx] = true;
            for (size_t pathIdx = 0; pathIdx < target->seqPath.size(); ++pathIdx)
            {
                masks->pathNodeMask[target->seqPath[pathIdx]] = true;
            }
=======
        auto target = std::make_shared<Target>();
        target->name = targetName;
        target->queryStr = query.queryStr;
        target->seqPath = branches;
        target->nodeIds = targetNodes;

        if (targetNodes.size() > 0) {
            target->dimPaths = dimPaths;
            target->exportDimIdxs = dimIdxs;
            target->typeInfo = dataProvider_->getTypeInfo(targetNodes[0]);
        } else {
            target->dimPaths = {"*"};
            target->exportDimIdxs = {0};
            target->typeInfo = TypeInfo();
>>>>>>> 04ad1d42
        }

        // Cache the targets and masks we just found
        targetCache_.insert({dataProvider_.getSubset(), targets});
        maskCache_.insert({dataProvider_.getSubset(), masks});
    }

    bool QueryRunner::isQueryNode(int nodeIdx) const {
        return (dataProvider_->getTyp(nodeIdx) == Typ::DelayedRep ||
                dataProvider_->getTyp(nodeIdx) == Typ::FixedRep ||
                dataProvider_->getTyp(nodeIdx) == Typ::DelayedRepStacked ||
                dataProvider_->getTyp(nodeIdx) == Typ::DelayedBinary);
    }

<<<<<<< HEAD
=======
    void QueryRunner::getDimInfo(const std::vector<int> &branches,
                           int mnemonicCursor,
                           std::vector<std::string> &dimPaths,
                           std::vector<int> &dimIdxs) const {
        std::string currentDimPath;
        std::string mnemonicStr;

        // Initialize out parameters
        dimPaths = std::vector<std::string>();
        dimIdxs = std::vector<int>();

        // Allocate enough memory to hold all the dim paths
        dimPaths.reserve(branches.size() + 1);
        dimIdxs.reserve(branches.size() + 1);

        currentDimPath = "*";
        dimPaths.push_back(currentDimPath);
        dimIdxs.push_back(0);

        // Split the branches into node idxs for each additional dimension
        if (mnemonicCursor >= 0) {
            int dimIdx = 1;
            for (int branchIdx = 0; branchIdx <= mnemonicCursor; branchIdx++) {
                int nodeIdx = branches[branchIdx];
                mnemonicStr = dataProvider_->getTag(nodeIdx);

                std::ostringstream path;
                path << currentDimPath << "/" << mnemonicStr.substr(1, mnemonicStr.size() - 2);
                currentDimPath = path.str();

                if (dataProvider_->getTyp(nodeIdx) == Typ::DelayedRep ||
                    dataProvider_->getTyp(nodeIdx) == Typ::FixedRep ||
                    dataProvider_->getTyp(nodeIdx) == Typ::DelayedRepStacked) {
                    dimIdx = dimIdx + 1;
                    dimIdxs.push_back(branchIdx + 1);  // +1 to account for the root dimension
                    dimPaths.push_back(currentDimPath);
                }
            }
        }
    }

>>>>>>> 04ad1d42
    void QueryRunner::collectData(Targets& targets,
                            std::shared_ptr<__details::ProcessingMasks> masks,
                            ResultSet &resultSet) const {
        std::vector<int> currentPath;
        std::vector<int> currentPathReturns;

        currentPath.reserve(10);
        currentPathReturns.reserve(10);

        auto &dataFrame = resultSet.nextDataFrame();
        int returnNodeIdx = -1;
        int lastNonZeroReturnIdx = -1;

        // Reorganize the data into a NodeValueTable to make lookups faster (avoid looping over all
        // the data a bunch of times)
        auto dataTable = __details::OffsetArray<NodeData>(
                dataProvider_->getInode(),
                dataProvider_->getIsc(dataProvider_->getInode()));

        for (size_t dataCursor = 1; dataCursor <= dataProvider_->getNVal(); ++dataCursor) {
            int nodeIdx = dataProvider_->getInv(dataCursor);

<<<<<<< HEAD
            if (masks->valueNodeMask[nodeIdx])
            {
                auto &values = dataTable[nodeIdx].values;
                values.push_back(dataProvider_.getVal(dataCursor));
=======
            if (masks->valueNodeMask[nodeIdx]) {
                dataTable[nodeIdx].values.push_back(dataProvider_->getVal(dataCursor));
>>>>>>> 04ad1d42
            }

            // Unfortuantely the fixed replicated sequences do not store their counts as values for
            // the Fixed Replication nodes. It's therefore necessary to discover this information by
            // manually tracing the nested sequences and counting everything manually. Since we have
            // to do it for fixed reps anyways, its easier just to do it for all the squences.
<<<<<<< HEAD
            if (dataProvider_.getJmpb(nodeIdx) > 0 &&
                masks->pathNodeMask[dataProvider_.getJmpb(nodeIdx)])
            {
                const auto typ = dataProvider_.getTyp(nodeIdx);
                const auto jmpbTyp = dataProvider_.getTyp(dataProvider_.getJmpb(nodeIdx));
=======
            if (dataProvider_->getJmpb(nodeIdx) > 0 &&
                masks->pathNodeMask[dataProvider_->getJmpb(nodeIdx)]) {
                const auto typ = dataProvider_->getTyp(nodeIdx);
                const auto jmpbTyp = dataProvider_->getTyp(dataProvider_->getJmpb(nodeIdx));
>>>>>>> 04ad1d42
                if ((typ == Typ::Sequence && (jmpbTyp == Typ::Sequence ||
                                              jmpbTyp == Typ::DelayedBinary ||
                                              jmpbTyp == Typ::FixedRep)) ||
                    typ == Typ::Repeat ||
                    typ == Typ::StackedRepeat)
                {
                    dataTable[nodeIdx].counts.back()++;
                }
            }

            if (currentPath.size() >= 1) {
                if (nodeIdx == returnNodeIdx ||
                    dataCursor == dataProvider_->getNVal() ||
                    (currentPath.size() > 1 && nodeIdx == *(currentPath.end() - 1) + 1)) {
                    // Look for the first path return idx that is not 0 and check if its this node
                    // idx. Exit the sequence if its appropriate. A return idx of 0 indicates a
                    // sequence that occurs as the last element of another sequence.
                    for (int pathIdx = currentPathReturns.size() - 1;
                         pathIdx >= lastNonZeroReturnIdx;
                         --pathIdx) {
                        currentPathReturns.pop_back();
                        auto seqNodeIdx = currentPath.back();
                        currentPath.pop_back();

                        const auto typSeqNode = dataProvider_->getTyp(seqNodeIdx);
                        if (typSeqNode == Typ::DelayedRep || typSeqNode == Typ::DelayedRepStacked) {
                            dataTable[seqNodeIdx + 1].counts.back()--;
                        }
                    }

                    lastNonZeroReturnIdx = currentPathReturns.size() - 1;
                    returnNodeIdx = currentPathReturns[lastNonZeroReturnIdx];
                }
            }

            if (masks->pathNodeMask[nodeIdx] && isQueryNode(nodeIdx)) {
                if (dataProvider_->getTyp(nodeIdx) == Typ::DelayedBinary &&
                    dataProvider_->getVal(dataCursor) == 0) {
                    // Ignore the node if it is a delayed binary and the value is 0
                } else {
                    currentPath.push_back(nodeIdx);
                    const auto tmpReturnNodeIdx = dataProvider_->getLink(nodeIdx);
                    currentPathReturns.push_back(tmpReturnNodeIdx);

                    if (tmpReturnNodeIdx != 0) {
                        lastNonZeroReturnIdx = currentPathReturns.size() - 1;
                        returnNodeIdx = tmpReturnNodeIdx;
                    } else {
                        lastNonZeroReturnIdx = 0;
                        returnNodeIdx = 0;

                        if (dataCursor != dataProvider_->getNVal()) {
                            for (int pathIdx = currentPath.size() - 1; pathIdx >= 0; --pathIdx) {
                                returnNodeIdx = dataProvider_->getLink(
                                        dataProvider_->getJmpb(currentPath[pathIdx]));
                                lastNonZeroReturnIdx = currentPathReturns.size() - pathIdx;

                                if (returnNodeIdx != 0) break;
                            }
                        }
                    }
                }

                dataTable[nodeIdx + 1].counts.push_back(0);
            }
        }

        for (size_t targetIdx = 0; targetIdx < targets.size(); targetIdx++) {
            const auto &targ = targets.at(targetIdx);
            auto &dataField = dataFrame.fieldAtIdx(targetIdx);
            dataField.target = targ;

            if (targ->nodeIdx == 0) {
                dataField.data = {MissingValue};
                dataField.seqCounts = {{1}};
            }
            else
            {
                dataField.seqCounts.resize(targ->seqPath.size() + 1);
                dataField.seqCounts[0] = {1};
                for (size_t pathIdx = 0; pathIdx < targ->seqPath.size(); pathIdx++)
                {
                    dataField.seqCounts[pathIdx + 1] = dataTable[targ->seqPath[pathIdx] + 1].counts;
                }

                dataField.data = dataTable[targ->nodeIdx].values;
            }
        }
    }
}  // namespace bufr
}  // namespace Ingester<|MERGE_RESOLUTION|>--- conflicted
+++ resolved
@@ -49,26 +49,19 @@
         // Check if the target list for this subset is cached
         if (targetCache_.find(dataProvider_->getSubsetVariant()) != targetCache_.end())
         {
-            targets = targetCache_.at(dataProvider_->getSubsetVariant());
-            masks = maskCache_.at(dataProvider_->getSubsetVariant());
+            targets = targetCache_.at(dataProvider_.getSubset());
+            masks = maskCache_.at(dataProvider_.getSubset());
             return;
         }
 
         masks = std::make_shared<__details::ProcessingMasks>();
         {  // Initialize Masks
-            size_t numNodes = dataProvider_.getIsc(dataProvider_.getInode());
+        size_t numNodes = dataProvider_->getIsc(dataProvider_->getInode());
             masks->valueNodeMask.resize(numNodes, false);
             masks->pathNodeMask.resize(numNodes, false);
         }
 
-<<<<<<< HEAD
         auto table = SubsetTable(dataProvider_);
-=======
-        size_t numNodes = dataProvider_->getIsc(dataProvider_->getInode());
-
-        masks->valueNodeMask.resize(numNodes, false);
-        masks->pathNodeMask.resize(numNodes, false);
->>>>>>> 04ad1d42
 
         for (const auto& name : querySet_.names())
         {
@@ -96,114 +89,21 @@
                 target->typeInfo = TypeInfo();
                 targets.push_back(target);
 
-<<<<<<< HEAD
                 continue;
-=======
-                auto queries = querySet_.queriesFor(queryName);
-
-                if (queries.size() == 1)
-                {
-                    oops::Log::warning() << queries[0].queryStr;
-                }
-                else
-                {
-                    oops::Log::warning() << "[";
-                    for (auto subQuery = queries.cbegin();
-                         subQuery < queries.cend();
-                         ++subQuery)
-                    {
-                        if (subQuery != queries.cbegin()) oops::Log::warning() << ", ";
-                        oops::Log::warning() << subQuery->queryStr;
-                    }
-                    oops::Log::warning() << "]";
-                }
-
-                oops::Log::warning() << " didn't apply to subset ";
-                oops::Log::warning() << dataProvider_->getSubsetVariant().str();
-                oops::Log::warning() << std::endl;
->>>>>>> 04ad1d42
-            }
-
-<<<<<<< HEAD
+            }
+
             // Create the target
-            target->name = name;
-            target->queryStr = foundQuery.queryStr;
-
-            // Create the target components
-            std::vector<TargetComponent> path(foundQuery.path.size() + 1);
-=======
-        targetCache_.insert({dataProvider_->getSubsetVariant(), targets});
-        maskCache_.insert({dataProvider_->getSubsetVariant(), masks});
-    }
-
-    std::shared_ptr<Target> QueryRunner::findTarget(const std::string &targetName,
-                                                    const Query& query) const
-    {
-        std::vector<int> branches;
-        std::vector<int> targetNodes;
-        std::vector<size_t> seqPath;
-        std::vector<std::string> dimPaths;
-        std::vector<int> dimIdxs;
-
-        bool targetMissing = !(query.subset == "*" ||
-                               query.subset == dataProvider_->getSubsetVariant().subset);
-        if (!targetMissing) {
-            branches.resize(query.mnemonics.size() - 1);
-
-            seqPath.push_back(dataProvider_->getInode());
-
-            int tableCursor = -1;
-            int mnemonicCursor = -1;
-
-            for (auto nodeIdx = dataProvider_->getInode();
-                 nodeIdx <= dataProvider_->getIsc(dataProvider_->getInode());
-                 nodeIdx++) {
-                if (dataProvider_->getTyp(nodeIdx) == Typ::Sequence ||
-                    dataProvider_->getTyp(nodeIdx) == Typ::Repeat ||
-                    dataProvider_->getTyp(nodeIdx) == Typ::StackedRepeat) {
-                    if (isQueryNode(nodeIdx - 1)) {
-                        if (dataProvider_->getTag(nodeIdx) == query.mnemonics[mnemonicCursor + 1] &&
-                            tableCursor == mnemonicCursor) {
-                            mnemonicCursor++;
-                            branches[mnemonicCursor] = nodeIdx - 1;
-                        }
-                        tableCursor++;
-                    }
-                    seqPath.push_back(nodeIdx);
-                } else if (mnemonicCursor == static_cast<int>(query.mnemonics.size()) - 2 &&
-                           tableCursor == mnemonicCursor &&
-                           dataProvider_->getTag(nodeIdx) == query.mnemonics.back()) {
-                    // We found a target
-                    targetNodes.push_back(nodeIdx);
-                    getDimInfo(branches, mnemonicCursor, dimPaths, dimIdxs);
-                }
-
-                // Step back up the tree (unfortunately this is finicky)
                 if (seqPath.size() > 1) {
                     // Skip pure sequences not inside any kind of repeated sequence
                     auto jumpBackNode = dataProvider_->getInode();
                     if (nodeIdx < dataProvider_->getIsc(dataProvider_->getInode()))
                     {
                         jumpBackNode = dataProvider_->getJmpb(nodeIdx + 1);
-                        if (jumpBackNode == 0) jumpBackNode = dataProvider_->getInode();
-                        while (dataProvider_->getTyp(jumpBackNode) == Typ::Sequence &&
-                               dataProvider_->getTyp(jumpBackNode - 1) != Typ::DelayedRep &&
-                               dataProvider_->getTyp(jumpBackNode - 1) != Typ::FixedRep &&
-                               dataProvider_->getTyp(jumpBackNode - 1) != Typ::DelayedRepStacked &&
-                               dataProvider_->getTyp(jumpBackNode - 1) != Typ::DelayedBinary)
-                        {
-                            auto newJumpBackNode = dataProvider_->getJmpb(jumpBackNode);
-                            if (newJumpBackNode != jumpBackNode)
-                            {
-                                jumpBackNode = newJumpBackNode;
-                            }
-                            else
-                            {
-                                break;
-                            }
-                        }
-                    }
->>>>>>> 04ad1d42
+            target->name = name;
+            target->queryStr = foundQuery.queryStr;
+
+            // Create the target components
+            std::vector<TargetComponent> path(foundQuery.path.size() + 1);
 
             int pathIdx = 0;
             path[pathIdx].queryComponent = foundQuery.subset;
@@ -228,29 +128,12 @@
 
             targets.push_back(target);
 
-<<<<<<< HEAD
             // Set the mask
             masks->valueNodeMask[target->nodeIdx] = true;
             for (size_t pathIdx = 0; pathIdx < target->seqPath.size(); ++pathIdx)
             {
                 masks->pathNodeMask[target->seqPath[pathIdx]] = true;
             }
-=======
-        auto target = std::make_shared<Target>();
-        target->name = targetName;
-        target->queryStr = query.queryStr;
-        target->seqPath = branches;
-        target->nodeIds = targetNodes;
-
-        if (targetNodes.size() > 0) {
-            target->dimPaths = dimPaths;
-            target->exportDimIdxs = dimIdxs;
-            target->typeInfo = dataProvider_->getTypeInfo(targetNodes[0]);
-        } else {
-            target->dimPaths = {"*"};
-            target->exportDimIdxs = {0};
-            target->typeInfo = TypeInfo();
->>>>>>> 04ad1d42
         }
 
         // Cache the targets and masks we just found
@@ -265,50 +148,6 @@
                 dataProvider_->getTyp(nodeIdx) == Typ::DelayedBinary);
     }
 
-<<<<<<< HEAD
-=======
-    void QueryRunner::getDimInfo(const std::vector<int> &branches,
-                           int mnemonicCursor,
-                           std::vector<std::string> &dimPaths,
-                           std::vector<int> &dimIdxs) const {
-        std::string currentDimPath;
-        std::string mnemonicStr;
-
-        // Initialize out parameters
-        dimPaths = std::vector<std::string>();
-        dimIdxs = std::vector<int>();
-
-        // Allocate enough memory to hold all the dim paths
-        dimPaths.reserve(branches.size() + 1);
-        dimIdxs.reserve(branches.size() + 1);
-
-        currentDimPath = "*";
-        dimPaths.push_back(currentDimPath);
-        dimIdxs.push_back(0);
-
-        // Split the branches into node idxs for each additional dimension
-        if (mnemonicCursor >= 0) {
-            int dimIdx = 1;
-            for (int branchIdx = 0; branchIdx <= mnemonicCursor; branchIdx++) {
-                int nodeIdx = branches[branchIdx];
-                mnemonicStr = dataProvider_->getTag(nodeIdx);
-
-                std::ostringstream path;
-                path << currentDimPath << "/" << mnemonicStr.substr(1, mnemonicStr.size() - 2);
-                currentDimPath = path.str();
-
-                if (dataProvider_->getTyp(nodeIdx) == Typ::DelayedRep ||
-                    dataProvider_->getTyp(nodeIdx) == Typ::FixedRep ||
-                    dataProvider_->getTyp(nodeIdx) == Typ::DelayedRepStacked) {
-                    dimIdx = dimIdx + 1;
-                    dimIdxs.push_back(branchIdx + 1);  // +1 to account for the root dimension
-                    dimPaths.push_back(currentDimPath);
-                }
-            }
-        }
-    }
-
->>>>>>> 04ad1d42
     void QueryRunner::collectData(Targets& targets,
                             std::shared_ptr<__details::ProcessingMasks> masks,
                             ResultSet &resultSet) const {
@@ -331,33 +170,21 @@
         for (size_t dataCursor = 1; dataCursor <= dataProvider_->getNVal(); ++dataCursor) {
             int nodeIdx = dataProvider_->getInv(dataCursor);
 
-<<<<<<< HEAD
             if (masks->valueNodeMask[nodeIdx])
             {
                 auto &values = dataTable[nodeIdx].values;
-                values.push_back(dataProvider_.getVal(dataCursor));
-=======
-            if (masks->valueNodeMask[nodeIdx]) {
                 dataTable[nodeIdx].values.push_back(dataProvider_->getVal(dataCursor));
->>>>>>> 04ad1d42
             }
 
             // Unfortuantely the fixed replicated sequences do not store their counts as values for
             // the Fixed Replication nodes. It's therefore necessary to discover this information by
             // manually tracing the nested sequences and counting everything manually. Since we have
             // to do it for fixed reps anyways, its easier just to do it for all the squences.
-<<<<<<< HEAD
-            if (dataProvider_.getJmpb(nodeIdx) > 0 &&
-                masks->pathNodeMask[dataProvider_.getJmpb(nodeIdx)])
-            {
-                const auto typ = dataProvider_.getTyp(nodeIdx);
-                const auto jmpbTyp = dataProvider_.getTyp(dataProvider_.getJmpb(nodeIdx));
-=======
             if (dataProvider_->getJmpb(nodeIdx) > 0 &&
                 masks->pathNodeMask[dataProvider_->getJmpb(nodeIdx)]) {
+            {
                 const auto typ = dataProvider_->getTyp(nodeIdx);
                 const auto jmpbTyp = dataProvider_->getTyp(dataProvider_->getJmpb(nodeIdx));
->>>>>>> 04ad1d42
                 if ((typ == Typ::Sequence && (jmpbTyp == Typ::Sequence ||
                                               jmpbTyp == Typ::DelayedBinary ||
                                               jmpbTyp == Typ::FixedRep)) ||
@@ -430,7 +257,7 @@
             auto &dataField = dataFrame.fieldAtIdx(targetIdx);
             dataField.target = targ;
 
-            if (targ->nodeIdx == 0) {
+            if (targ->nodeIds.size() == 0) {
                 dataField.data = {MissingValue};
                 dataField.seqCounts = {{1}};
             }
