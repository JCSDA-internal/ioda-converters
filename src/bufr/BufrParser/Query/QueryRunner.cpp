/*
 * (C) Copyright 2022 NOAA/NWS/NCEP/EMC
 *
 * This software is licensed under the terms of the Apache Licence Version 2.0
 * which can be obtained at http://www.apache.org/licenses/LICENSE-2.0.
 */
#include "QueryRunner.h"

#include "eckit/exception/Exceptions.h"
#include "oops/util/Logger.h"

#include <string>
#include <iostream>
#include <memory>

#include "Constants.h"
#include "SubsetTable.h"
#include "VectorMath.h"


namespace Ingester {
namespace bufr
{
    struct NodeData
    {
        std::vector<double> values;
        std::vector<int> counts;
    };

    QueryRunner::QueryRunner(const QuerySet &querySet,
                             ResultSet &resultSet,
                             const DataProviderType &dataProvider) :
        querySet_(querySet),
        resultSet_(resultSet),
        dataProvider_(dataProvider)
    {
    }

    void QueryRunner::accumulate()
    {
        Targets targets;
        std::shared_ptr<__details::ProcessingMasks> masks;

        findTargets(targets, masks);
        collectData(targets, masks, resultSet_);
    }

    void QueryRunner::findTargets(Targets &targets,
                                  std::shared_ptr<__details::ProcessingMasks> &masks)
    {
        // Check if the target list for this subset is cached
        if (targetCache_.find(dataProvider_->getSubsetVariant()) != targetCache_.end())
        {
            targets = targetCache_.at(dataProvider_->getSubsetVariant());
            masks = maskCache_.at(dataProvider_->getSubsetVariant());
            return;
        }

        masks = std::make_shared<__details::ProcessingMasks>();
        {  // Initialize Masks
            size_t numNodes = dataProvider_->getIsc(dataProvider_->getInode());
            masks->valueNodeMask.resize(numNodes, false);
            masks->pathNodeMask.resize(numNodes, false);
        }

        auto table = SubsetTable(dataProvider_);

        for (const auto &name : querySet_.names())
        {
            // Find the table node for the query. Loop through all the sub-queries until you find
            // one.
            Query foundQuery;
            std::shared_ptr<BufrNode> tableNode;
            for (const auto &query : querySet_.queriesFor(name))
            {
                if (query.subset->isAnySubset ||
                    (query.subset->name == dataProvider_->getSubsetVariant().subset &&
                     query.subset->index == dataProvider_->getSubsetVariant().variantId))
                {
                    tableNode = table.getNodeForPath(query.path);
                    foundQuery = query;
                    if (tableNode != nullptr) break;
                }
            }

            auto target = std::make_shared<Target>();

            // There was no corresponding table node for any of the sub-queries so create empty
            // target.
            if (tableNode == nullptr)
            {
                // Create empty target
                target->name = name;
                target->nodeIdx = 0;
                target->queryStr = querySet_.queriesFor(name)[0].str();
                target->dimPaths.push_back({Query()});
                target->typeInfo = TypeInfo();
                target->exportDimIdxs = {0};
                targets.push_back(target);

                // Print message to inform the user of the missing targetz
                oops::Log::warning() << "Warning: Query String ";
                oops::Log::warning() << querySet_.queriesFor(name)[0].str();
                oops::Log::warning() << " didn't apply to subset ";
                oops::Log::warning() << dataProvider_->getSubsetVariant().str();
                oops::Log::warning() << std::endl;

                continue;
            }

            // Create the target
            target->name = name;
            target->queryStr = foundQuery.str();

            // Create the target components
            std::vector<TargetComponent> path(foundQuery.path.size() + 1);

            int pathIdx = 0;
            path[pathIdx].queryComponent = foundQuery.subset;
            path[pathIdx].branch = 0;
            path[pathIdx].setType(Typ::Subset);
            pathIdx++;

            auto nodes = tableNode->getPathNodes();
            for (size_t nodeIdx = 1; nodeIdx < nodes.size(); nodeIdx++)
            {
                path[pathIdx].queryComponent = foundQuery.path[nodeIdx - 1];
                path[pathIdx].branch = nodes[nodeIdx]->nodeIdx;
                path[pathIdx].setType(nodes[nodeIdx]->type);
                pathIdx++;
            }

            target->setPath(path);
            target->typeInfo = tableNode->typeInfo;
            target->nodeIdx = tableNode->nodeIdx;

            targets.push_back(target);

            // Set the mask
            masks->valueNodeMask[target->nodeIdx] = true;
            for (size_t pathIdx = 0; pathIdx < target->seqPath.size(); ++pathIdx)
            {
                masks->pathNodeMask[target->seqPath[pathIdx]] = true;
            }
        }

        // Cache the targets and masks we just found
        targetCache_.insert({dataProvider_->getSubsetVariant(), targets});
        maskCache_.insert({dataProvider_->getSubsetVariant(), masks});
    }

    bool QueryRunner::isQueryNode(int nodeIdx) const
    {
        return (dataProvider_->getTyp(nodeIdx) == Typ::DelayedRep ||
                dataProvider_->getTyp(nodeIdx) == Typ::FixedRep ||
                dataProvider_->getTyp(nodeIdx) == Typ::DelayedRepStacked ||
                dataProvider_->getTyp(nodeIdx) == Typ::DelayedBinary);
    }

    void QueryRunner::collectData(Targets &targets,
                                  std::shared_ptr<__details::ProcessingMasks> masks,
                                  ResultSet &resultSet) const
    {
        std::vector<int> currentPath;
        std::vector<int> currentPathReturns;

        currentPath.reserve(10);
        currentPathReturns.reserve(10);

        auto &dataFrame = resultSet.nextDataFrame();
        int returnNodeIdx = -1;
        int lastNonZeroReturnIdx = -1;

        // Reorganize the data into a NodeValueTable to make lookups faster (avoid looping over all
        // the data a bunch of times)
        auto dataTable = __details::OffsetArray<NodeData>(
            dataProvider_->getInode(),
            dataProvider_->getIsc(dataProvider_->getInode()));

        for (size_t dataCursor = 1; dataCursor <= dataProvider_->getNVal(); ++dataCursor)
        {
            int nodeIdx = dataProvider_->getInv(dataCursor);

            if (masks->valueNodeMask[nodeIdx])
            {
                dataTable[nodeIdx].values.push_back(dataProvider_->getVal(dataCursor));
            }

            // Unfortuantely the fixed replicated sequences do not store their counts as values for
            // the Fixed Replication nodes. It's therefore necessary to discover this information by
            // manually tracing the nested sequences and counting everything manually. Since we have
            // to do it for fixed reps anyways, its easier just to do it for all the squences.
            if (dataProvider_->getJmpb(nodeIdx) > 0 &&
                masks->pathNodeMask[dataProvider_->getJmpb(nodeIdx)])
            {
                const auto typ = dataProvider_->getTyp(nodeIdx);
                const auto jmpbTyp = dataProvider_->getTyp(dataProvider_->getJmpb(nodeIdx));
                if ((typ == Typ::Sequence && (jmpbTyp == Typ::Sequence ||
                                              jmpbTyp == Typ::DelayedBinary ||
                                              jmpbTyp == Typ::FixedRep)) ||
                    typ == Typ::Repeat ||
                    typ == Typ::StackedRepeat)
                {
                    dataTable[nodeIdx].counts.back()++;
                }
            }

            if (currentPath.size() >= 1)
            {
                if (nodeIdx == returnNodeIdx ||
                    dataCursor == dataProvider_->getNVal() ||
                    (currentPath.size() > 1 && nodeIdx == *(currentPath.end() - 1) + 1))
                {
                    // Look for the first path return idx that is not 0 and check if its this node
                    // idx. Exit the sequence if its appropriate. A return idx of 0 indicates a
                    // sequence that occurs as the last element of another sequence.
                    for (int pathIdx = currentPathReturns.size() - 1;
                         pathIdx >= lastNonZeroReturnIdx;
                         --pathIdx)
                    {
                        currentPathReturns.pop_back();
                        auto seqNodeIdx = currentPath.back();
                        currentPath.pop_back();

                        const auto typSeqNode = dataProvider_->getTyp(seqNodeIdx);
                        if (typSeqNode == Typ::DelayedRep ||
                            typSeqNode == Typ::DelayedRepStacked)
                        {
                            dataTable[seqNodeIdx + 1].counts.back()--;
                        }
                    }

                    lastNonZeroReturnIdx = currentPathReturns.size() - 1;
                    returnNodeIdx = currentPathReturns[lastNonZeroReturnIdx];
                }
            }

            if (masks->pathNodeMask[nodeIdx] && isQueryNode(nodeIdx))
            {
                if (dataProvider_->getTyp(nodeIdx) == Typ::DelayedBinary &&
                    dataProvider_->getVal(dataCursor) == 0)
                {
                    // Ignore the node if it is a delayed binary and the value is 0
                }
                else
                {
                    currentPath.push_back(nodeIdx);
                    const auto tmpReturnNodeIdx = dataProvider_->getLink(nodeIdx);
                    currentPathReturns.push_back(tmpReturnNodeIdx);

                    if (tmpReturnNodeIdx != 0)
                    {
                        lastNonZeroReturnIdx = currentPathReturns.size() - 1;
                        returnNodeIdx = tmpReturnNodeIdx;
                    }
                    else
                    {
                        lastNonZeroReturnIdx = 0;
                        returnNodeIdx = 0;

                        if (dataCursor != dataProvider_->getNVal())
                        {
                            for (int pathIdx = currentPath.size() - 1; pathIdx >= 0; --pathIdx)
                            {
                                returnNodeIdx = dataProvider_->getLink(
<<<<<<< HEAD
                                    dataProvider_->getJmpb(currentPath[pathIdx]));
                                lastNonZeroReturnIdx = currentPathReturns.size() - pathIdx;
=======
                                        dataProvider_->getJmpb(currentPath[pathIdx]));
                                lastNonZeroReturnIdx = (currentPathReturns.size() - 1) - pathIdx;
>>>>>>> 4c7db32f

                                if (returnNodeIdx != 0) break;
                            }
                        }
                    }
                }

                dataTable[nodeIdx + 1].counts.push_back(0);
            }
        }

        for (size_t targetIdx = 0; targetIdx < targets.size(); targetIdx++)
        {
            const auto &targ = targets.at(targetIdx);
            auto &dataField = dataFrame.fieldAtIdx(targetIdx);
            dataField.target = targ;

            if (targ->nodeIdx == 0)
            {
                dataField.data = {MissingValue};
                dataField.seqCounts = SeqCounts(std::vector<std::vector<int>>(1, {1}));
            }
            else
            {
                dataField.seqCounts.resize(targ->seqPath.size() + 1);
                dataField.seqCounts[0] = {1};
                SeqCounts counts;

                bool hasFilter = false;
                std::vector<std::vector<size_t>> filters;
                for (size_t pathIdx = 0; pathIdx < targ->seqPath.size(); pathIdx++)
                {
                    auto& pathComponent = targ->path[pathIdx + 1];
                    auto& filter = pathComponent.queryComponent->filter;
                    if (filter.empty())
                    {
                        dataField.seqCounts[pathIdx + 1] =
                            dataTable[targ->seqPath[pathIdx] + 1].counts;
                    }
                    else
                    {
                        // Delay the creation of the counts and filters until we know we need them
                        // in order to avoid unnecessary allocations
                        if (counts.empty())
                            counts = SeqCounts(
                                std::vector<std::vector<int>>(targ->seqPath.size() + 1, {1}));

                        if (filters.empty())
                            filters = std::vector<std::vector<size_t>>(targ->seqPath.size() + 1);

                        filters[pathIdx + 1] = filter;
                        hasFilter = true;

                        auto filteredCounts =
                          std::vector<int>(dataTable[targ->seqPath[pathIdx] + 1].counts.size(), 1);

                        for (size_t countIdx = 0; countIdx < filteredCounts.size(); countIdx++)
                        {
                            filteredCounts[countIdx] =
                                std::max(static_cast<int>(filter.size()), filteredCounts[countIdx]);
                        }

                        dataField.seqCounts[pathIdx + 1] = filteredCounts;
                        counts[pathIdx + 1] = dataTable[targ->seqPath[pathIdx] + 1].counts;
                    }
                }

                if (!hasFilter)
                {
                    dataField.data = dataTable[targ->nodeIdx].values;
                }
                else
                {
                    dataField.data = makeFilteredData(dataTable[targ->nodeIdx].values,
                                                      counts,
                                                      filters);
                }
            }
        }
    }

    std::vector<double> QueryRunner::makeFilteredData(
                                            const std::vector<double>& srcData,
                                            const SeqCounts& origCounts,
                                            const std::vector<std::vector<size_t>>& filter) const
    {
        auto data = std::vector<double>();
        data.reserve(sum(origCounts.back()));

        size_t offset = 0;
        _makeFilteredData(srcData, origCounts, filter, data, offset, 0);

        return data;
    }

    void QueryRunner::_makeFilteredData(const std::vector<double>& srcData,
                                        const SeqCounts& origCounts,
                                        const std::vector<std::vector<size_t>> &filters,
                                        std::vector<double>& data,
                                        size_t& offset,
                                        size_t depth,
                                        bool skipResult) const
    {
        if (depth > origCounts.size() - 1)
        {
            if (!skipResult) data.push_back(srcData[offset]);
            offset++;

            return;
        }

        auto& layerCounts = origCounts[depth];
        auto& layerFilter = filters[depth];

        if (layerFilter.empty())
        {
            for (size_t countIdx = 0; countIdx < layerCounts.size(); countIdx++)
            {
                _makeFilteredData(srcData, origCounts, filters, data,
                                  offset, depth + 1, skipResult);
            }
        }
        else
        {
            for (size_t countIdx = 0; countIdx < layerCounts.size(); countIdx++)
            {
                for (size_t count = 1; count <= static_cast<size_t>(layerCounts[countIdx]); count++)
                {
                    bool skip = skipResult;

                    if (!skip)
                    {
                        skip = std::find(layerFilter.begin(),
                                         layerFilter.end(),
                                         count) == layerFilter.end();
                    }

                    _makeFilteredData(srcData, origCounts, filters, data, offset, depth + 1, skip);
                }
            }
        }
    }
}  // namespace bufr
}  // namespace Ingester<|MERGE_RESOLUTION|>--- conflicted
+++ resolved
@@ -263,13 +263,8 @@
                             for (int pathIdx = currentPath.size() - 1; pathIdx >= 0; --pathIdx)
                             {
                                 returnNodeIdx = dataProvider_->getLink(
-<<<<<<< HEAD
-                                    dataProvider_->getJmpb(currentPath[pathIdx]));
-                                lastNonZeroReturnIdx = currentPathReturns.size() - pathIdx;
-=======
                                         dataProvider_->getJmpb(currentPath[pathIdx]));
                                 lastNonZeroReturnIdx = (currentPathReturns.size() - 1) - pathIdx;
->>>>>>> 4c7db32f
 
                                 if (returnNodeIdx != 0) break;
                             }
