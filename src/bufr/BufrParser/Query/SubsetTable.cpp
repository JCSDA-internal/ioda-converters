/*
 * (C) Copyright 2022 NOAA/NWS/NCEP/EMC
 *
 * This software is licensed under the terms of the Apache Licence Version 2.0
 * which can be obtained at http://www.apache.org/licenses/LICENSE-2.0.
 */

#include "SubsetTable.h"

#include <algorithm>
#include <memory>

#include "QueryParser.h"


namespace Ingester {
namespace bufr {

    SubsetTable::SubsetTable(const DataProviderType& dataProvider) :
      dataProvider_(dataProvider)
    {
        initialize();
    }

    void SubsetTable::initialize()
    {
        root_ = std::make_shared<BufrNode>();
        root_->mnemonic = dataProvider_->getTag(dataProvider_->getInode());
        root_->type = Typ::Subset;
        root_->nodeIdx = dataProvider_->getInode();

        // Recursively parse the entire tree of BUFR nodes
        processNode(root_);

        // Find all the leaves of the tree
        leaves_ = root_->getLeaves();
    }

    void SubsetTable::processNode(std::shared_ptr<BufrNode>& parent)
    {
        if (!parent->isContainer())
        {
            return;
        }

        auto nodeIdx = static_cast<int> (parent->nodeIdx + 1);
        auto lastNode = static_cast<int>(dataProvider_->getLink(parent->nodeIdx) - 1);
        if (lastNode == -1) lastNode = dataProvider_->getIsc(dataProvider_->getInode());

        auto mnemonicCounts = std::unordered_map<std::string, size_t>();
        auto mnemonicMaps =
            std::unordered_map<std::string, std::vector<std::shared_ptr<BufrNode>>>();

        while (nodeIdx != 0 && nodeIdx <= lastNode)
        {
            parent->children.push_back(std::make_shared<BufrNode>());
            auto& newNode = parent->children.back();
            newNode->nodeIdx = nodeIdx;
            newNode->mnemonic = dataProvider_->getTag(nodeIdx);
            newNode->type = dataProvider_->getTyp(nodeIdx);
            newNode->parent = parent;

<<<<<<< HEAD
=======
            // For hacky reasons we track the number of times we've seen a mnemonic
            // this is because NCEPLIB_bufr doeen't have a consept of unique nodes but relies
            // on mnemonics (which aren't unique) in an extremely bad way.
            if (mnemonicCnts_.find(newNode->mnemonic) == mnemonicCnts_.end())
            {
                mnemonicCnts_[newNode->mnemonic] = 1;
            }
            else
            {
                mnemonicCnts_[newNode->mnemonic]++;
            }
            newNode->mnemonicIdx = mnemonicCnts_[newNode->mnemonic];

>>>>>>> b1d01a5f
            if (newNode->type == Typ::FixedRep)
            {
                newNode->fixedRepCount = dataProvider_->getIrf(nodeIdx);
            }
            else
            {
                newNode->fixedRepCount = 1;
            }

            // add to and increment duplicate mnemonic count, update duplicate status if there are
            // duplicates
            const auto& mnemonic = newNode->mnemonic;
            if (mnemonicMaps.find(mnemonic) == mnemonicMaps.end())
            {
                mnemonicMaps[mnemonic] = std::vector<std::shared_ptr<BufrNode>>();
            }

            mnemonicMaps[mnemonic].push_back(newNode);
            newNode->copyIdx = mnemonicMaps[mnemonic].size();

            if (parent->isQueryPathParentNode() && parent->hasDuplicates)
            {
                newNode->copyIdx = parent->copyIdx;
            }

            if (newNode->copyIdx > 1)
            {
                // We need to fix the initial nodes to indicate that they are duplicates
                mnemonicMaps[mnemonic][0]->hasDuplicates = true;
                if (mnemonicMaps[mnemonic][0]->isQueryPathParentNode())
                {
                    mnemonicMaps[mnemonic][0]->children[0]->hasDuplicates = true;
                }

                newNode->hasDuplicates = true;
            }

            processNode(newNode);

            if (newNode->isLeaf())
            {
                newNode->typeInfo = dataProvider_->getTypeInfo(newNode->nodeIdx);
            }

            nodeIdx = dataProvider_->getLink(nodeIdx);
        }
    }

    std::shared_ptr<BufrNode>
        SubsetTable::getNodeForPath(const std::vector<std::shared_ptr<PathComponent>>& path)
    {
        auto node = root_;
        for (const auto& component : path)
        {
            if (node->isContainer())
            {
                auto child = node->getChild(component->name, component->index);
                if (child)
                {
                    node = child;
                }
                else
                {
                    return nullptr;
                }
            }
            else
            {
                return nullptr;
            }
        }

        return node;
    }

}  // namespace bufr
}  // namespace Ingester<|MERGE_RESOLUTION|>--- conflicted
+++ resolved
@@ -60,8 +60,6 @@
             newNode->type = dataProvider_->getTyp(nodeIdx);
             newNode->parent = parent;
 
-<<<<<<< HEAD
-=======
             // For hacky reasons we track the number of times we've seen a mnemonic
             // this is because NCEPLIB_bufr doeen't have a consept of unique nodes but relies
             // on mnemonics (which aren't unique) in an extremely bad way.
@@ -75,7 +73,6 @@
             }
             newNode->mnemonicIdx = mnemonicCnts_[newNode->mnemonic];
 
->>>>>>> b1d01a5f
             if (newNode->type == Typ::FixedRep)
             {
                 newNode->fixedRepCount = dataProvider_->getIrf(nodeIdx);
