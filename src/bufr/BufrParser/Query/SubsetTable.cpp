--- conflicted
+++ resolved
@@ -16,7 +16,7 @@
 namespace Ingester {
 namespace bufr {
 
-    SubsetTable::SubsetTable(const DataProviderType& dataProvider) :
+    SubsetTable::SubsetTable(const DataProvider& dataProvider) :
       dataProvider_(dataProvider)
     {
         initialize();
@@ -25,9 +25,9 @@
     void SubsetTable::initialize()
     {
         root_ = std::make_shared<BufrNode>();
-        root_->mnemonic = dataProvider_.getTag(dataProvider_.getInode());
+        root_->mnemonic = dataProvider_->getTag(dataProvider_->getInode());
         root_->type = Typ::Subset;
-        root_->nodeIdx = dataProvider_.getInode();
+        root_->nodeIdx = dataProvider_->getInode();
 
         // Recursively parse the entire tree of BUFR nodes
         processNode(root_);
@@ -44,71 +44,31 @@
         }
 
         auto nodeIdx = static_cast<int> (parent->nodeIdx + 1);
-        auto lastNode = static_cast<int>(dataProvider_.getLink(parent->nodeIdx) - 1);
-        if (lastNode == -1) lastNode = dataProvider_.getIsc(dataProvider_.getInode());
+        auto lastNode = static_cast<int>(dataProvider_->getLink(parent->nodeIdx) - 1);
+        if (lastNode == -1) lastNode = dataProvider_.getIsc(dataProvider_->getInode());
 
         auto mnemonicCounts = std::unordered_map<std::string, size_t>();
         auto mnemonicMaps = std::unordered_map<std::string, std::vector<std::shared_ptr<BufrNode>>>();
 
-<<<<<<< HEAD
         while (nodeIdx != 0 && nodeIdx <= lastNode)
         {
             parent->children.push_back(std::make_shared<BufrNode>());
             auto& newNode = parent->children.back();
             newNode->nodeIdx = nodeIdx;
-            newNode->mnemonic = dataProvider_.getTag(nodeIdx);
-            newNode->type = dataProvider_.getTyp(nodeIdx);
+            newNode->mnemonic = dataProvider_->getTag(nodeIdx);
+            newNode->type = dataProvider_->getTyp(nodeIdx);
             newNode->parent = parent;
 
             // add to and increment duplicate mnemonic count, update duplicate status if there are duplicates
             const auto& mnemonic = newNode->mnemonic;
             if (mnemonicMaps.find(mnemonic) == mnemonicMaps.end())
-=======
-    void SubsetTable::initialize()
-    {
-        std::vector<size_t> seqPath;
-        std::vector<std::vector<std::string>> currentPathElements = {{}};
-
-        std::vector<std::shared_ptr<QueryData>> allQueries;
-        std::unordered_map<std::string, std::shared_ptr<QueryData>> foundQueryMap;
-
-        auto isDigit = [](const std::string& str) -> bool
-        {
-            return !str.empty() && std::find_if(str.begin(),
-                str.end(), [](unsigned char c) { return !std::isdigit(c); }) == str.end();
-        };
-
-        seqPath.push_back(dataProvider_->getInode());
-        for (auto nodeIdx = dataProvider_->getInode();
-             nodeIdx <= dataProvider_->getIsc(dataProvider_->getInode());
-             nodeIdx++)
-        {
-            if (dataProvider_->getTyp(nodeIdx) == Typ::Repeat ||
-                dataProvider_->getTyp(nodeIdx) == Typ::StackedRepeat)
->>>>>>> 04ad1d42
             {
                 mnemonicMaps[mnemonic] = std::vector<std::shared_ptr<BufrNode>>();
             }
-<<<<<<< HEAD
-=======
-            else if (dataProvider_->getTyp(nodeIdx) == Typ::DelayedBinary ||
-                     dataProvider_->getTyp(nodeIdx) == Typ::FixedRep)
-            {
-                seqPath.push_back(nodeIdx + 1);  // push the node idx for the embedded sequence
-                currentPathElements.push_back({});
-            }
-            else if ((dataProvider_->getTyp(nodeIdx) == Typ::Number ||
-                     dataProvider_->getTyp(nodeIdx) == Typ::Character) &&
-                     !isDigit(dataProvider_->getTag(nodeIdx)))
-            {
-                auto elementTag = dataProvider_->getTag(nodeIdx);
-                currentPathElements.back().push_back(elementTag);
->>>>>>> 04ad1d42
 
             mnemonicMaps[mnemonic].push_back(newNode);
             newNode->copyIdx = mnemonicMaps[mnemonic].size();
 
-<<<<<<< HEAD
             if (newNode->copyIdx > 1)
             {
                 mnemonicMaps[mnemonic][0]->hasDuplicates = true;
@@ -116,58 +76,6 @@
             }
 
             processNode(newNode);
-=======
-                auto pathComponents = makePathComponents(seqPath, nodeIdx);
-
-                if (numElements == 2)
-                {
-                    // Update the matching quiry to require idxs.
-                    auto& otherQuery = foundQueryMap[mapKey(pathComponents, 1)];
-                    otherQuery->requiresIdx = true;
-                }
-
-                auto query = std::make_shared<QueryData>();
-                query->nodeId = nodeIdx;
-                query->isMissing = false;
-                query->seqPath = seqPath;
-                query->pathComponents = pathComponents;
-                query->isString = (dataProvider_->getItp(nodeIdx) == 3);
-                query->dimIdxs = dimPathIdxs(seqPath);
-                query->idx = numElements;
-                query->requiresIdx = (numElements > 1);
-                query->typeInfo = dataProvider_->getTypeInfo(nodeIdx);
-
-                allQueries.push_back(query);
-                foundQueryMap[mapKey(query->pathComponents, numElements)] = allQueries.back();
-            }
-
-            if (seqPath.size() > 1)
-            {
-                auto jumpBackNode = dataProvider_->getInode();
-                if (nodeIdx < dataProvider_->getIsc(dataProvider_->getInode()))
-                {
-                    // Skip pure sequences not inside any kind of repeated sequence
-                    jumpBackNode = dataProvider_->getJmpb(nodeIdx + 1);
-                    if (jumpBackNode == 0) jumpBackNode = dataProvider_->getInode();
-
-                    while (dataProvider_->getTyp(jumpBackNode) == Typ::Sequence &&
-                           dataProvider_->getTyp(jumpBackNode - 1) != Typ::DelayedRep &&
-                           dataProvider_->getTyp(jumpBackNode - 1) != Typ::FixedRep &&
-                           dataProvider_->getTyp(jumpBackNode - 1) != Typ::DelayedRepStacked &&
-                           dataProvider_->getTyp(jumpBackNode - 1) != Typ::DelayedBinary)
-                    {
-                        auto newJumpBackNode = dataProvider_->getJmpb(jumpBackNode);
-                        if (newJumpBackNode != jumpBackNode)
-                        {
-                            jumpBackNode = newJumpBackNode;
-                        }
-                        else
-                        {
-                            break;
-                        }
-                    }
-                }
->>>>>>> 04ad1d42
 
             if (newNode->isLeaf())
             {
@@ -183,13 +91,7 @@
         auto node = root_;
         for (const auto& component : path)
         {
-<<<<<<< HEAD
             if (node->isContainer())
-=======
-            if (dataProvider_->getTyp(seqPath[idx] - 1) == Typ::DelayedRep ||
-                dataProvider_->getTyp(seqPath[idx] - 1) == Typ::FixedRep ||
-                dataProvider_->getTyp(seqPath[idx] - 1) == Typ::DelayedRepStacked)
->>>>>>> 04ad1d42
             {
                 auto child = node->getChild(component->name, component->index);
                 if (child)
@@ -201,7 +103,6 @@
                     return nullptr;
                 }
             }
-<<<<<<< HEAD
             else
             {
                 return nullptr;
@@ -209,33 +110,6 @@
         }
 
         return node;
-=======
-        }
-
-        return dimPathIdxs;
-    }
-
-
-    std::vector<std::string> SubsetTable::makePathComponents(std::vector<size_t> seqPath,
-                                                             int nodeIdx)
-    {
-        std::vector<std::string> pathComps;
-
-        pathComps.push_back(dataProvider_->getTag(seqPath[0]));
-        for (size_t idx = 1; idx < seqPath.size(); idx++)
-        {
-            if (dataProvider_->getTyp(seqPath[idx] - 1) == Typ::DelayedRep ||
-                dataProvider_->getTyp(seqPath[idx] - 1) == Typ::FixedRep ||
-                dataProvider_->getTyp(seqPath[idx] - 1) == Typ::DelayedRepStacked ||
-                dataProvider_->getTyp(seqPath[idx] - 1) == Typ::DelayedBinary)
-            {
-                pathComps.push_back(dataProvider_->getTag(seqPath[idx]));
-            }
-        }
-
-        pathComps.push_back(dataProvider_->getTag(nodeIdx));
-        return pathComps;
->>>>>>> 04ad1d42
     }
 
 }  // namespace bufr
