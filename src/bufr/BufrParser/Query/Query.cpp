/*
 * (C) Copyright 2022 NOAA/NWS/NCEP/EMC
 *
 * This software is licensed under the terms of the Apache Licence Version 2.0
 * which can be obtained at http://www.apache.org/licenses/LICENSE-2.0.
 */
#include "Query.h"

#include "eckit/exception/Exceptions.h"
#include "oops/util/Logger.h"

#include <string>
#include <iostream>

#include "QueryParser.h"

namespace Ingester {
namespace bufr {

    struct NodeData {
        std::vector<double> values;
        std::vector<int> counts;
    };

    Query::Query(const QuerySet &querySet,
                 ResultSet &resultSet,
                 const DataProvider &dataProvider) :
        querySet_(querySet),
        resultSet_(resultSet),
        dataProvider_(dataProvider)
    {
    }

    void Query::query() {
        Targets targets;
        std::shared_ptr<__details::ProcessingMasks> masks;

        findTargets(targets, masks);
        collectData(targets, masks, resultSet_);
    }

    void Query::findTargets(Targets &targets, std::shared_ptr<__details::ProcessingMasks> &masks) {
        // Check if the target list for this subset is cached
        if (targetCache_.find(dataProvider_.getSubset()) != targetCache_.end()) {
            targets = targetCache_.at(dataProvider_.getSubset());
            masks = maskCache_.at(dataProvider_.getSubset());
            return;
        }

        masks = std::make_shared<__details::ProcessingMasks>();

        size_t numNodes = dataProvider_.getIsc(dataProvider_.getInode());

        masks->valueNodeMask.resize(numNodes, false);
        masks->pathNodeMask.resize(numNodes, false);

        for (size_t targetIdx = 0; targetIdx < querySet_.size(); ++targetIdx) {
            auto queryName = querySet_.nameAt(targetIdx);
            auto queryStr = querySet_.queryAt(targetIdx);

            auto subQueries = QueryParser::splitMultiquery(queryStr);

            bool foundTarget = false;
            std::shared_ptr<Target> target;
            for (size_t subQueryIdx = 0; subQueryIdx < subQueries.size(); ++subQueryIdx) {
                const std::string &subQuery = subQueries[subQueryIdx];

                target = findTarget(queryName, subQuery);

                if (target->nodeIds.size() > 0) {
                    // Collect mask data
                    masks->valueNodeMask[target->nodeIds[0]] = true;
                    for (size_t pathIdx = 0; pathIdx < target->seqPath.size(); ++pathIdx) {
                        masks->pathNodeMask[target->seqPath[pathIdx]] = true;
                    }

                    targets.push_back(target);
                    foundTarget = true;
                    break;
                }
            }

            if (!foundTarget) {
                // Add the last missing target to the list
<<<<<<< HEAD
                targets.push_back(target);
                std::cout << "Warning: Query String "
                          << queryStr
                          << " didn't apply to subset "
                          << dataProvider_.getSubset()
                          << std::endl;
=======
                targets->push_back(target);
                oops::Log::warning() << "Warning: Query String "
                                     << queryStr
                                     << " didn't apply to subset "
                                     << dataProvider_.getSubset()
                                     << std::endl;
>>>>>>> df7d5c82
            }
        }

        targetCache_.insert({dataProvider_.getSubset(), targets});
        maskCache_.insert({dataProvider_.getSubset(), masks});
    }

    std::shared_ptr<Target> Query::findTarget(const std::string &targetName,
                                              const std::string &query) const {
        std::string querySubset;
        std::vector<std::string> mnemonics;
        int index;

        QueryParser::splitQueryStr(query, querySubset, mnemonics, index);

        std::vector<int> branches;
        std::vector<int> targetNodes;
        std::vector<size_t> seqPath;
        std::vector<std::string> dimPaths;
        std::vector<int> dimIdxs;

        bool targetMissing = !(querySubset == "*" || querySubset == dataProvider_.getSubset());
        if (!targetMissing) {
            branches.resize(mnemonics.size() - 1);

            seqPath.push_back(dataProvider_.getInode());

            int tableCursor = -1;
            int mnemonicCursor = -1;

            for (auto nodeIdx = dataProvider_.getInode();
                 nodeIdx <= dataProvider_.getIsc(dataProvider_.getInode());
                 nodeIdx++) {
                if (dataProvider_.getTyp(nodeIdx) == Typ::Sequence ||
                    dataProvider_.getTyp(nodeIdx) == Typ::Repeat ||
                    dataProvider_.getTyp(nodeIdx) == Typ::StackedRepeat) {
                    if (isQueryNode(nodeIdx - 1)) {
                        if (dataProvider_.getTag(nodeIdx) == mnemonics[mnemonicCursor + 1] &&
                            tableCursor == mnemonicCursor) {
                            mnemonicCursor++;
                            branches[mnemonicCursor] = nodeIdx - 1;
                        }
                        tableCursor++;
                    }
                    seqPath.push_back(nodeIdx);
                } else if (mnemonicCursor == static_cast<int>(mnemonics.size()) - 2 &&
                           tableCursor == mnemonicCursor &&
                           dataProvider_.getTag(nodeIdx) == mnemonics.back()) {
                    // We found a target
                    targetNodes.push_back(nodeIdx);
                    getDimInfo(branches, mnemonicCursor, dimPaths, dimIdxs);
                }

                // Step back up the tree (unfortunately this is finicky)
                if (seqPath.size() > 1) {
                    // Peak ahead to see if the next node is inside one of the containing sequences
                    // then go back up the approptiate number of sequences. You may have to exit
                    // several sequences in a row if the current sequence is the last element in the
                    // containing sequence.
                    for (int pathIdx = seqPath.size() - 2; pathIdx >= 0; pathIdx--) {
                        if (seqPath[pathIdx] == dataProvider_.getJmpb(nodeIdx + 1)) {
                            for (int rewindIdx = seqPath.size() - 1;
                                 rewindIdx > pathIdx;
                                 rewindIdx--) {
                                // Exit the sequence
                                if (isQueryNode(seqPath[rewindIdx] - 1)) {
                                    if (mnemonicCursor > -1 && tableCursor == mnemonicCursor) {
                                        mnemonicCursor--;
                                    }

                                    tableCursor--;
                                }
                                // Pop out of the current sequence
                                seqPath.pop_back();
                            }
                            break;
                        }
                    }
                }
            }

            if (index > 0 && index <= static_cast<int>(targetNodes.size())) {
                targetNodes = {targetNodes[index - 1]};
            }

            if (targetNodes.size() > 1) {
                std::ostringstream errMsg;
                errMsg << "Query string must return 1 target. Are you missing an index? ";
                errMsg << query << ".";
                throw eckit::BadParameter(errMsg.str());
            }
        }

        auto target = std::make_shared<Target>();
        target->name = targetName;
        target->queryStr = query;
        target->seqPath = branches;
        target->nodeIds = targetNodes;

        if (targetNodes.size() > 0) {
            target->dimPaths = dimPaths;
            target->exportDimIdxs = dimIdxs;
            target->typeInfo = dataProvider_.getTypeInfo(targetNodes[0]);
        } else {
            target->dimPaths = {"*"};
            target->exportDimIdxs = {0};
            target->typeInfo = TypeInfo();
        }

        return target;
    }

    bool Query::isQueryNode(int nodeIdx) const {
        return (dataProvider_.getTyp(nodeIdx) == Typ::DelayedRep ||
                dataProvider_.getTyp(nodeIdx) == Typ::FixedRep ||
                dataProvider_.getTyp(nodeIdx) == Typ::DelayedRepStacked ||
                dataProvider_.getTyp(nodeIdx) == Typ::DelayedBinary);
    }

    void Query::getDimInfo(const std::vector<int> &branches,
                           int mnemonicCursor,
                           std::vector<std::string> &dimPaths,
                           std::vector<int> &dimIdxs) const {
        std::string currentDimPath;
        std::string mnemonicStr;

        // Initialize out parameters
        dimPaths = std::vector<std::string>();
        dimIdxs = std::vector<int>();

        // Allocate enough memory to hold all the dim paths
        dimPaths.reserve(branches.size() + 1);
        dimIdxs.reserve(branches.size() + 1);

        currentDimPath = "*";
        dimPaths.push_back(currentDimPath);
        dimIdxs.push_back(0);

        // Split the branches into node idxs for each additional dimension
        if (mnemonicCursor >= 0) {
            int dimIdx = 1;
            for (int branchIdx = 0; branchIdx <= mnemonicCursor; branchIdx++) {
                int nodeIdx = branches[branchIdx];
                mnemonicStr = dataProvider_.getTag(nodeIdx);

                std::ostringstream path;
                path << currentDimPath << "/" << mnemonicStr.substr(1, mnemonicStr.size() - 2);
                currentDimPath = path.str();

                if (dataProvider_.getTyp(nodeIdx) == Typ::DelayedRep ||
                    dataProvider_.getTyp(nodeIdx) == Typ::FixedRep ||
                    dataProvider_.getTyp(nodeIdx) == Typ::DelayedRepStacked) {
                    dimIdx = dimIdx + 1;
                    dimIdxs.push_back(branchIdx + 1);  // +1 to account for the root dimension
                    dimPaths.push_back(currentDimPath);
                }
            }
        }
    }

    void Query::collectData(Targets& targets,
                            std::shared_ptr<__details::ProcessingMasks> masks,
                            ResultSet &resultSet) const {
        std::vector<int> currentPath;
        std::vector<int> currentPathReturns;

        auto &dataFrame = resultSet.nextDataFrame();
        int returnNodeIdx = -1;
        int lastNonZeroReturnIdx = -1;

        // Reorganize the data into a NodeValueTable to make lookups faster (avoid looping over all
        // the data a bunch of times)
        auto dataTable = __details::OffsetArray<NodeData>(
                dataProvider_.getInode(),
                dataProvider_.getIsc(dataProvider_.getInode()));

        for (size_t dataCursor = 1; dataCursor <= dataProvider_.getNVal(); ++dataCursor) {
            int nodeIdx = dataProvider_.getInv(dataCursor);

            if (masks->valueNodeMask[nodeIdx]) {
                auto &values = dataTable[nodeIdx].values;
                values.push_back(dataProvider_.getVal(dataCursor));
            }

            // Unfortuantely the fixed replicated sequences do not store their counts as values for
            // the Fixed Replication nodes. It's therefore necessary to discover this information by
            // manually tracing the nested sequences and counting everything manually. Since we have
            // to do it for fixed reps anyways, its easier just to do it for all the squences.
            if (dataProvider_.getJmpb(nodeIdx) > 0 &&
                masks->pathNodeMask[dataProvider_.getJmpb(nodeIdx)]) {
                const auto typ = dataProvider_.getTyp(nodeIdx);
                const auto jmpbTyp = dataProvider_.getTyp(dataProvider_.getJmpb(nodeIdx));
                if ((typ == Typ::Sequence && (jmpbTyp == Typ::Sequence ||
                                              jmpbTyp == Typ::DelayedBinary ||
                                              jmpbTyp == Typ::FixedRep)) ||
                    typ == Typ::Repeat ||
                    typ == Typ::StackedRepeat) {
                    dataTable[nodeIdx].counts.back()++;
                }
            }

            if (currentPath.size() >= 1) {
                if (nodeIdx == returnNodeIdx ||
                    dataCursor == dataProvider_.getNVal() ||
                    (currentPath.size() > 1 && nodeIdx == *(currentPath.end() - 1) + 1)) {
                    // Look for the first path return idx that is not 0 and check if its this node
                    // idx. Exit the sequence if its appropriate. A return idx of 0 indicates a
                    // sequence that occurs as the last element of another sequence.
                    for (int pathIdx = currentPathReturns.size() - 1;
                         pathIdx >= lastNonZeroReturnIdx;
                         --pathIdx) {
                        currentPathReturns.pop_back();
                        auto seqNodeIdx = currentPath.back();
                        currentPath.pop_back();

                        const auto typSeqNode = dataProvider_.getTyp(seqNodeIdx);
                        if (typSeqNode == Typ::DelayedRep || typSeqNode == Typ::DelayedRepStacked) {
                            dataTable[seqNodeIdx + 1].counts.back()--;
                        }
                    }

                    lastNonZeroReturnIdx = currentPathReturns.size() - 1;
                    returnNodeIdx = currentPathReturns[lastNonZeroReturnIdx];
                }
            }

            if (masks->pathNodeMask[nodeIdx] && isQueryNode(nodeIdx)) {
                if (dataProvider_.getTyp(nodeIdx) == Typ::DelayedBinary &&
                    dataProvider_.getVal(dataCursor) == 0) {
                    // Ignore the node if it is a delayed binary and the value is 0
                } else {
                    currentPath.push_back(nodeIdx);
                    const auto tmpReturnNodeIdx = dataProvider_.getLink(nodeIdx);
                    currentPathReturns.push_back(tmpReturnNodeIdx);

                    if (tmpReturnNodeIdx != 0) {
                        lastNonZeroReturnIdx = currentPathReturns.size() - 1;
                        returnNodeIdx = tmpReturnNodeIdx;
                    } else {
                        lastNonZeroReturnIdx = 0;
                        returnNodeIdx = 0;

                        if (dataCursor != dataProvider_.getNVal()) {
                            for (int pathIdx = currentPath.size() - 1; pathIdx >= 0; --pathIdx) {
                                returnNodeIdx = dataProvider_.getLink(
                                        dataProvider_.getJmpb(currentPath[pathIdx]));
                                lastNonZeroReturnIdx = currentPathReturns.size() - pathIdx;

                                if (returnNodeIdx != 0) break;
                            }
                        }
                    }
                }

                dataTable[nodeIdx + 1].counts.push_back(0);
            }
        }

        for (size_t targetIdx = 0; targetIdx < targets.size(); targetIdx++) {
            const auto &targ = targets.at(targetIdx);
            auto &dataField = dataFrame.fieldAtIdx(targetIdx);
            dataField.target = targ;

            if (targ->nodeIds.size() == 0) {
                dataField.data = {MissingValue};
                dataField.seqCounts = {{1}};
            } else {
                dataField.seqCounts.resize(targ->seqPath.size() + 1);
                dataField.seqCounts[0] = {1};
                for (size_t pathIdx = 0; pathIdx < targ->seqPath.size(); pathIdx++) {
                    dataField.seqCounts[pathIdx + 1] = dataTable[targ->seqPath[pathIdx] + 1].counts;
                }

                dataField.data = dataTable[targ->nodeIds[0]].values;
            }
        }
    }
}  // namespace bufr
}  // namespace Ingester<|MERGE_RESOLUTION|>--- conflicted
+++ resolved
@@ -82,21 +82,12 @@
 
             if (!foundTarget) {
                 // Add the last missing target to the list
-<<<<<<< HEAD
                 targets.push_back(target);
-                std::cout << "Warning: Query String "
-                          << queryStr
-                          << " didn't apply to subset "
-                          << dataProvider_.getSubset()
-                          << std::endl;
-=======
-                targets->push_back(target);
                 oops::Log::warning() << "Warning: Query String "
                                      << queryStr
                                      << " didn't apply to subset "
                                      << dataProvider_.getSubset()
                                      << std::endl;
->>>>>>> df7d5c82
             }
         }
 
