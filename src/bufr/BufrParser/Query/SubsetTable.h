/*
 * (C) Copyright 2022 NOAA/NWS/NCEP/EMC
 *
 * This software is licensed under the terms of the Apache Licence Version 2.0
 * which can be obtained at http://www.apache.org/licenses/LICENSE-2.0.
 */

#pragma once

#include <vector>
#include <string>
#include <unordered_map>
#include <set>
#include <iostream>

<<<<<<< HEAD
#include "DataProvider.h"
#include "QueryParser.h"
=======
#include "DataProvider/DataProvider.h"
>>>>>>> 04ad1d42

namespace Ingester {
namespace bufr {

    struct BufrNode : public std::enable_shared_from_this<BufrNode>
    {
        std::weak_ptr<BufrNode> parent;
        std::string mnemonic;
        Typ type;
        std::vector<std::shared_ptr<BufrNode>> children;
        size_t nodeIdx;
        size_t copyIdx;
        bool hasDuplicates;
        TypeInfo typeInfo;

        // \brief Do this nodes child sequences appear as parts of the query string?
        bool isQueryPathParentNode()
        {
            return type == Typ::DelayedRep ||
                   type == Typ::FixedRep ||
                   type == Typ::DelayedRepStacked ||
                   type == Typ::DelayedBinary ||
                   type == Typ::StackedRepeat;
        }

        bool isQueryPathNode()
        {
            bool isQueryPath = true;
            if (!parent.expired())
            {
                isQueryPath = parent.lock()->isQueryPathParentNode();
            }

            return isQueryPath;
        }

        // \brief Does this node add dimension to the resulting data? (i.e. is it a repeat node)
        bool isDimensioningNode()
        {
            return type == Typ::DelayedRep ||
                   type == Typ::FixedRep ||
                   type == Typ::DelayedRepStacked ||
                   type == Typ::StackedRepeat ||
                   type == Typ::Subset;
        }

        // \brief Is this node a leaf node (i.e. a data node)
        bool isLeaf() const
        {
            return type == Typ::Number ||
                   type == Typ::Character;
        }

        // \brief Does this type of node contain children?
        bool isContainer() const
        {
            return type == Typ::DelayedRep ||
                   type == Typ::DelayedRepStacked ||
                   type == Typ::DelayedBinary ||
                   type == Typ::FixedRep ||
                   type == Typ::Repeat ||
                   type == Typ::Sequence ||
                   type == Typ::Subset;
        }

        std::vector<std::string> getPath()
        {
            std::vector<std::string> components;
            return getPath(components);
        }

        std::vector<std::string> getPath(std::vector<std::string>& components)
        {
            if (!parent.expired())
            {
                components = parent.lock()->getPath(components);
            }

            if (isQueryPathNode() || isLeaf())
            {
                components.push_back(mnemonic);
            }

            return components;
        }

        std::vector<std::shared_ptr<BufrNode>> getPathNodes()
        {
            std::vector<std::shared_ptr<BufrNode>> components;
            return getPathNodes(components);
        }

        std::vector<std::shared_ptr<BufrNode>> getPathNodes(std::vector<std::shared_ptr<BufrNode>>& components)
        {
            if (!parent.expired())
            {
                components = parent.lock()->getPathNodes(components);
            }

            if (isQueryPathNode())
            {
                components.push_back(parent.lock());
            }
            else if (isLeaf())
            {
                components.push_back(shared_from_this());
            }

            return components;
        }

        std::vector<std::string> getDimPaths()
        {
            std::vector<std::string> components;
            getDimPaths(components);
            return components;
        }

        void getDimPaths(std::vector<std::string>& components)
        {
            if (!parent.expired())
            {
                parent.lock()->getDimPaths(components);
            }

            if (parent.expired())
            {
                components.push_back("*");
            }
            else if (parent.lock()->isDimensioningNode() && isQueryPathNode())
            {
                std::ostringstream pathSubStr;
                auto subPath = getPath();
                for (auto it = subPath.begin(); it != subPath.end(); ++it)
                {
                    if (it == subPath.begin())
                    {
                        pathSubStr << "*"; // Always insert * for the subset
                    }
                    else
                    {
                        pathSubStr << "/" << *it;
                    }
                }

                components.push_back(pathSubStr.str());
            }
        }

        std::vector<std::shared_ptr<BufrNode>> getLeaves()
        {
            std::vector<std::shared_ptr<BufrNode>> leaves;
            getLeaves(leaves);
            return leaves;
        }

        void getLeaves(std::vector<std::shared_ptr<BufrNode>>& leaves)
        {
            if (isLeaf())
            {
                leaves.push_back(shared_from_this());
            }
            else
            {
                for (auto& child : children)
                {
                    child->getLeaves(leaves);
                }
            }
        }


        std::vector<int> getDimIdxs()
        {
            std::vector<int> idxs;
            int depth = 0;
            return getDimIdxs(idxs, depth);
        }

        std::vector<int> getDimIdxs(std::vector<int>& idxs, int& depth)
        {
            if (!parent.expired())
            {
                idxs = parent.lock()->getDimIdxs(idxs, depth);
            }

            if (isDimensioningNode())
            {
                idxs.push_back(depth);
                depth++;
            }

            return idxs;
        }

        std::shared_ptr<BufrNode> getChild(const std::string& mnemonic, size_t index)
        {
            size_t currentIdx = 0;
            for (const auto& child : children)
            {
                if (child->isContainer() && !child->isQueryPathNode())
                {
                    auto node = child->getChild(mnemonic, index);
                    if (node != nullptr) return node;
                }
                else if (child->mnemonic == mnemonic)
                {
                    currentIdx++;
                    if (currentIdx == index || index == 0) return child;
                }
            }

            return nullptr;
        }
    };

    typedef std::vector<std::shared_ptr<Ingester::bufr::BufrNode>> BufrNodeVector;


    /// \brief Parses the BUFR message subset Meta data tables.
    class SubsetTable
    {
     public:
        SubsetTable() = delete;
        explicit SubsetTable(const DataProviderType& dataProvider);
        ~SubsetTable() = default;

        /// \brief Returns all the leaf data elements in the subset table.
        /// \returns A vector of BufrNode objects.
        const BufrNodeVector& getLeaves() const { return leaves_; }

        const std::shared_ptr<BufrNode> getRoot() const { return root_; }

        /// \brief Gets the node for the path that is passed in.
        /// \param path The path to the node.
        /// \returns A shared pointer to the node.
        std::shared_ptr<BufrNode> getNodeForPath(const std::vector<std::shared_ptr<PathComponent>>& path);

     private:
<<<<<<< HEAD
        const DataProvider& dataProvider_;
        std::shared_ptr<BufrNode> root_;
        BufrNodeVector leaves_;
=======
        const DataProviderType& dataProvider_;
        std::unordered_map<std::string, QueryData> queryMap_;
        std::vector<std::string> queryMapKeys_;
>>>>>>> 04ad1d42

        /// \brief Initializes the subset table.
        void initialize();

        /// \brief Parses the BUFR message subset Meta data tables in a recursive ve fashion.
        /// \param[in] parent The current parent node in the tree.
        void processNode(std::shared_ptr<BufrNode>& parent);

    };
}  // namespace bufr
}  // namespace Ingester
<|MERGE_RESOLUTION|>--- conflicted
+++ resolved
@@ -13,12 +13,8 @@
 #include <set>
 #include <iostream>
 
-<<<<<<< HEAD
 #include "DataProvider.h"
 #include "QueryParser.h"
-=======
-#include "DataProvider/DataProvider.h"
->>>>>>> 04ad1d42
 
 namespace Ingester {
 namespace bufr {
@@ -258,15 +254,9 @@
         std::shared_ptr<BufrNode> getNodeForPath(const std::vector<std::shared_ptr<PathComponent>>& path);
 
      private:
-<<<<<<< HEAD
-        const DataProvider& dataProvider_;
+        const DataProviderType& dataProvider_;
         std::shared_ptr<BufrNode> root_;
         BufrNodeVector leaves_;
-=======
-        const DataProviderType& dataProvider_;
-        std::unordered_map<std::string, QueryData> queryMap_;
-        std::vector<std::string> queryMapKeys_;
->>>>>>> 04ad1d42
 
         /// \brief Initializes the subset table.
         void initialize();
