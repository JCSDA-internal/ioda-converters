--- conflicted
+++ resolved
@@ -334,10 +334,7 @@
         std::shared_ptr<BufrNode> root_;
         BufrNodeVector leaves_;
         std::unordered_map<size_t, std::shared_ptr<BufrNode>> nodeIdxMap_;
-<<<<<<< HEAD
-=======
         std::unordered_map<std::string, size_t> mnemonicCnts_;
->>>>>>> b1d01a5f
 
         /// \brief Initializes the subset table.
         void initialize();
