/*
 * (C) Copyright 2022 NOAA/NWS/NCEP/EMC
 *
 * This software is licensed under the terms of the Apache Licence Version 2.0
 * which can be obtained at http://www.apache.org/licenses/LICENSE-2.0.
 */

#pragma once

#include <algorithm>
#include <set>
#include <string>
#include <memory>
#include <type_traits>
#include <iostream>
#include <numeric>
#include <limits>
#include <math.h>

#include "eckit/exception/Exceptions.h"

#ifdef BUILD_IODA_BINDING
    #include "ioda/ObsGroup.h"
    #include "ioda/defs.h"
#endif

#ifdef BUILD_PYTHON_BINDING
    #include <pybind11/pybind11.h>
    #include <pybind11/numpy.h>
    #include <pybind11/stl.h>

    namespace py = pybind11;
#endif


#include "BufrParser/Query/Constants.h"
#include "BufrParser/Query/QueryParser.h"
#include "BufrParser/Query/Data.h"

namespace Ingester
{
    typedef std::vector<int> Dimensions;
    typedef Dimensions Location;

#ifdef BUILD_IODA_BINDING
    struct DimensionDataBase
    {
        virtual ~DimensionDataBase() = default;

        std::shared_ptr<ioda::NewDimensionScale_Base> dimScale;

        virtual void write(ioda::Variable& var) = 0;
    };

    template<typename T>
    struct DimensionData : public DimensionDataBase
    {
        std::vector<T> data;

        DimensionData() = delete;

        virtual ~DimensionData() = default;

        explicit DimensionData(size_t size) :
            data(std::vector<T>(size, _default()))
        {
        }

        void write(ioda::Variable& var)
        {
            var.write(data);
        }

     private:
        template<typename U = void>
        T _default(typename std::enable_if<std::is_arithmetic<T>::value, U>::type* = nullptr)
        {
            return static_cast<T>(0);
        }

        template<typename U = void>
        T _default(typename std::enable_if<std::is_same<T, std::string>::value, U>::type* = nullptr)
        {
            return std::string("");
        }
    };
#endif

    /// \brief Abstract base class for intermediate data object that bridges the Parsers with the
    /// IodaEncoder.
    class DataObjectBase
    {
     public:
        explicit DataObjectBase(const std::string& fieldName,
                                const std::string& groupByFieldName,
                                const Dimensions& dims,
                                const std::string& query,
                                const std::vector<bufr::Query>& dimPaths):

            fieldName_(fieldName),
            groupByFieldName_(groupByFieldName),
            dims_(dims),
            query_(query),
            dimPaths_(dimPaths)
        {};

        DataObjectBase() = default;
        virtual ~DataObjectBase() = default;

        // Setters
        void setFieldName(const std::string& fieldName) { fieldName_ = fieldName; }
        void setGroupByFieldName(const std::string& fieldName) { groupByFieldName_ = fieldName; }
        void setDims(const std::vector<int> dims) { dims_ = dims; }
        void setQuery(const std::string& query) { query_ = query; }
        void setDimPaths(const std::vector<bufr::Query>& dimPaths)
            { dimPaths_ = dimPaths; }
        virtual void setData(const bufr::Data& data) = 0;

        // Getters
        std::string getFieldName() const { return fieldName_; }
        std::string getGroupByFieldName() const { return groupByFieldName_; }
        Dimensions getDims() const { return dims_; }
        std::string getPath() const { return query_; }
        std::vector<bufr::Query> getDimPaths() const { return dimPaths_; }

#ifdef BUILD_PYTHON_BINDING
       /// \brief Return a numpy array of the data.
       virtual py::array getNumpyArray() const = 0;
#endif

        bool hasSamePath(const std::shared_ptr<DataObjectBase>& dataObject);

        /// \brief Print the data object to a output stream.
        virtual void print(std::ostream &out) const = 0;

        /// \brief Get the data at the location as an integer.
        /// \return Integer data.
        virtual int getAsInt(const Location& loc) const = 0;

        /// \brief Get the data at the location as an float.
        /// \return Float data.
        virtual float getAsFloat(const Location& loc) const = 0;

        /// \brief Is the element at the location the missing value.
        /// \return bool data.
        virtual bool isMissing(const Location& loc) const = 0;

        /// \brief Get the data at the index as an int.
        /// \return Int data.
        virtual int getAsInt(size_t idx) const = 0;

        /// \brief Get the data at the index as an float.
        /// \return Float data.
        virtual float getAsFloat(size_t idx) const = 0;

        /// \brief Is the element at the index the missing value.
        /// \return bool data.
        virtual bool isMissing(size_t idx) const = 0;

        /// \brief Get the data at the Location as an string.
        /// \return String data.
        virtual std::string getAsString(const Location& loc) const = 0;

        /// \brief Get the data at the index as a string.
        /// \return String data.
        virtual std::string getAsString(size_t idx) const = 0;

        /// \brief Get the size of the data
        /// \return Data size.
        virtual size_t size() const = 0;

#ifdef BUILD_IODA_BINDING
        /// \brief Makes an ioda::Variable and adds it to the given ioda::ObsGroup
        /// \param obsGroup Obsgroup where to add the variable
        /// \param name The name to associate with the variable (ex "latitude@MetaData")
        /// \param dimensions List of Variables to use as the dimensions for this new variable
        /// \param chunks List of integers specifying the chunking dimensions
        /// \param compressionLevel The GZip compression level to use, must be 0-9
        virtual ioda::Variable createVariable(
                                      ioda::ObsGroup& obsGroup,
                                      const std::string& name,
                                      const std::vector<ioda::Variable>& dimensions,
                                      const std::vector<ioda::Dimensions_t>& chunks,
                                      int compressionLevel) const = 0;

        /// \brief Makes a new dimension scale using this data object as the source
        /// \param name The name of the dimension variable.
        /// \param dimIdx The idx of the data dimension to use.
        virtual std::shared_ptr<DimensionDataBase> createDimensionFromData(
                                                                    const std::string& name,
                                                                    std::size_t dimIdx) const = 0;

        /// \brief Makes a new blank dimension scale with default type.
        /// \param name The name of the dimension variable.
        /// \param dimIdx The idx of the data dimension to use.
        virtual std::shared_ptr<DimensionDataBase> createEmptyDimension(
                                                                  const std::string& name,
                                                                  std::size_t dimIdx) const = 0;
#endif

        /// \brief Slice the data object given a vector of row indices.
        /// \param slice The indices to slice.
        /// \return Slice of the data object.
        virtual std::shared_ptr<DataObjectBase>
            slice(const std::vector<std::size_t>& rows) const = 0;

        /// \brief Multiply the stored values in this data object by a scalar.
        /// \param val Scalar to multiply to the data..
        virtual void multiplyBy(double val) = 0;

        /// \brief Add a scalar to the stored values in this data object.
        /// \param val Scalar to add to the data..
        virtual void offsetBy(double val) = 0;

     protected:
        std::string fieldName_;
        std::string groupByFieldName_;
        Dimensions dims_;
        std::string query_;
        std::vector<bufr::Query> dimPaths_;
    };


    template <typename T>
    class DataObject : public DataObjectBase
    {
     public:
        typedef T value_type;

        template<typename U = void>
        static constexpr T missingValue
            (typename std::enable_if<std::is_arithmetic<T>::value, U>::type* = nullptr)
        {
            return std::numeric_limits<T>::max();
        }

        template<typename U = void>
        static constexpr T missingValue
            (typename std::enable_if<std::is_same<T, std::string>::value, U>::type* = nullptr)
        {
            return "";
        }

        /// \brief Constructor.
        /// \param dimensions The dimensions of the data object.
        DataObject() = default;

        DataObject(const std::vector<T>& data,
                   const std::string& field_name,
                   const std::string& group_by_field_name,
                   const Dimensions& dimensions,
                   const std::string& query,
                   const std::vector<bufr::Query>& dimPaths) :
            DataObjectBase(field_name, group_by_field_name, dimensions, query, dimPaths),
            data_(data)
        {};

        virtual ~DataObject() = default;

        /// \brief Set the data for this object
        /// \param data The data
        void setData(const bufr::Data& data) final
        {
            _setData(data);
        }

#ifdef BUILD_PYTHON_BINDING
        /// \brief Return a numpy array of the data.
        py::array getNumpyArray() const final
        {
            return _getNumpyArray();
        }

        template<typename U = void>
        py::array _getNumpyArray(
            typename std::enable_if<std::is_arithmetic<T>::value, U>::type* = nullptr) const
        {
            // Create the data array
            py::array_t<T> data(dims_);
            T* dataPtr = static_cast<T*>(data.mutable_data());
            std::copy(data_.begin(), data_.end(), dataPtr);

            // Create the mask array
            py::array_t<bool> mask(dims_);
            bool* maskPtr = static_cast<bool*>(mask.mutable_data());
            for (size_t idx = 0; idx < data_.size(); idx++)
            {
                maskPtr[idx] = isMissing(idx);
            }

            // Create a masked array from the data and mask arrays
            py::object numpyModule = py::module::import("numpy");
            py::array maskedArray = numpyModule.attr("ma").attr("masked_array")(data, mask);
            numpyModule.attr("ma").attr("set_fill_value")(maskedArray, missingValue());

            return maskedArray;
        }

        template<typename U = void>
        py::array _getNumpyArray(
            typename std::enable_if<std::is_same<T, std::string>::value, U>::type* = nullptr) const
        {
            py::list pyStrList(data_.size());

            // Convert the std::vector<std::string> into a list of Python Unicode strings
            for (size_t i = 0; i < data_.size(); ++i)
            {
                pyStrList[i] = py::str(data_[i]);
            }

            // Create a NumPy array of Python Unicode strings with the correct dimensions
            py::object numpyModule = py::module::import("numpy");
            py::array data = numpyModule.attr("array")(pyStrList, py::dtype("O"));
            data = data.attr("reshape")(dims_);

            // Create the mask array
            py::array_t<bool> mask(dims_);
            bool* maskPtr = static_cast<bool*>(mask.mutable_data());
            for (size_t idx = 0; idx < data_.size(); idx++)
            {
                maskPtr[idx] = isMissing(idx);
            }

            // Create a masked array from the data and mask arrays
            py::array maskedArray = numpyModule.attr("ma").attr("masked_array")(data, mask);
            numpyModule.attr("ma").attr("set_fill_value")(maskedArray, missingValue());

            return maskedArray;
        }
#endif

#ifdef BUILD_IODA_BINDING
        /// \brief Makes an ioda::Variable and adds it to the given ioda::ObsGroup
        /// \param obsGroup Obsgroup were to add the variable
        /// \param name The name to associate with the variable (ex "latitude@MetaData")
        /// \param dimensions List of Variables to use as the dimensions for this new variable
        /// \param chunks List of integers specifying the chunking dimensions
        /// \param compressionLevel The GZip compression level to use, must be 0-9
        ioda::Variable createVariable(ioda::ObsGroup& obsGroup,
                                      const std::string& name,
                                      const std::vector<ioda::Variable>& dimensions,
                                      const std::vector<ioda::Dimensions_t>& chunks,
                                      int compressionLevel) const final
        {
            auto params = makeCreationParams(chunks, compressionLevel);
            auto var = obsGroup.vars.createWithScales<T>(name, dimensions, params);
            var.write(data_);
            return var;
        };

        /// \brief Makes a new dimension scale using this data object as the source
        /// \param name The name of the dimension variable.
        /// \param dimIdx The idx of the data dimension to use.
        std::shared_ptr<DimensionDataBase> createDimensionFromData(const std::string& name,
                                                                   std::size_t dimIdx) const final
        {
            auto dimData = std::make_shared<DimensionData<T>>(getDims()[dimIdx]);
            dimData->dimScale = ioda::NewDimensionScale<T>(name, getDims()[dimIdx]);

            std::copy(data_.begin(),
                      data_.begin() + dimData->data.size(),
                      dimData->data.begin());

            // Validate this data object is a valid (has values that repeat for each frame
            for (size_t idx = 0; idx < data_.size(); idx += dimData->data.size())
            {
                if (!std::equal(data_.begin(),
                                data_.begin() + dimData->data.size(),
                                data_.begin() + idx,
                                data_.begin() + idx + dimData->data.size()))
                {
                    std::stringstream errStr;
                    errStr << "Dimension " << name << " has an invalid source field. ";
                    errStr << "The values dont repeat in each sequence.";
                    throw eckit::BadParameter(errStr.str());
                }
            }

            return dimData;
        }

        /// \brief Makes a new blank dimension scale with default type.
        /// \param name The name of the dimension variable.
        /// \param dimIdx The idx of the data dimension to use.
        std::shared_ptr<DimensionDataBase> createEmptyDimension(const std::string& name,
                                                                  std::size_t dimIdx) const final
        {
            auto dimData = std::make_shared<DimensionData<int>>(getDims()[dimIdx]);
            dimData->dimScale = ioda::NewDimensionScale<int>(name, getDims()[dimIdx]);
            return dimData;
        }
#endif

        /// \brief Print the data object to a output stream.
        void print(std::ostream &out) const final
        {
            out << "DataObject " << fieldName_ << ":";
            for (auto val = data_.cbegin(); val != data_.cend(); ++val)
            {
                if (val != data_.cbegin()) out << ", ";
                out << *val;
            }

            out << std::endl;
        };

        /// \brief Get the raw data.
        std::vector<T> getRawData() const { return data_; }

        /// \brief Set the raw data.
        void setRawData(std::vector<T> data) { data_ = data; }

        /// \brief Get data associated with a given location.
        /// \param location The location to get data for.
        /// \return The data at the given location.
        T get(const Location& loc) const
        {
            size_t dim_prod = 1;
            for (int dim_idx = dims_.size(); dim_idx > static_cast<int>(loc.size()); --dim_idx)
            {
                dim_prod *= dims_[dim_idx];
            }

            // Compute the index into the data array
            size_t index = 0;
            for (int dim_idx = loc.size() - 1; dim_idx >= 0; --dim_idx)
            {
                index += dim_prod*loc[dim_idx];
                dim_prod *= dims_[dim_idx];
            }

            return data_[index];
        };

        /// \brief Get the size of the data.
        /// \return The size of the data.
        size_t size() const { return data_.size(); }

        /// \brief Get the data at the location as an integer.
        /// \param loc The coordinate for the data point (ex: if data 2d then loc {2,4} gets data
        ///            at that coordinate).
        /// \return Int data.
        int getAsInt(const Location& loc) const final { return _getAsInt(loc); }

        /// \brief Get the data at the location as a float.
        /// \param loc The coordinate for the data point (ex: if data 2d then loc {2,4} gets data
        ///            at that coordinate).
        /// \return Float data.
        float getAsFloat(const Location& loc) const final { return _getAsFloat(loc); }

        /// \brief Get the data at the location as a string.
        /// \param loc The coordinate for the data point (ex: if data 2d then loc {2,4} gets data
        ///            at that coordinate).
        /// \return String data.
        std::string getAsString(const Location& loc) const final { return _getAsString(loc); }

        /// \brief Is the element at the location the missing value.
        /// \param loc The coordinate for the data point (ex: if data 2d then loc {2,4} gets data
        ///            at that coordinate).
        /// \return bool data.
        bool isMissing(const Location& loc) const final
        {
            return get(loc) == missingValue();
        }

        /// \brief Get the data at the index into the internal 1d array as a int. This function
        ///        gives you direct access to the internal data and doesn't account for dimensional
        ///        information (its up to the user).
        /// \param idx The idx into the internal 1d array.
        /// \return Int data.
        int getAsInt(size_t idx) const final { return _getAsInt(idx); }


        /// \brief idx Get the data at the index into the internal 1d array as a float. This
        ///            function gives you direct access to the internal data and doesn't account for
        ///            dimensional information (its up to the user).
        /// \param idx The idx into the internal 1d array.
        /// \return Float data.
        float getAsFloat(const size_t idx) const final { return _getAsFloat(idx); }

        /// \brief Get the data at the index into the internal 1d array as a string. This function
        ///        gives you direct access to the internal data and doesn't account for dimensional
        ///        information (its up to the user).
        /// \param idx The idx into the internal 1d array.
        /// \return Int data.
        std::string getAsString(size_t idx) const final { return _getAsString(idx); }

        /// \brief idx See if the data at the index into the internal 1d array is missing. This
        ///            function gives you direct access to the internal data and doesn't account for
        ///            dimensional information (its up to the user).
        /// \param idx The idx into the internal 1d array.
        /// \return bool data.
        bool isMissing(const size_t idx) const final
        {
            return data_[idx] == missingValue();
        }


        /// \brief Slice the dta object according to a list of indices.
        /// \param rows The indices to slice the data object by.
        /// \return Sliced DataObject.
        std::shared_ptr<DataObjectBase> slice(const std::vector<std::size_t>& rows) const final
        {
            // Compute product of extra dimensions)
            std::size_t extraDims = 1;
            for (std::size_t i = 1; i < dims_.size(); ++i)
            {
                extraDims *= dims_[i];
            }

            // Make new DataObject with the rows we want
            std::vector<T> newData;
            newData.reserve(rows.size() * extraDims);
            for (std::size_t i = 0; i < rows.size(); ++i)
            {
                newData.insert(newData.end(),
                               data_.begin() + rows[i] * extraDims,
                               data_.begin() + (rows[i] + 1) * extraDims);
            }

            auto sliceDims = dims_;
            sliceDims[0] = rows.size();

            return std::make_shared<DataObject<T>>(newData,
                                                   fieldName_,
                                                   groupByFieldName_,
                                                   sliceDims,
                                                   query_,
                                                   dimPaths_);
        }

     private:
        std::vector<T> data_;

#ifdef BUILD_IODA_BINDING
        /// \brief Make the variable creation parameters.
        /// \param chunks The chunk sizes
        /// \param compressionLevel The compression level
        /// \return The variable creation patterns.
        ioda::VariableCreationParameters makeCreationParams(
                const std::vector<ioda::Dimensions_t>& chunks,
                int compressionLevel) const
        {
            return _makeCreationParams(chunks, compressionLevel);
        }


        /// \brief Make the variable creation parameters for numeric data.
        /// \param chunks The chunk sizes
        /// \param compressionLevel The compression level
        /// \return The variable creation patterns.
        template<typename U = void>
        ioda::VariableCreationParameters _makeCreationParams(
            const std::vector<ioda::Dimensions_t>& chunks,
            int compressionLevel,
            typename std::enable_if<std::is_arithmetic<T>::value, U>::type* = nullptr) const
        {
            ioda::VariableCreationParameters params;
            params.chunk = true;
            params.chunks = chunks;
            params.compressWithGZIP(compressionLevel);
            params.setFillValue<T>(static_cast<T>(missingValue()));

            return params;
        }


        /// \brief Make the variable creation parameters for string data.
        /// \param chunks The chunk sizes
        /// \param compressionLevel The compression level
        /// \return The variable creation patterns.
        template<typename U = void>
        ioda::VariableCreationParameters _makeCreationParams(
            const std::vector<ioda::Dimensions_t>& chunks,
            int compressionLevel,
            typename std::enable_if<std::is_same<T, std::string>::value, U>::type* = nullptr) const
        {
            ioda::VariableCreationParameters params;
            params.chunk = true;
            params.chunks = chunks;
            params.compressWithGZIP(compressionLevel);
            params.setFillValue<T>(static_cast<T>(std::string("")));

            return params;
        }
#endif

        /// \brief Get the data at the location as a float for numeric data.
        /// \return Float data.
        template<typename U = void>
        float _getAsFloat(const Location& loc,
            typename std::enable_if<std::is_arithmetic<T>::value, U>::type* = nullptr) const
        {
            return static_cast<float> (get(loc));
        }

        /// \brief Get the data at the location as a float for string data.
        /// \return Float data.
        template<typename U = void>
        float _getAsFloat(const Location& loc,
            typename std::enable_if<std::is_same<T, std::string>::value, U>::type* = nullptr) const
        {
            return std::stof(get(loc));
        }

        /// \brief Get the data at the location as int for numeric data.
        /// \return Int data.
        template<typename U = void>
        int _getAsInt(const Location& loc,
            typename std::enable_if<std::is_arithmetic<T>::value, U>::type* = nullptr) const
        {
            return static_cast<int> (get(loc));
        }

        /// \brief Get the data at the location as int for string data.
        /// \return Int data.
        template<typename U = void>
        int _getAsInt(const Location& loc,
            typename std::enable_if<std::is_same<T, std::string>::value, U>::type* = nullptr) const
        {
            return std::stoi(get(loc));
        }

        /// \brief Get the data at the location as string for numeric data.
        /// \return string data.
        template<typename U = void>
        std::string _getAsString(const Location& loc,
            typename std::enable_if<std::is_arithmetic<T>::value, U>::type* = nullptr) const
        {
            return std::to_string(get(loc));
        }

        /// \brief Get the data at the location as string for string data.
        /// \return string data.
        template<typename U = void>
        std::string _getAsString(const Location& loc,
            typename std::enable_if<std::is_same<T, std::string>::value, U>::type* = nullptr) const
        {
            return get(loc);
        }

        /// \brief Get the data at the index as a int for numeric data.
        /// \return Int data.
        template<typename U = void>
        int _getAsInt(size_t idx,
            typename std::enable_if<std::is_arithmetic<T>::value, U>::type* = nullptr) const
        {
            return static_cast<int>(data_[idx]);
        }

        /// \brief Get the data at the index as a int for non-numeric data.
        /// \return Int data.
        template<typename U = void>
        int _getAsInt(size_t idx,
            typename std::enable_if<!std::is_arithmetic<T>::value, U>::type* = nullptr) const
        {
            throw std::runtime_error("The stored value is not a number");
        }

        /// \brief Get the data at the index as a float for numeric data.
        /// \return Float data.
        template<typename U = void>
        float _getAsFloat(size_t idx,
            typename std::enable_if<std::is_arithmetic<T>::value, U>::type* = nullptr) const
        {
            return static_cast<float>(data_[idx]);
        }

        /// \brief Get the data at the index as a float for non-numeric data.
        /// \return Float data.
        template<typename U = void>
        float _getAsFloat(size_t idx,
            typename std::enable_if<!std::is_arithmetic<T>::value, U>::type* = nullptr) const
        {
            throw std::runtime_error("The stored value was is not a number");
            return 0.0f;
        }

        /// \brief Get the data at the index as a int for numeric data.
        /// \return Int data.
        template<typename U = void>
        std::string _getAsString(size_t idx,
                                 typename std::enable_if<std::is_arithmetic<T>::value,
                                 U>::type* = nullptr) const
        {
            return std::to_string(data_[idx]);
        }

        /// \brief Get the data at the index as a int for non-numeric data.
        /// \return Int data.
        template<typename U = void>
        std::string _getAsString(size_t idx,
                                 typename std::enable_if<!std::is_arithmetic<T>::value,
                                 U>::type* = nullptr) const
        {
            return data_[idx];
        }

        /// \brief Set the data associated with this data object (numeric DataObject).
        /// \param data The raw data
        /// \param dataMissingValue The number that represents missing values within the raw data
        template<typename U = void>
        void _setData(const bufr::Data& data,
                      typename std::enable_if<std::is_arithmetic<T>::value, U>::type* = nullptr)
        {
            if (data.isLongStr())
            {
                std::ostringstream str;
                str << "Can't make numerical field from string data.";
                throw std::runtime_error(str.str());
            }
            else
            {
                data_ = std::vector<T>(data.size());
                for (size_t idx = 0; idx < data.size(); ++idx)
                {
                    if (!data.isMissing(idx))
                    {
                        data_[idx] = data.value.octets[idx];
                    }
                    else
                    {
                        data_[idx] = missingValue();
                    }
                }
            }
        }

        /// \brief Set the data associated with this data object (string DataObject).
        /// \param data The raw data
        /// \param dataMissingValue The number that represents missing values within the raw data
        template<typename U = void>
        void _setData(
            const bufr::Data& data,
            typename std::enable_if<std::is_same<T, std::string>::value, U>::type* = nullptr)
        {
            data_ = std::vector<std::string>();
            if (data.isLongStr())
<<<<<<< HEAD
            {
                data_ = data.value.strings;
            }
            else
            {
=======
            {
                data_ = data.value.strings;
            }
            else
            {
>>>>>>> cf196c1d
                auto charPtr = reinterpret_cast<const char *>(data.value.octets.data());
                for (size_t row_idx = 0; row_idx < data.size(); row_idx++)
                {
                    if (!data.isMissing(row_idx))
                    {
                        std::string str = std::string(
                            charPtr + row_idx * sizeof(double), sizeof(double));

                        // trim trailing whitespace from str
                        str.erase(std::find_if(str.rbegin(), str.rend(),
                                               [](char c) { return !std::isspace(c); }).base(),
                                  str.end());

                        data_.push_back(str);
                    }
                    else
                    {
                        data_.push_back("");
                    }
                }
            }
        }

        /// \brief Multiply the stored values in this data object by a scalar.
        /// \param val Scalar to multiply to the data..
        void multiplyBy(double val) final
        {
            _multiplyBy(val);
        }

        /// \brief Multiply the stored values in this data object by a scalar (numeric version).
        /// \param val Scalar to multiply to the data.
        template<typename U = void>
        void _multiplyBy(double val,
                         typename std::enable_if<std::is_arithmetic<T>::value, U>::type* = nullptr)
        {
            if (typeid(T) == typeid(float) ||   // NOLINT
                typeid(T) == typeid(double) ||  // NOLINT
                trunc(val) == val)
            {
                for (size_t i = 0; i < data_.size(); i++)
                {
                    if (data_[i] != missingValue())
                    {
                        data_[i] = static_cast<T>(static_cast<double>(data_[i]) * val);
                    }
                }
            }
            else
            {
                std::ostringstream str;
                str << "Multiplying integer field \"" << fieldName_ << "\" with a non-integer is ";
                str << "illegal. Please convert it to a float or double.";
                throw std::runtime_error(str.str());
            }
        }

        /// \brief Multiply the stored values in this data object by a scalar (string version).
        /// \param val Scalar to multiply to the data.
        template<typename U = void>
        void _multiplyBy(
            double val,
            typename std::enable_if<std::is_same<T, std::string>::value, U>::type* = nullptr)
        {
            throw std::runtime_error("Trying to multiply a string by a number");
        }

        /// \brief Add a scalar to the stored values in this data object.
        /// \param val Scalar to add to the data.
        void offsetBy(double val) final
        {
            _offsetBy(val);
        }


        /// \brief Add a scalar to the stored values in this data object (numeric version).
        /// \param val Scalar to add to the data.
        template<typename U = void>
        void _offsetBy(double val,
                       typename std::enable_if<std::is_arithmetic<T>::value, U>::type* = nullptr)
        {
            for (size_t i = 0; i < data_.size(); i++)
            {
                if (data_[i] != missingValue())
                {
                    data_[i] = data_[i] + static_cast<T>(val);
                }
            }
        }

        /// \brief Add a scalar to the stored values in this data object (string version).
        /// \param val Scalar to add to the data.
        template<typename U = void>
        void _offsetBy(
            double val,
            typename std::enable_if<std::is_same<T, std::string>::value, U>::type* = nullptr)
        {
            throw std::runtime_error("Trying to offset a string by a number");
        }
    };
}  // namespace Ingester<|MERGE_RESOLUTION|>--- conflicted
+++ resolved
@@ -736,19 +736,11 @@
         {
             data_ = std::vector<std::string>();
             if (data.isLongStr())
-<<<<<<< HEAD
             {
                 data_ = data.value.strings;
             }
             else
             {
-=======
-            {
-                data_ = data.value.strings;
-            }
-            else
-            {
->>>>>>> cf196c1d
                 auto charPtr = reinterpret_cast<const char *>(data.value.octets.data());
                 for (size_t row_idx = 0; row_idx < data.size(); row_idx++)
                 {
