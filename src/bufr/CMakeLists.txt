--- conflicted
+++ resolved
@@ -101,10 +101,6 @@
               ioda_engines
               bufr::bufr_4
               gsl::gsl-lite
-<<<<<<< HEAD
-=======
-              bufr::bufr_4
->>>>>>> efb73bb7
               atms_lib
     )
 
@@ -145,10 +141,6 @@
               eckit
               bufr::bufr_4
               gsl::gsl-lite
-<<<<<<< HEAD
-=======
-              bufr::bufr_4
->>>>>>> efb73bb7
     )
 
   list (APPEND _query_srcs
