--- conflicted
+++ resolved
@@ -70,14 +70,9 @@
     BufrParser/Query/Tokenizer.cpp
     BufrParser/Query/SubsetTable.h
     BufrParser/Query/SubsetTable.cpp
-<<<<<<< HEAD
+    BufrParser/Query/Data.h
     BufrParser/Query/SubsetLookupTable.h
     BufrParser/Query/SubsetLookupTable.cpp
-=======
-    BufrParser/Query/Data.h
-    BufrParser/Query/NodeLookupTable.h
-    BufrParser/Query/NodeLookupTable.cpp
->>>>>>> b1d01a5f
     IodaEncoder/IodaEncoder.cpp
     IodaEncoder/IodaEncoder.h
     IodaEncoder/IodaDescription.cpp
@@ -103,10 +98,7 @@
               ${oops_LIBRARIES}
               ioda_engines
               bufr::bufr_4
-<<<<<<< HEAD
-=======
               gsl::gsl-lite
->>>>>>> b1d01a5f
               atms_lib
     )
 
@@ -146,10 +138,7 @@
               Eigen3::Eigen
               eckit
               bufr::bufr_4
-<<<<<<< HEAD
-=======
               gsl::gsl-lite
->>>>>>> b1d01a5f
     )
 
   list (APPEND _query_srcs
@@ -177,14 +166,9 @@
     BufrParser/Query/Tokenizer.cpp
     BufrParser/Query/SubsetTable.h
     BufrParser/Query/SubsetTable.cpp
-<<<<<<< HEAD
+    BufrParser/Query/Data.h
     BufrParser/Query/SubsetLookupTable.h
     BufrParser/Query/SubsetLookupTable.cpp
-=======
-    BufrParser/Query/Data.h
-    BufrParser/Query/NodeLookupTable.h
-    BufrParser/Query/NodeLookupTable.cpp
->>>>>>> b1d01a5f
     BufrParser/Query/python_bindings.cpp
     )
 
