# (C) Copyright 2020 NOAA/NWS/NCEP/EMC
#
# This software is licensed under the terms of the Apache Licence Version 2.0
# which can be obtained at http://www.apache.org/licenses/LICENSE-2.0.

if ( iodaconv_bufr_query_ENABLED )
  list(APPEND _ingester_srcs
    IngesterTypes.h
    DataContainer.h
    DataContainer.cpp
    Parser.h
    ObjectFactory.h
    DataObject.h
    DataObject.cpp
    BufrParser/BufrParser.h
    BufrParser/BufrParser.cpp
    BufrParser/BufrDescription.h
    BufrParser/BufrDescription.cpp
    BufrParser/Exports/Export.h
    BufrParser/Exports/Export.cpp
    BufrParser/Exports/Filters/Filter.h
    BufrParser/Exports/Filters/BoundingFilter.h
    BufrParser/Exports/Filters/BoundingFilter.cpp
    BufrParser/Exports/Splits/Split.h
    BufrParser/Exports/Splits/CategorySplit.h
    BufrParser/Exports/Splits/CategorySplit.cpp
    BufrParser/Exports/Variables/Variable.h
    BufrParser/Exports/Variables/DatetimeVariable.h
    BufrParser/Exports/Variables/DatetimeVariable.cpp
    BufrParser/Exports/Variables/SpectralRadianceVariable.h
    BufrParser/Exports/Variables/SpectralRadianceVariable.cpp
    BufrParser/Exports/Variables/RemappedBrightnessTemperatureVariable.h
    BufrParser/Exports/Variables/RemappedBrightnessTemperatureVariable.cpp
    BufrParser/Exports/Variables/SensorScanAngleVariable.h
    BufrParser/Exports/Variables/SensorScanAngleVariable.cpp
    BufrParser/Exports/Variables/SensorScanPositionVariable.h
    BufrParser/Exports/Variables/SensorScanPositionVariable.cpp
    BufrParser/Exports/Variables/AircraftAltitudeVariable.h
    BufrParser/Exports/Variables/AircraftAltitudeVariable.cpp
    BufrParser/Exports/Variables/TimeoffsetVariable.h
    BufrParser/Exports/Variables/TimeoffsetVariable.cpp
    BufrParser/Exports/Variables/QueryVariable.h
    BufrParser/Exports/Variables/QueryVariable.cpp
    BufrParser/Exports/Variables/Transforms/Transform.h
    BufrParser/Exports/Variables/Transforms/OffsetTransform.h
    BufrParser/Exports/Variables/Transforms/OffsetTransform.cpp
    BufrParser/Exports/Variables/Transforms/ScalingTransform.h
    BufrParser/Exports/Variables/Transforms/ScalingTransform.cpp
    BufrParser/Exports/Variables/Transforms/TransformBuilder.h
    BufrParser/Exports/Variables/Transforms/TransformBuilder.cpp
    BufrParser/Query/DataProvider/DataProvider.h
    BufrParser/Query/DataProvider/DataProvider.cpp
    BufrParser/Query/DataProvider/NcepDataProvider.h
    BufrParser/Query/DataProvider/NcepDataProvider.cpp
    BufrParser/Query/DataProvider/WmoDataProvider.h
    BufrParser/Query/DataProvider/WmoDataProvider.cpp
    BufrParser/Query/File.h
    BufrParser/Query/File.cpp
    BufrParser/Query/VectorMath.h
    BufrParser/Query/QuerySet.h
    BufrParser/Query/QuerySet.cpp
    BufrParser/Query/QueryRunner.h
    BufrParser/Query/QueryRunner.cpp
    BufrParser/Query/QueryParser.h
    BufrParser/Query/QueryParser.cpp
    BufrParser/Query/ResultSet.h
    BufrParser/Query/ResultSet.cpp
    BufrParser/Query/Target.h
    BufrParser/Query/Tokenizer.h
    BufrParser/Query/Tokenizer.cpp
    BufrParser/Query/SubsetTable.h
    BufrParser/Query/SubsetTable.cpp
<<<<<<< HEAD
    BufrParser/Query/Data.h
=======
>>>>>>> 94fb6cff
    BufrParser/Query/NodeLookupTable.h
    BufrParser/Query/NodeLookupTable.cpp
    IodaEncoder/IodaEncoder.cpp
    IodaEncoder/IodaEncoder.h
    IodaEncoder/IodaDescription.cpp
    IodaEncoder/IodaDescription.h
    )

  list (APPEND _atmslib_srcs
    BufrParser/Exports/Variables/Transforms/atms/atms_spatial_average_mod.f90
    BufrParser/Exports/Variables/Transforms/atms/atms_spatial_average_interface.h
    BufrParser/Exports/Variables/Transforms/atms/atms_spatial_average_interface.f90
    )


  ecbuild_add_library( TARGET   atms_lib
                       SOURCES  ${_atmslib_srcs}
                       TYPE STATIC
                       INSTALL_HEADERS LISTED
    )

  target_link_libraries( atms_lib PUBLIC iodaconv_utils)   


  list(APPEND _ingester_deps
              Eigen3::Eigen
              eckit
              ${oops_LIBRARIES}
              ioda_engines
              bufr::bufr_4
              gsl::gsl-lite
              atms_lib
    )

  ecbuild_add_library( TARGET   ingester
                       SOURCES  ${_ingester_srcs}
                       INSTALL_HEADERS LISTED
                       HEADER_DESTINATION ${CMAKE_INSTALL_INCLUDEDIR}/bufr
                       LINKER_LANGUAGE CXX
    )

  target_link_libraries(ingester PUBLIC ${_ingester_deps})

  target_include_directories(ingester PUBLIC
                             $<BUILD_INTERFACE:${CMAKE_CURRENT_SOURCE_DIR}>
                             $<INSTALL_INTERFACE:bufr> # <prefix>/bufr
    )

  target_compile_definitions(ingester PRIVATE BUILD_IODA_BINDING=1)

  add_library( ${PROJECT_NAME}::ingester ALIAS ingester)

  ecbuild_add_executable( TARGET  bufr2ioda.x
                          SOURCES bufr2ioda.cpp
                          LIBS    ingester )

  ecbuild_add_test( TARGET  ${PROJECT_NAME}_bufr_coding_norms
                    TYPE    SCRIPT
                    COMMAND ${CMAKE_BINARY_DIR}/bin/${PROJECT_NAME}_cpplint.py
                    ARGS    --quiet --recursive ${CMAKE_CURRENT_SOURCE_DIR}
                    WORKING_DIRECTORY ${CMAKE_BINARY_DIR}/bin )
endif()

# Make the python bindings
if ( iodaconv_bufr_python_ENABLED )

  list(APPEND _query_libs
              Eigen3::Eigen
              eckit
              bufr::bufr_4
              gsl::gsl-lite
    )

  list (APPEND _query_srcs
    DataObject.h
    DataObject.cpp
    BufrParser/Query/DataProvider/DataProvider.h
    BufrParser/Query/DataProvider/DataProvider.cpp
    BufrParser/Query/DataProvider/NcepDataProvider.h
    BufrParser/Query/DataProvider/NcepDataProvider.cpp
    BufrParser/Query/DataProvider/WmoDataProvider.h
    BufrParser/Query/DataProvider/WmoDataProvider.cpp
    BufrParser/Query/File.h
    BufrParser/Query/File.cpp
    BufrParser/Query/VectorMath.h
    BufrParser/Query/QuerySet.h
    BufrParser/Query/QuerySet.cpp
    BufrParser/Query/QueryRunner.h
    BufrParser/Query/QueryRunner.cpp
    BufrParser/Query/QueryParser.h
    BufrParser/Query/QueryParser.cpp
    BufrParser/Query/ResultSet.h
    BufrParser/Query/ResultSet.cpp
    BufrParser/Query/Target.h
    BufrParser/Query/Tokenizer.h
    BufrParser/Query/Tokenizer.cpp
    BufrParser/Query/SubsetTable.h
    BufrParser/Query/SubsetTable.cpp
<<<<<<< HEAD
    BufrParser/Query/Data.h
=======
>>>>>>> 94fb6cff
    BufrParser/Query/NodeLookupTable.h
    BufrParser/Query/NodeLookupTable.cpp
    BufrParser/Query/python_bindings.cpp
    )

  pybind11_add_module(bufr ${_query_srcs})
  target_link_libraries(bufr PUBLIC ${_query_libs})
  target_compile_definitions(bufr PRIVATE BUILD_PYTHON_BINDING=1)
  target_include_directories(bufr PUBLIC
                             $<BUILD_INTERFACE:${CMAKE_CURRENT_SOURCE_DIR}>
                             $<INSTALL_INTERFACE:bufr>  # <prefix>/bufr
    )

  set_target_properties( bufr
                         PROPERTIES
                           ARCHIVE_OUTPUT_DIRECTORY "${PYIODACONV_BUILD_LIBDIR}"
                           LIBRARY_OUTPUT_DIRECTORY "${PYIODACONV_BUILD_LIBDIR}"
    )

  install (TARGETS bufr DESTINATION ${PYIODACONV_INSTALL_LIBDIR})

endif()<|MERGE_RESOLUTION|>--- conflicted
+++ resolved
@@ -70,10 +70,7 @@
     BufrParser/Query/Tokenizer.cpp
     BufrParser/Query/SubsetTable.h
     BufrParser/Query/SubsetTable.cpp
-<<<<<<< HEAD
     BufrParser/Query/Data.h
-=======
->>>>>>> 94fb6cff
     BufrParser/Query/NodeLookupTable.h
     BufrParser/Query/NodeLookupTable.cpp
     IodaEncoder/IodaEncoder.cpp
@@ -172,10 +169,7 @@
     BufrParser/Query/Tokenizer.cpp
     BufrParser/Query/SubsetTable.h
     BufrParser/Query/SubsetTable.cpp
-<<<<<<< HEAD
     BufrParser/Query/Data.h
-=======
->>>>>>> 94fb6cff
     BufrParser/Query/NodeLookupTable.h
     BufrParser/Query/NodeLookupTable.cpp
     BufrParser/Query/python_bindings.cpp
