--- conflicted
+++ resolved
@@ -34,13 +34,8 @@
   Eigen3::Eigen
   eckit
   oops
-<<<<<<< HEAD
-  bufr::bufr_4_DA
-  ioda-engines)
-=======
   ioda-engines
   bufr::bufr_4_DA)
->>>>>>> f9c8b27e
 
 ecbuild_add_library( TARGET   ingester
                      SOURCES  ${_ingester_srcs}
@@ -50,22 +45,10 @@
                      LINKER_LANGUAGE ${IODACONV_LINKER_LANGUAGE}
                     )
 
-
 add_executable(test_ingester.x test_ingester.cpp)
 target_link_libraries(test_ingester.x PRIVATE ingester)
 
-<<<<<<< HEAD
-
-set (IODA_ENGINES_PATH ${CMAKE_PREFIX_PATH})
-target_include_directories(test_ingester.x PRIVATE $<BUILD_INTERFACE:${IODA_ENGINES_PATH}/ioda-engines/include>)
-#include_directories(${IODA_ENGINES_PATH}/ioda-engines/include)
-#
-#find_library(IODA_ENGINES_LIB libioda-engines ${IODA_ENGINES_PATH}/ioda-engines/lib)
-#message('****** ' ${IODA_ENGINES_PATH}/ioda-engines/lib)
-#target_link_libraries(test_ingester.x PRIVATE ${IODA_ENGINES_LIB})
-=======
 ecbuild_add_test( TARGET iodaconv_bufr_coding_norms
                   TYPE SCRIPT
                   COMMAND ${CMAKE_BINARY_DIR}/bin/iodaconv_cpplint.py
-                  ARGS --quiet --recursive ${CMAKE_CURRENT_SOURCE_DIR})
->>>>>>> f9c8b27e
+                  ARGS --quiet --recursive ${CMAKE_CURRENT_SOURCE_DIR})