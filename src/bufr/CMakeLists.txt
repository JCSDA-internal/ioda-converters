# (C) Copyright 2020 NOAA/NWS/NCEP/EMC
#
# This software is licensed under the terms of the Apache Licence Version 2.0
# which can be obtained at http://www.apache.org/licenses/LICENSE-2.0.

list(APPEND _ingester_srcs
  IngesterTypes.h
  DataContainer.h
  DataContainer.cpp
  Parser.h
  ParserFactory.h
  DataObject/DataObject.h
  DataObject/StrVecDataObject.h
  DataObject/StrVecDataObject.cpp
  DataObject/ArrayDataObject.h
  DataObject/ArrayDataObject.cpp
  BufrParser/BufrParser.h
  BufrParser/BufrParser.cpp
  BufrParser/BufrDescription.h
  BufrParser/BufrDescription.cpp
  BufrParser/BufrMnemonicSet.h
  BufrParser/BufrMnemonicSet.cpp
  BufrParser/BufrTypes.h
  BufrParser/BufrCollectors/BufrAccumulator.cpp
  BufrParser/BufrCollectors/BufrAccumulator.h
  BufrParser/BufrCollectors/BufrCollector.cpp
  BufrParser/BufrCollectors/BufrCollector.h
  BufrParser/BufrCollectors/BufrIntCollector.cpp
  BufrParser/BufrCollectors/BufrIntCollector.h
  BufrParser/BufrCollectors/BufrRepCollector.cpp
  BufrParser/BufrCollectors/BufrRepCollector.h
  BufrParser/BufrCollectors/BufrCollectors.cpp
  BufrParser/BufrCollectors/BufrCollectors.h
  BufrParser/Exports/Export.h
  BufrParser/Exports/DatetimeExport.h
  BufrParser/Exports/DatetimeExport.cpp
  BufrParser/Exports/MnemonicExport.h
  BufrParser/Exports/MnemonicExport.cpp
  BufrParser/Exports/Transforms/Transform.h
  BufrParser/Exports/Transforms/OffsetTransform.h
  BufrParser/Exports/Transforms/OffsetTransform.cpp
  BufrParser/Exports/Transforms/ScalingTransform.h
  BufrParser/Exports/Transforms/ScalingTransform.cpp
  BufrParser/Exports/Transforms/TransformBuilder.h
  BufrParser/Exports/Transforms/TransformBuilder.cpp
  IodaEncoder/IodaEncoder.cpp
  IodaEncoder/IodaEncoder.h
  IodaEncoder/IodaDescription.cpp
  IodaEncoder/IodaDescription.h
)

list(APPEND _ingester_deps
  Eigen3::Eigen
  eckit
  ${oops_LIBRARIES}
  ioda_engines
  bufr::bufr_4_DA
)

ecbuild_add_library( TARGET   ingester
                     SOURCES  ${_ingester_srcs}
                     LIBS     ${_ingester_deps}
                     INSTALL_HEADERS LISTED
                     HEADER_DESTINATION ${INSTALL_INCLUDEDIR}/bufr
                     LINKER_LANGUAGE CXX
                    )

add_library( ${PROJECT_NAME}::ingester ALIAS ingester )

ecbuild_add_executable( TARGET  bufr2ioda.x
                        SOURCES bufr2ioda.cpp
                        LIBS    ingester )

ecbuild_add_test( TARGET  ${PROJECT_NAME}_bufr_coding_norms
<<<<<<< HEAD
                  TYPE SCRIPT
                  COMMAND ${CMAKE_BINARY_DIR}/bin/${PROJECT_NAME}_cpplint.py
                  ARGS --quiet --recursive ${CMAKE_CURRENT_SOURCE_DIR}
                  WORKING_DIRECTORY ${CMAKE_BINARY_DIR}/bin )
=======
                  TYPE    SCRIPT
                  COMMAND ${CMAKE_BINARY_DIR}/bin/${PROJECT_NAME}_cpplint.py
                  ARGS    --quiet --recursive ${CMAKE_CURRENT_SOURCE_DIR})
>>>>>>> 60c314b2
<|MERGE_RESOLUTION|>--- conflicted
+++ resolved
@@ -72,13 +72,7 @@
                         LIBS    ingester )
 
 ecbuild_add_test( TARGET  ${PROJECT_NAME}_bufr_coding_norms
-<<<<<<< HEAD
-                  TYPE SCRIPT
-                  COMMAND ${CMAKE_BINARY_DIR}/bin/${PROJECT_NAME}_cpplint.py
-                  ARGS --quiet --recursive ${CMAKE_CURRENT_SOURCE_DIR}
-                  WORKING_DIRECTORY ${CMAKE_BINARY_DIR}/bin )
-=======
                   TYPE    SCRIPT
                   COMMAND ${CMAKE_BINARY_DIR}/bin/${PROJECT_NAME}_cpplint.py
-                  ARGS    --quiet --recursive ${CMAKE_CURRENT_SOURCE_DIR})
->>>>>>> 60c314b2
+                  ARGS    --quiet --recursive ${CMAKE_CURRENT_SOURCE_DIR}
+                  WORKING_DIRECTORY ${CMAKE_BINARY_DIR}/bin )