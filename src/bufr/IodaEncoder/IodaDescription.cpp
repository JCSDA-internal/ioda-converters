/*
 * (C) Copyright 2020 NOAA/NWS/NCEP/EMC
 *
 * This software is licensed under the terms of the Apache Licence Version 2.0
 * which can be obtained at http://www.apache.org/licenses/LICENSE-2.0.
 */

#include "IodaDescription.h"

<<<<<<< HEAD
#include <iostream>

#include "eckit/exception/Exceptions.h"


static const char* BACKEND_SECTION = "backend";
static const char* FILENAME_SECTION = "obsdataout";
static const char* DIMENSIONS_SECTION = "dimensions";
static const char* VARIABLES_SECTION = "variables";

static const char* SCALE_NAME = "name";
static const char* SCALE_SIZE = "size";
=======
namespace
{
    namespace ConfKeys
    {
        const char* Filename = "obsdataout";
        const char* Dimensions = "dimensions";
        const char* Variables = "variables";
>>>>>>> 90e04351

        namespace Dimension
        {
            const char* Name = "name";
            const char* Size = "size";
        }  // Dimension

        namespace Variable
        {
            const char* Name = "name";
            const char* Source = "source";
            const char* Dimensions = "dimensions";
            const char* LongName = "longName";
            const char* Units = "units";
            const char* Range = "range";
            const char* Coords = "coordinates";
        }  // Variable
    }  // ConfKeys
}

namespace Ingester
{
    IodaDescription::IodaDescription(const eckit::Configuration& conf)
    {
<<<<<<< HEAD
        if (conf.has(BACKEND_SECTION))
        {
            setBackend(conf.getString(BACKEND_SECTION));
        }
        else
        {
            throw eckit::BadParameter("Forgot to specify the ioda::backend.");
        }

        if (conf.has(FILENAME_SECTION))
=======
        if (conf.has(ConfKeys::Filename))
>>>>>>> 90e04351
        {
            filepath_ = conf.getString(ConfKeys::Filename);
        }
        else
        {
            if (backend_ == ioda::Engines::BackendNames::ObsStore)
            {
                filepath_ = "";
            }
            else
            {
                throw eckit::BadParameter("Filename is required with the configured backend.");
            }
        }

        for (const auto& scaleConf : conf.getSubConfigurations(ConfKeys::Dimensions))
        {
            DimensionDescription scale;
            scale.name = scaleConf.getString(ConfKeys::Dimension::Name);
            scale.size = scaleConf.getString(ConfKeys::Dimension::Size);

            addDimension(scale);
        }

        for (const auto& varConf : conf.getSubConfigurations(ConfKeys::Variables))
        {
            VariableDescription variable;
            variable.name = varConf.getString(ConfKeys::Variable::Name);
            variable.source = varConf.getString(ConfKeys::Variable::Source);
            variable.dimensions = varConf.getStringVector(ConfKeys::Variable::Dimensions);
            variable.longName = varConf.getString(ConfKeys::Variable::LongName);
            variable.units = varConf.getString(ConfKeys::Variable::Units);

            if (varConf.has(ConfKeys::Variable::Coords))
            {
                variable.coordinates =
                    std::make_shared<std::string> (varConf.getString(ConfKeys::Variable::Coords));
            }
            else
            {
                variable.coordinates = nullptr;
            }

            if (varConf.has(ConfKeys::Variable::Range))
            {
                auto range = std::make_shared<Range>();
                range->start = std::stoi(varConf.getStringVector(ConfKeys::Variable::Range)[0]);
                range->end = std::stoi(varConf.getStringVector(ConfKeys::Variable::Range)[1]);
                variable.range = range;
            }
            else
            {
                variable.range = nullptr;
            }

            addVariable(variable);
        }
    }

    void IodaDescription::addDimension(DimensionDescription scale)
    {
        dimensions_.push_back(scale);
    }

    void IodaDescription::addVariable(VariableDescription variable)
    {
        variables_.push_back(variable);
    }

    void IodaDescription::setBackend(std::string backend)
    {
        if (backend == "netcdf")
        {
            setBackend(ioda::Engines::BackendNames::Hdf5File);
        }
        else if (backend == "inmemory" || backend == "in-memory")
        {
            setBackend(ioda::Engines::BackendNames::ObsStore);
        }
        else
        {
            throw eckit::BadParameter("Unknown ioda::backend specified.");
        }
    }
}  // namespace Ingester<|MERGE_RESOLUTION|>--- conflicted
+++ resolved
@@ -7,28 +7,16 @@
 
 #include "IodaDescription.h"
 
-<<<<<<< HEAD
-#include <iostream>
-
 #include "eckit/exception/Exceptions.h"
 
-
-static const char* BACKEND_SECTION = "backend";
-static const char* FILENAME_SECTION = "obsdataout";
-static const char* DIMENSIONS_SECTION = "dimensions";
-static const char* VARIABLES_SECTION = "variables";
-
-static const char* SCALE_NAME = "name";
-static const char* SCALE_SIZE = "size";
-=======
 namespace
 {
     namespace ConfKeys
     {
+        const char* Backend = "backend";
         const char* Filename = "obsdataout";
         const char* Dimensions = "dimensions";
         const char* Variables = "variables";
->>>>>>> 90e04351
 
         namespace Dimension
         {
@@ -53,20 +41,16 @@
 {
     IodaDescription::IodaDescription(const eckit::Configuration& conf)
     {
-<<<<<<< HEAD
-        if (conf.has(BACKEND_SECTION))
+        if (conf.has(ConfKeys::Backend))
         {
-            setBackend(conf.getString(BACKEND_SECTION));
+            setBackend(conf.getString(ConfKeys::Backend));
         }
         else
         {
             throw eckit::BadParameter("Forgot to specify the ioda::backend.");
         }
 
-        if (conf.has(FILENAME_SECTION))
-=======
         if (conf.has(ConfKeys::Filename))
->>>>>>> 90e04351
         {
             filepath_ = conf.getString(ConfKeys::Filename);
         }
