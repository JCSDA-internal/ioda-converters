--- conflicted
+++ resolved
@@ -29,21 +29,12 @@
         explicit IodaEncoder(const eckit::Configuration&  conf);
         explicit IodaEncoder(const IodaDescription&  description);
 
-<<<<<<< HEAD
-=======
         /// \brief Encode the data into an ioda::ObsGroup object
->>>>>>> e20b0ea1
         ioda::ObsGroup encode(const std::shared_ptr<DataContainer>& data,
                               bool append = false);
 
      private:
         /// \brief The description
         const IodaDescription description_;
-<<<<<<< HEAD
-=======
-
-        /// \brief The backend type to usee
-        const ioda::Engines::BackendNames backendType_;
->>>>>>> e20b0ea1
     };
 }  // namespace Ingester