--- conflicted
+++ resolved
@@ -168,11 +168,7 @@
 
                     if (dimMap.find(dimName) == dimMap.end())
                     {
-<<<<<<< HEAD
-                        dimMap[dimName] = dataObject->createDimensionForData(dimName, dimIdx);
-=======
                         dimMap[dimName] = dataObject->createEmptyDimension(dimName, dimIdx);
->>>>>>> b2b1f13a
                     }
                 }
             }
