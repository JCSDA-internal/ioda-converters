/*
 * (C) Copyright 2020 NOAA/NWS/NCEP/EMC
 *
 * This software is licensed under the terms of the Apache Licence Version 2.0
 * which can be obtained at http://www.apache.org/licenses/LICENSE-2.0.
 */

#include "IodaEncoder.h"

#include <memory>
#include <map>
#include <string>
#include <sstream>

#include "eckit/exception/Exceptions.h"
#include "oops/util/Logger.h"

#include "ioda/Layout.h"
#include "ioda/Misc/DimensionScales.h"


namespace Ingester
{
    static const char* LocationName = "Location";
    static const char* DefualtDimName = "dim";

    IodaEncoder::IodaEncoder(const eckit::Configuration& conf):
        description_(IodaDescription(conf))
    {
    }

    std::map<SubCategory, ioda::ObsGroup>
        IodaEncoder::encode(const std::shared_ptr<DataContainer>& dataContainer, bool append)
    {
        auto backendParams = ioda::Engines::BackendCreationParameters();
        std::map<SubCategory, ioda::ObsGroup> obsGroups;

        // Get the named dimensions
        NamedPathDims namedLocDims;
        NamedPathDims namedExtraDims;

        // Get a list of all the named dimensions
        {
            std::set<std::string> dimNames;
            std::set<std::string> dimPaths;
            for (const auto& dim : description_.getDims())
            {
                if (dimNames.find(dim.name) != dimNames.end())
                {
                    throw eckit::UserError("ioda::dimensions: Duplicate dimension name: "
                          + dim.name);
                }

                dimNames.insert(dim.name);

                for (auto path : dim.paths)
                {
                    if (dimPaths.find(path) != dimPaths.end())
                    {
                        throw eckit::BadParameter("ioda::dimensions: Declared duplicate dim. path: "
                              + path);
                    }

                    if (path.substr(0, 1) != "*")
                    {
                        std::ostringstream errStr;
                        errStr << "ioda::dimensions: ";
                        errStr << "Path " << path << " must start with *. ";
                        errStr << "Subset specific named dimensions are not supported.";

                        throw eckit::BadParameter(errStr.str());
                    }

                    dimPaths.insert(path);
                }

                namedExtraDims.insert({dim.paths, dim});
            }
        }

        // Got through each unique category
        for (const auto& categories : dataContainer->allSubCategories())
        {
            // Create the dimensions variables
            std::map<std::string, std::shared_ptr<DimensionDataBase>> dimMap;

            auto dataObjectGroupBy = dataContainer->getGroupByObject(
                description_.getVariables()[0].source, categories);

            // When we find that the primary index is zero we need to skip this category
            if (dataObjectGroupBy->getDims()[0] == 0)
            {
                for (auto category : categories)
                {
                    oops::Log::warning() << "  Skipped category " << category << std::endl;
                }

                continue;
            }

            // Create the root Location dimension for this category
            auto rootDim = std::make_shared<DimensionData<int>>(dataObjectGroupBy->getDims()[0]);
            rootDim->dimScale =
                ioda::NewDimensionScale<int>(LocationName, dataObjectGroupBy->getDims()[0]);
            dimMap[LocationName] = rootDim;

            // Add the root Location dimension as a named dimension
            auto rootLocation = DimensionDescription();
            rootLocation.name = LocationName;
            rootLocation.source = "";
            namedLocDims[{dataObjectGroupBy->getDimPaths()[0]}] = rootLocation;

            // Create the dimension data for dimensions which include source data
            for (const auto& dimDesc : description_.getDims())
            {
                if (!dimDesc.source.empty())
                {
                    auto dataObject = dataContainer->get(dimDesc.source, categories);

                    // Validate the path for the source field makes sense for the dimension
                    if (std::find(dimDesc.paths.begin(),
                                  dimDesc.paths.end(),
                                  dataObject->getDimPaths().back()) == dimDesc.paths.end())
                    {
                        std::stringstream errStr;
                        errStr << "ioda::dimensions: Source field " << dimDesc.source << " in ";
                        errStr << dimDesc.name << " is not in the correct path.";
                        throw eckit::BadParameter(errStr.str());
                    }

                    // Create the dimension data
                    dimMap[dimDesc.name] = dataObject->createDimensionFromData(
                        dimDesc.name,
                        dataObject->getDimPaths().size() - 1);
                }
            }

            // Discover and create the dimension data for dimensions with no source field. If
            // dim is un-named (not listed) then call it dim_<number>
            int autoGenDimNumber = 2;
            for (const auto& varDesc : description_.getVariables())
            {
                auto dataObject = dataContainer->get(varDesc.source, categories);

                for (std::size_t dimIdx  = 1; dimIdx < dataObject->getDimPaths().size(); dimIdx++)
                {
                    auto dimPath = dataObject->getDimPaths()[dimIdx];
                    std::string dimName = "";

                    if (existsInNamedPath(dimPath, namedExtraDims))
                    {
                        dimName = dimForDimPath(dimPath, namedExtraDims).name;
                    }
                    else
                    {
                        auto newDimStr = std::ostringstream();
                        newDimStr << DefualtDimName << "_" << autoGenDimNumber;

                        dimName = newDimStr.str();

                        auto dimDesc = DimensionDescription();
                        dimDesc.name = dimName;
                        dimDesc.source = "";

                        namedExtraDims[{dimPath}] = dimDesc;
                        autoGenDimNumber++;
                    }

                    if (dimMap.find(dimName) == dimMap.end())
                    {
                        dimMap[dimName] = dataObject->createEmptyDimension(dimName, dimIdx);
                    }
                }
            }

            // Make the filename string
            if (description_.getBackend() == ioda::Engines::BackendNames::Hdf5File)
            {
                std::string filename = description_.getFilepath();

                size_t catIdx = 0;
                std::map<std::string, std::string> substitutions;
                for (const auto &catPair : dataContainer->getCategoryMap())
                {
                    substitutions.insert({catPair.first, categories.at(catIdx)});
                    catIdx++;
                }

                backendParams.fileName = makeStrWithSubstitions(filename, substitutions);
            }

            backendParams.openMode = ioda::Engines::BackendOpenModes::Read_Write;
            backendParams.createMode = ioda::Engines::BackendCreateModes::Truncate_If_Exists;
            backendParams.action = append ? ioda::Engines::BackendFileActions::Open : \
                                        ioda::Engines::BackendFileActions::Create;
            backendParams.flush = true;
            backendParams.allocBytes = dataContainer->size(categories);

            auto rootGroup = ioda::Engines::constructBackend(description_.getBackend(),
                                                             backendParams);

            ioda::NewDimensionScales_t allDims;
            for (auto dimPair : dimMap)
            {
                allDims.push_back(dimPair.second->dimScale);
            }

            auto policy = ioda::detail::DataLayoutPolicy::Policies::ObsGroup;
            auto layoutPolicy = ioda::detail::DataLayoutPolicy::generate(policy);
            auto obsGroup = ioda::ObsGroup::generate(rootGroup, allDims, layoutPolicy);

            // Create Globals
            for (auto& global : description_.getGlobals())
            {
                global->addTo(rootGroup);
            }

            // Write the Dimension Variables
            for (const auto& dimDesc : description_.getDims())
            {
                if (!dimDesc.source.empty())
                {
                    auto dataObject = dataContainer->get(dimDesc.source, categories);
                    for (size_t dimIdx = 0; dimIdx < dataObject->getDims().size(); dimIdx++)
                    {
                        auto dimPath = dataObject->getDimPaths()[dimIdx];

                        NamedPathDims namedPathDims;
                        if (dimIdx == 0)
                        {
                            namedPathDims = namedLocDims;
                        }
                        else
                        {
                            namedPathDims = namedExtraDims;
                        }

                        auto dimName = dimForDimPath(dimPath, namedPathDims).name;
                        auto dimVar = obsGroup.vars[dimName];
                        dimMap[dimName]->write(dimVar);
                    }
                }
            }

            // Write all the other Variables
            for (const auto& varDesc : description_.getVariables())
            {
                std::vector<ioda::Dimensions_t> chunks;
                auto dimensions = std::vector<ioda::Variable>();
                auto dataObject = dataContainer->get(varDesc.source, categories);
                for (size_t dimIdx = 0; dimIdx < dataObject->getDims().size(); dimIdx++)
                {
                    auto dimPath = dataObject->getDimPaths()[dimIdx];

                    NamedPathDims namedPathDims;
                    if (dimIdx == 0)
                    {
                        namedPathDims = namedLocDims;
                    }
                    else
                    {
                        namedPathDims = namedExtraDims;
                    }

                    auto dimVar = obsGroup.vars[dimForDimPath(dimPath, namedPathDims).name];
                    dimensions.push_back(dimVar);

                    if (dimIdx < varDesc.chunks.size())
                    {
                        chunks.push_back(std::min(dimVar.getChunkSizes()[0],
                                                  varDesc.chunks[dimIdx]));
                    }
                    else
                    {
                        chunks.push_back(dimVar.getChunkSizes()[0]);
                    }
                }

                auto var = dataObject->createVariable(obsGroup,
                                                      varDesc.name,
                                                      dimensions,
                                                      chunks,
                                                      varDesc.compressionLevel);

                var.atts.add<std::string>("long_name", { varDesc.longName }, {1});

<<<<<<< HEAD
                if (!(varDesc.units == "none" || varDesc.units == ""))
=======
                if (!varDesc.units.empty())
>>>>>>> dcdf6102
                {
                    var.atts.add<std::string>("units", { varDesc.units }, {1});
                }

                if (varDesc.coordinates)
                {
                    var.atts.add<std::string>("coordinates", { *varDesc.coordinates }, {1});
                }

                if (varDesc.range)
                {
                    var.atts.add<float>("valid_range",
                                            {varDesc.range->start, varDesc.range->end},
                                            {2});
                }
            }

            obsGroups.insert({categories, obsGroup});
        }

        return obsGroups;
    }

    std::string IodaEncoder::makeStrWithSubstitions(const std::string& prototype,
                                                   const std::map<std::string, std::string>& subMap)
    {
        auto resultStr = prototype;
        auto subIdxs = findSubIdxs(prototype);

        std::reverse(subIdxs.begin(), subIdxs.end());

        for (const auto& subs : subIdxs)
        {
            if (subMap.find(subs.first) != subMap.end())
            {
                auto repIdxs = subs.second;
                resultStr = resultStr.replace(repIdxs.first,
                                              repIdxs.second - repIdxs.first + 1,
                                              subMap.at(subs.first));
            }
            else
            {
                std::ostringstream errStr;
                errStr << "Can't find " <<  subs.first << ". No category with that name.";
                throw eckit::BadParameter(errStr.str());
            }
        }

        return resultStr;
    }

    std::vector<std::pair<std::string, std::pair<int, int>>>
    IodaEncoder::findSubIdxs(const std::string& str)
    {
        std::vector<std::pair<std::string, std::pair<int, int>>>  result;

        size_t startPos = 0;
        size_t endPos = 0;

        while (startPos < str.size())
        {
            startPos = str.find("{", startPos+1);

            if (startPos < str.size())
            {
                endPos = str.find("}", startPos+1);

                if (endPos < str.size())
                {
                    result.push_back({str.substr(startPos + 1, endPos - startPos - 1),
                                      {startPos, endPos}});
                    startPos = endPos;
                }
                else
                {
                    throw eckit::BadParameter("Unmatched { found in output filename.");
                }
            }
        }

        return result;
    }

    bool IodaEncoder::existsInNamedPath(const std::string& path, const NamedPathDims& pathMap) const
    {
        for (auto& paths : pathMap)
        {
            if (std::find(paths.first.begin(), paths.first.end(), path) != paths.first.end())
            {
                return true;
            }
        }

        return false;
    }

    DimensionDescription IodaEncoder::dimForDimPath(const std::string& path,
                                                    const NamedPathDims& pathMap) const
    {
        DimensionDescription dimDesc;

        for (auto paths : pathMap)
        {
            if (std::find(paths.first.begin(), paths.first.end(), path) != paths.first.end())
            {
                dimDesc = paths.second;
                break;
            }
        }

        return dimDesc;
    }
}  // namespace Ingester<|MERGE_RESOLUTION|>--- conflicted
+++ resolved
@@ -284,11 +284,7 @@
 
                 var.atts.add<std::string>("long_name", { varDesc.longName }, {1});
 
-<<<<<<< HEAD
-                if (!(varDesc.units == "none" || varDesc.units == ""))
-=======
                 if (!varDesc.units.empty())
->>>>>>> dcdf6102
                 {
                     var.atts.add<std::string>("units", { varDesc.units }, {1});
                 }
