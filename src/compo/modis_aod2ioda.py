--- conflicted
+++ resolved
@@ -14,7 +14,6 @@
 from datetime import datetime, date, timedelta
 import os
 from pathlib import Path
-from pyhdf.SD import SD, SDC
 
 IODA_CONV_PATH = Path(__file__).parent/"@SCRIPT_LIB_PATH@"
 if not IODA_CONV_PATH.is_dir():
@@ -33,15 +32,9 @@
 
 obsvars = ["aerosolOpticalDepth"]
 
-<<<<<<< HEAD
 # A dictionary of global attributes.  More filled in further down.
 AttrData = {}
 AttrData['ioda_object_type'] = 'AOD at 550nm'
-=======
-obsvars = {
-    'A': "aerosol_optical_depth_4",
-}
->>>>>>> dcdf6102
 
 # A dictionary of variable dimensions.
 DimDict = {}
@@ -59,16 +52,9 @@
 
 
 class AOD(object):
-<<<<<<< HEAD
     def __init__(self, filenames, obs_time_arg):
         self.filenames = filenames
         self.obs_time = obs_time_arg
-=======
-    def __init__(self, filenames, obs_time, pltfrm):
-        self.filenames = filenames
-        self.obs_time = obs_time
-        self.pltfrm = pltfrm
->>>>>>> dcdf6102
         self.varDict = defaultdict(lambda: defaultdict(dict))
         self.outdata = defaultdict(lambda: DefaultOrderedDict(OrderedDict))
         self.varAttrs = DefaultOrderedDict(lambda: DefaultOrderedDict(dict))
@@ -103,45 +89,40 @@
 
         # loop through input filenames
         for f in self.filenames:
-            hdf = SD(f, SDC.READ)
-            # there's absolutely no difference in the hdf4 files attributes
-            # between Terra and Aqua files. So it is user specified
-            AttrData['platform'] = self.pltfrm
-            # sensor would be always MODIS for this converter
-            AttrData['sensor'] = 'MODIS'
+            ncd = nc.Dataset(f, 'r')
+            ncd_str = str(ncd)
+            if 'Terra' in ncd_str:
+                AttrData['platform'] = 'Terra'
+            elif 'Aqua' in ncd_str:
+                AttrData['platform'] = 'Aqua'
+            if 'MODIS' in ncd_str:
+                AttrData['sensor'] = 'v.modis_terra'
 
             #  Get variables
-<<<<<<< HEAD
             modis_time = ncd.variables['Scan_Start_Time'][:].ravel()
             modis_time = modis_time.astype('float64')
             lats = ncd.variables['Latitude'][:].ravel()
-=======
-            modis_time = hdf.select('Scan_Start_Time')[:].ravel()
-
-            # convert time to date_string
-            lats = hdf.select('Latitude')[:].ravel()
->>>>>>> dcdf6102
             lats = lats.astype('float32')
-            lons = hdf.select('Longitude')[:].ravel()
+            lons = ncd.variables['Longitude'][:].ravel()
             lons = lons.astype('float32')
-            aod = hdf.select('AOD_550_Dark_Target_Deep_Blue_Combined')[:].ravel()
-            land_sea_flag = hdf.select('Land_sea_Flag')[:].ravel()
-            QC_flag = hdf.select('Land_Ocean_Quality_Flag')[:].ravel()
+            aod = ncd.variables['AOD_550_Dark_Target_Deep_Blue_Combined'][:].ravel()
+            land_sea_flag = ncd.variables['Land_sea_Flag'][:].ravel()
+            QC_flag = ncd.variables['Land_Ocean_Quality_Flag'][:].ravel()
             QC_flag = QC_flag.astype('int32')
-            sol_zen = hdf.select('Solar_Zenith')[:].ravel()
-            sen_zen = hdf.select('Sensor_Zenith')[:].ravel()
-            unc_land = hdf.select('Deep_Blue_Aerosol_Optical_Depth_550_Land_Estimated_Uncertainty')[:].ravel()
+            sol_zen = ncd.variables['Solar_Zenith'][:].ravel()
+            sen_zen = ncd.variables['Sensor_Zenith'][:].ravel()
+            unc_land = ncd.variables['Deep_Blue_Aerosol_Optical_Depth_550_Land_Estimated_Uncertainty'][:].ravel()
 
             # Remove undefined values
             pos_index = np.where(aod > 0)
             lats = lats[pos_index]
             lons = lons[pos_index]
-            aod = aod[pos_index] * 1E-3  # see scale factor
+            aod = aod[pos_index]
             land_sea_flag = land_sea_flag[pos_index]
             QC_flag = QC_flag[pos_index]
             sol_zen = sol_zen[pos_index]
             sen_zen = sen_zen[pos_index]
-            unc_land = unc_land[pos_index] * 1E-3  # see scale factor
+            unc_land = unc_land[pos_index]
             modis_time = modis_time[pos_index]
             obs_time = np.full(len(modis_time), long_missing_value, dtype=np.int64)
             for n, t in enumerate(modis_time):
@@ -170,7 +151,7 @@
 def main():
 
     # get command line arguments
-    # Usage: python blah.py -i /path/to/obs/2021060801.nc /path/to/obs/2021060802.nc ... -p <Terra or Aqua> -t Analysis_time /path/to/obs/2021060823.nc
+    # Usage: python blah.py -i /path/to/obs/2021060801.nc /path/to/obs/2021060802.nc ... -t Analysis_time /path/to/obs/2021060823.nc
     # -o /path/to/ioda/20210608.nc
     # where the input obs could be for any desired interval to concatenated together. Analysis time is generally the midpoint of
     # analysis window.
@@ -191,10 +172,6 @@
         help="Observation time in global attributes (YYYYMMDDHH)",
         type=int, required=True)
     required.add_argument(
-        '-p', '--platform',
-        help="AQUA or TERRA satellite?",
-        type=str, required=True)
-    required.add_argument(
         '-o', '--output',
         help="path of IODA output file",
         type=str, required=True)
@@ -207,7 +184,7 @@
     obs_time = args.time
 
     # Read in the AOD data
-    aod_class = AOD(args.input, args.time, args.platform)
+    aod_class = AOD(args.input, args.time)
     # write everything out
     writer = iconv.IodaWriter(args.output, locationKeyList, DimDict)
     writer.BuildIoda(aod_class.outdata, VarDims, aod_class.varAttrs, AttrData)
