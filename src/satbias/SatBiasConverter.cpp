--- conflicted
+++ resolved
@@ -62,11 +62,7 @@
   ioda::VariableCreationParameters float_params;
   float_params.chunk = true;               // allow chunking
   float_params.compressWithGZIP();         // compress using gzip
-<<<<<<< HEAD
-  float missing_value = 0; //util::missingValue(missing_value);
-=======
   const float missing_value = util::missingValue<float>();
->>>>>>> cf196c1d
   float_params.setFillValue<float>(missing_value);
 
   // Create a variable for bias coefficients, save bias coeffs to the variable
