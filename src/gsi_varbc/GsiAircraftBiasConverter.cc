/*
 * (C) Copyright 2023 NOAA/NWS/NCEP/EMC
 *
 * This software is licensed under the terms of the Apache Licence Version 2.0
 * which can be obtained at http://www.apache.org/licenses/LICENSE-2.0.
 */

#include <memory>
#include <string>
#include <vector>
#include <iostream>

#include <Eigen/Dense>

#include "eckit/config/LocalConfiguration.h"
#include "eckit/config/YAMLConfiguration.h"
#include "eckit/exception/Exceptions.h"
#include "eckit/filesystem/PathName.h"

#include "ioda/ObsGroup.h"
#include "ioda/Engines/HH.h"

#include "oops/util/missingValues.h"
#include "oops/util/DateTime.h"

#include "GsiAircraftBiasReader.h"

ioda::ObsGroup makeObsBiasObject(ioda::Group &empty_base_object,
                                 const std::string & coeffile,
                                 const std::vector<std::string> & tailIds,
                                 const std::vector<int> & lastCycleUpdatedYYYYMM,
                                 const std::vector<std::string> & predictors) {
  /// Predictors
  int numPreds = predictors.size();
  int numIds = tailIds.size();

  /// Creating dimensions: n
  ioda::NewDimensionScales_t newDims {
      ioda::NewDimensionScale<int>("Variable", 1),
      ioda::NewDimensionScale<int>("Record", numIds)
  };

  /// Construct an ObsGroup object, with 2 dimensions nrecs, nvars
  ioda::ObsGroup ogrp = ioda::ObsGroup::generate(empty_base_object, newDims);

  /// Create tail IDs and cycles variable
  ioda::Variable tailIdsVar = ogrp.vars.createWithScales<std::string>("stationIdentification",
                                    {ogrp.vars["Record"]});
  tailIdsVar.write(tailIds);

  /// Create list of variables
  std::vector<std::string> varlist;
  varlist.push_back("airTemperature");
  ioda::Variable variableVar = ogrp.vars.createWithScales<std::string>("Variables",
                                     {ogrp.vars["Variable"]});
  variableVar.write(varlist);

  // need to convert the time YYYYMM to seconds sinc 1970
  std::vector<int64_t> lastCycleUpdated;
  util::DateTime refTime(1970, 1, 1, 0, 0, 0);
  for (size_t itime = 0; itime < numIds; ++itime) {
    int year = lastCycleUpdatedYYYYMM[itime] / 100;
    int month = lastCycleUpdatedYYYYMM[itime] % 100;
    util::DateTime lastTime(year, month, 1, 0, 0, 0);
    lastCycleUpdated.push_back((lastTime - refTime).toSeconds());
  }
  ioda::Variable lastCycleUpdatedVar = ogrp.vars.createWithScales<int64_t>("lastUpdateTime",
                                            {ogrp.vars["Record"]});
  lastCycleUpdatedVar.atts.add<std::string>("units",
                                            std::string("seconds since 1970-01-01T00:00:00Z"));
  lastCycleUpdatedVar.write(lastCycleUpdated);

  /// Create 2D bias coefficient variable
  Eigen::ArrayXXf biascoeffs(numIds, numPreds*3);

  readObsBiasCoefficients(coeffile, biascoeffs);

  for (int i = 0; i < numPreds; ++i) {
    /// Set up the creation parameters for the bias coefficients variable
    ioda::VariableCreationParameters float_params;
    float_params.chunk = true;               // allow chunking
    float_params.compressWithGZIP();         // compress using gzip
<<<<<<< HEAD
    const float missing_value = util::missingValue<float>();
=======
    float missing_value = util::missingValue<float>();
>>>>>>> 622708d4
    float_params.setFillValue<float>(missing_value);

    // Access predictor coefficient values column and create variable
    Eigen::ArrayXXf subVar = biascoeffs.col(i);

    ioda::Variable biasVar = ogrp.vars.createWithScales<float>("BiasCoefficients/"+predictors[i],
                       {ogrp.vars["Variable"], ogrp.vars["Record"]}, float_params);
    biasVar.writeWithEigenRegular(subVar);

    // Access predictor background error values column and create variable
    Eigen::ArrayXXf subVarBkgError = biascoeffs.col(i+6);

    ioda::Variable biasVarBkgError = ogrp.vars.createWithScales<float>(
                                                "BiasCoefficientErrors/"+predictors[i],
                                                {ogrp.vars["Variable"], ogrp.vars["Record"]},
                                                float_params);
    biasVarBkgError.writeWithEigenRegular(subVarBkgError);
  }

  // write out number of obs assimilated
  Eigen::ArrayXXf numObs = biascoeffs.col(3);
  ioda::Variable numObsAssim = ogrp.vars.createWithScales<int>(
                                           "numberObservationsUsed",
                                           {ogrp.vars["Variable"], ogrp.vars["Record"]});
  numObsAssim.writeWithEigenRegular(numObs);

  return ogrp;
}


int main(int argc, char** argv) {
  /// Open yaml with configuration for this converter
  ASSERT(argc >= 2);
  eckit::PathName configfile = argv[1];
  eckit::YAMLConfiguration config(configfile);

  /// Grab input coeff file
  const std::string coeffile = config.getString("input coeff file");

  /// Use function to grab tail IDs from input coeff file
  const std::vector<std::string> tailIds = findTailIds(coeffile);

  /// Use function to grab datetimes
  const std::vector<int> lastCycleUpdatedYYYYMM = findDatetimes(coeffile);

  /// Read from config file "output"
  std::vector<eckit::LocalConfiguration> configs = config.getSubConfigurations("output");

  const std::string output_filename = configs[0].getString("output file");
  const std::vector<std::string> predictors = configs[0].getStringVector("predictors");

  /// Check if predictors are the same length as what the gsi predictors are
  if (predictors.size() != gsi_npredictors) {
    const std::string error = "Number of predictors specified in yaml must be " +
          std::to_string(gsi_npredictors) +
          " (same as number of predictors in GSI aircraft bias file)";
    throw eckit::BadValue(error, Here());
  }

  /// Create ncfile
  ioda::Group group = ioda::Engines::HH::createFile(output_filename,
                      ioda::Engines::BackendCreateModes::Truncate_If_Exists);
  makeObsBiasObject(group, coeffile, tailIds, lastCycleUpdatedYYYYMM, predictors);
}<|MERGE_RESOLUTION|>--- conflicted
+++ resolved
@@ -80,11 +80,7 @@
     ioda::VariableCreationParameters float_params;
     float_params.chunk = true;               // allow chunking
     float_params.compressWithGZIP();         // compress using gzip
-<<<<<<< HEAD
-    const float missing_value = util::missingValue<float>();
-=======
     float missing_value = util::missingValue<float>();
->>>>>>> 622708d4
     float_params.setFillValue<float>(missing_value);
 
     // Access predictor coefficient values column and create variable
