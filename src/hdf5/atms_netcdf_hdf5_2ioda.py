--- conflicted
+++ resolved
@@ -161,22 +161,14 @@
     obs_data[('latitude', metaDataName)] = np.array(g['lat'][:, :].flatten(), dtype='float32')
     obs_data[('longitude', metaDataName)] = np.array(g['lon'][:, :].flatten(), dtype='float32')
     obs_data[('sensorChannelNumber', metaDataName)] = np.array(g['channel'][:], dtype='int32')
-<<<<<<< HEAD
-    obs_data[('sensorScanPosition', metaDataName)] = np.tile(np.arange(nbeam_pos, dtype='int32') + 1, (nscans, 1)).flatten()
-=======
     obs_data[('sensorScanPosition', metaDataName)] = np.tile(np.arange(nbeam_pos, dtype='float32') + 1, (nscans, 1)).flatten()
->>>>>>> e771b2da
     obs_data[('solarZenithAngle', metaDataName)] = np.array(g['sol_zen'][:, :].flatten(), dtype='float32')
     obs_data[('solarAzimuthAngle', metaDataName)] = np.array(g['sol_azi'][:, :].flatten(), dtype='float32')
     obs_data[('sensorZenithAngle', metaDataName)] = np.array(g['sat_zen'][:, :].flatten(), dtype='float32')
     obs_data[('sensorAzimuthAngle', metaDataName)] = np.array(g['sat_azi'][:, :].flatten(), dtype='float32')
     obs_data[('sensorViewAngle', metaDataName)] = np.array(g['view_ang'][:, :].flatten(), dtype='float32')
     nlocs = len(obs_data[('latitude', metaDataName)])
-<<<<<<< HEAD
-    obs_data[('satelliteId', metaDataName)] = np.full((nlocs), WMO_sat_ID, dtype='int32')
-=======
     obs_data[('satelliteIdentifier', metaDataName)] = np.full((nlocs), WMO_sat_ID, dtype='int32')
->>>>>>> e771b2da
     obs_data[('dateTime', metaDataName)] = np.array(get_epoch_time(g['obs_time_utc']), dtype='int64')
 
     # example: dimension ( 180, 96, 22 ) == dimension( nscan, nbeam_pos, nchannel )
@@ -224,11 +216,7 @@
     nscans = np.shape(g['All_Data']['ATMS-SDR-GEO_All']['Latitude'])[0]
     nbeam_pos = np.shape(g['All_Data']['ATMS-SDR-GEO_All']['Latitude'])[1]
     obs_data[('sensorChannelNumber', metaDataName)] = np.array(np.arange(np.shape(g['All_Data']['ATMS-SDR_All']['BrightnessTemperature'])[2])+1, dtype='int32')
-<<<<<<< HEAD
-    obs_data[('sensorScanPosition', metaDataName)] = np.tile(np.arange(nbeam_pos, dtype='int32') + 1, (nscans, 1)).flatten()
-=======
     obs_data[('sensorScanPosition', metaDataName)] = np.tile(np.arange(nbeam_pos, dtype='float32') + 1, (nscans, 1)).flatten()
->>>>>>> e771b2da
     obs_data[('solarZenithAngle', metaDataName)] = np.array(g['All_Data']['ATMS-SDR-GEO_All']['SolarZenithAngle'][:, :].flatten(), dtype='float32')
     obs_data[('solarAzimuthAngle', metaDataName)] = np.array(g['All_Data']['ATMS-SDR-GEO_All']['SolarAzimuthAngle'][:, :].flatten(), dtype='float32')
     obs_data[('sensorZenithAngle', metaDataName)] = np.array(g['All_Data']['ATMS-SDR-GEO_All']['SatelliteZenithAngle'][:, :].flatten(), dtype='float32')
@@ -238,11 +226,7 @@
     obs_data[('sensorViewAngle', metaDataName)] = (obs_data[('scan_position', metaDataName)] - 1.0) * 1.11 - 52.726
 
     nlocs = len(obs_data[('latitude', metaDataName)])
-<<<<<<< HEAD
-    obs_data[('satelliteId', metaDataName)] = np.full((nlocs), WMO_sat_ID, dtype='int32')
-=======
     obs_data[('satelliteIdentifier', metaDataName)] = np.full((nlocs), WMO_sat_ID, dtype='int32')
->>>>>>> e771b2da
     obs_data[('dateTime', metaDataName)] = np.array(get_epoch_time(g['obs_time_utc']), dtype='int64')
 
     # example: dimension ( 180, 96, 22 ) == dimension( nscan, nbeam_pos, nchannel )
