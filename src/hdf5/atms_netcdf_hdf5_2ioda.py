--- conflicted
+++ resolved
@@ -14,19 +14,9 @@
 import h5py
 import numpy as np
 
-<<<<<<< HEAD
 from apply_BG.apply_BG import apply_BG_class
-
-IODA_CONV_PATH = Path(__file__).parent/"@SCRIPT_LIB_PATH@"
-if not IODA_CONV_PATH.is_dir():
-    IODA_CONV_PATH = Path(__file__).parent/'..'/'lib-python'
-sys.path.append(str(IODA_CONV_PATH.resolve()))
-import ioda_conv_engines as iconv
-from orddicts import DefaultOrderedDict
-=======
 import lib_python.ioda_conv_engines as iconv
 from lib_python.orddicts import DefaultOrderedDict
->>>>>>> 5ef0bd95
 
 # globals
 SNPP_WMO_sat_ID = 224
