--- conflicted
+++ resolved
@@ -1,10 +1,7 @@
 list(APPEND scripts
   atms_netcdf_hdf5_2ioda.py
-<<<<<<< HEAD
   amsr2_2ioda.py
-=======
   gmi_2ioda.py
->>>>>>> 016bd586
 )
 
 file( RELATIVE_PATH SCRIPT_LIB_PATH ${CMAKE_BINARY_DIR}/bin ${PYIODACONV_BUILD_LIBDIR} )
