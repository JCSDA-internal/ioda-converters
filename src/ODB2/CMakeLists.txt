list( APPEND libs
  var_convert.py)

list( APPEND programs
  odbapi2nc.py
  odbapi2json.py)

<<<<<<< HEAD
list( APPEND configs
  MO_aircraft_16026_Definition.yaml
  MO_aircraft_16029_Definition.yaml
  MO_amsua_Definition.yaml
  MO_radiosonde_Definition.yaml
  era5_16013_16015_Definition.yaml
  era5_16022_16045_Definition.yaml
  era5_aircraft_Definition.yaml )
=======
set ( ODB2_PYCODESTYLE_CONFIG ${CMAKE_CURRENT_SOURCE_DIR} )
>>>>>>> 1502e6b8

SET_TARGETS_DEPS( "${libs}"
                   ${CMAKE_CURRENT_SOURCE_DIR}
                   ${PYIODACONV_BUILD_LIBDIR}
                   odb2_scripts_deps)
add_custom_target( odb2_scripts ALL DEPENDS ${odb2_scripts_deps} )

set( SCRIPT_LIB_PATH ${PYIODACONV_BUILD_LIBDIR} )
CONF_TARGETS_DEPS( "${programs}"
                   ${CMAKE_CURRENT_SOURCE_DIR}
                   ${CMAKE_BINARY_DIR}/bin
                   bin_odb2_scripts_deps)
add_custom_target( bin_odb2_scripts ALL
    COMMAND chmod +x ${bin_odb2_scripts_deps}
    DEPENDS ${bin_odb2_scripts_deps} )

# Configure files for install prefix bin
set( SCRIPT_LIB_PATH ${PYIODACONV_INSTALL_LIBDIR} )
CONF_TARGETS_DEPS( "${programs}"
                   ${CMAKE_CURRENT_SOURCE_DIR}
                   ${CMAKE_BINARY_DIR}/install-bin
                   install_bin_odb2_scripts_deps)
add_custom_target( install_bin_odb2_scripts ALL
    COMMAND chmod +x ${install_bin_odb2_scripts_deps}
    DEPENDS ${install_bin_odb2_scripts_deps} )

# ODB "definition" files which are configurations for the odbapi2nc.py script.
COPY_FILES( "${configs}"
            ${CMAKE_CURRENT_SOURCE_DIR}/Definitions
            ${CMAKE_BINARY_DIR}/etc/pyiodaconv )

install( PROGRAMS
  ${install_bin_odb2_scripts_deps}
  DESTINATION bin
)

install( FILES
  ${odb2_scripts_deps}
  DESTINATION lib/pyiodaconv
)

# ODB "definition" files which are configurations for the odbapi2nc.py script.
foreach (FILENAME ${configs})
  list( APPEND build_area_configs ${CMAKE_BINARY_DIR}/etc/pyiodaconv/${FILENAME} )
endforeach(FILENAME)

install( FILES
   ${build_area_configs}
   DESTINATION etc/pyiodaconv
)

ecbuild_add_test( TARGET iodaconv_odb2_coding_norms
                  TYPE SCRIPT
                  COMMAND ${CMAKE_BINARY_DIR}/bin/lint.sh
                  ARGS ${CMAKE_CURRENT_SOURCE_DIR} ${ODB2_PYCODESTYLE_CONFIG} )<|MERGE_RESOLUTION|>--- conflicted
+++ resolved
@@ -5,7 +5,6 @@
   odbapi2nc.py
   odbapi2json.py)
 
-<<<<<<< HEAD
 list( APPEND configs
   MO_aircraft_16026_Definition.yaml
   MO_aircraft_16029_Definition.yaml
@@ -14,9 +13,8 @@
   era5_16013_16015_Definition.yaml
   era5_16022_16045_Definition.yaml
   era5_aircraft_Definition.yaml )
-=======
+
 set ( ODB2_PYCODESTYLE_CONFIG ${CMAKE_CURRENT_SOURCE_DIR} )
->>>>>>> 1502e6b8
 
 SET_TARGETS_DEPS( "${libs}"
                    ${CMAKE_CURRENT_SOURCE_DIR}
