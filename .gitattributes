--- conflicted
+++ resolved
@@ -2,9 +2,6 @@
 *.nc4 filter=lfs diff=lfs merge=lfs -text
 *.bin filter=lfs diff=lfs merge=lfs -text
 *.bufr filter=lfs diff=lfs merge=lfs -text
-<<<<<<< HEAD
 *.DBL filter=lfs diff=lfs merge=lfs -text
-=======
 *.odb filter=lfs diff=lfs merge=lfs -text
->>>>>>> 9447ad87
 src/ncep/xx120 filter=lfs diff=lfs merge=lfs -text