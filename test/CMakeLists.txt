--- conflicted
+++ resolved
@@ -64,10 +64,7 @@
   testinput/avhrr_radiance.nc
   testinput/SMAP_L2_SM_P_E_36365_D_20211122T013945_R18240_001.h5
   testinput/satwinds_ssec2021080103.txt
-<<<<<<< HEAD
-=======
   testinput/pace_oc_l2.nc
->>>>>>> 6c796609
 )
 
 list( APPEND test_output
@@ -126,10 +123,7 @@
   testoutput/avhrr_radiance.nc
   testoutput/smap9km_ssm.nc
   testoutput/satwinds_ssec2021080103.nc
-<<<<<<< HEAD
-=======
   testoutput/pace_oc_l2.nc
->>>>>>> 6c796609
 )
 
 if( iodaconv_gnssro_ENABLED )
@@ -593,8 +587,6 @@
                           -d 2015010100"
                           avhrr_radiance.nc ${IODA_CONV_COMP_TOL_ZERO})
 
-<<<<<<< HEAD
-=======
 ecbuild_add_test( TARGET  test_${PROJECT_NAME}_pace_oc_l2
                   TYPE    SCRIPT
                   ENVIRONMENT "PYTHONPATH=${IODACONV_PYTHONPATH}"
@@ -608,7 +600,6 @@
                           -t 0.5"
                           pace_oc_l2.nc ${IODA_CONV_COMP_TOL_ZERO})
 
->>>>>>> 6c796609
 #===============================================================================
 # Conventional data, Sat-winds atmospheric motion vectors NESDIS ftp server
 #===============================================================================
