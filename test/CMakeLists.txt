# (C) Copyright 2019-2021 UCAR.
#
# This software is licensed under the terms of the Apache Licence Version 2.0
# which can be obtained at http://www.apache.org/licenses/LICENSE-2.0.

################################################################################
# IODA-CONVERTER tests
################################################################################

list( APPEND test_input
  testinput/gds2_sst_l2p.nc
  testinput/gds2_sst_l3u.nc
  testinput/giirs_fy4a-test.nc
  testinput/godae_prof.bin
  testinput/godae_ship.bin
  testinput/godae_trak.bin
  testinput/rads_adt.nc
  testinput/smap_sss_rss.nc
  testinput/hgodas_adt.nc
  testinput/hgodas_insitu.nc
  testinput/hgodas_sst.nc
  testinput/marineglider_AOML.nc
  testinput/ndbc_hfradar_in.nc
  testinput/gsidiag_conv_t_sfc_test.nc
  testinput/gsidiag_conv_uv_testinput.nc
  testinput/gsidiag_amsua_aqua_radiance_test.nc
  testinput/argoclim_test.nc
  testinput/cryosat2_L2_test.nc
  testinput/emc_ice.nc
  testinput/viirs_jpss1_oc_l2.nc
  testinput/modis_aqua_oc_l2.nc
  testinput/viirs_jpss1_oc_l3.nc
  testinput/sondes_obs_2018041500_m.nc4
  testinput/gnssro_obs_2018041500_s.nc4
  testinput/wrfdadiags_goes-16-abi_2018041500.nc
  testinput/b001xx007.20200310.bufr
  testinput/viirs_aod.nc
  testinput/tropomi_no2.nc
  testinput/modis_aod.nc
  testinput/imssnow_24km.grib2
  testinput/2020100106_metars_small.csv
  testinput/afwa_snod_24km.grib
  testinput/singleob.yaml
  testinput/ghcn_20200228.csv
  testinput/SMAP_L2_SM_P_NRT_24342_A_20190822T224858_N16023_002.h5
  testinput/smos_l2nrt_ssm.nc
  testinput/ascat_ssm.nc
  testinput/SM_REPR_MIR_OSUDP2_20100601T000131_20100601T001849_662_120_1.nc
  testinput/airnow_sites.dat
  testinput/airnow_2020081306.dat
  testinput/aeronet_aod.dat
  testinput/dt_global_twosat_phy_l4_20150101_vDT2018.nc
  testinput/global_vavh_l3_rt_s3a_20210930T18.nc
  testinput/aeronet_cad.dat
  testinput/aeronet_tab.dat
  testinput/imsscf_20191215_c48.nc
  testinput/glider.yaml
)

list( APPEND test_output
  testoutput/gds2_sst_l2p.nc
  testoutput/gds2_sst_l3u.nc
  testoutput/giirs_fy4a_obs_2017030208.nc4
  testoutput/giirs_ssec_ioda.nc4
  testoutput/godae_prof.nc
  testoutput/godae_ship.nc
  testoutput/godae_trak.nc
  testoutput/rads_adt.nc
  testoutput/smap_sss_rss.nc
  testoutput/hgodas_adt.nc
  testoutput/hgodas_insitu.nc
  testoutput/hgodas_sst.nc
  testoutput/test_glider.nc
  testoutput/ndbc_hfradar_out.nc
  testoutput/sfc_tv_obs_2018041500.nc4
  testoutput/satwind_obs_2018041500.nc4
  testoutput/amsua_aqua_obs_2018041500.nc4
  testoutput/argoclim.nc
  testoutput/cryosat2_L2.nc
  testoutput/emc_ice_ioda2.nc
  testoutput/viirs_jpss1_oc_l2.nc
  testoutput/modis_aqua_oc_l2.nc
  testoutput/viirs_jpss1_oc_l3.nc
  testoutput/aod_viirs_obs_2018041500_s.nc4
  testoutput/abi_g16_obs_2018041500.nc4
  testoutput/ioda.NC001007.2020031012.nc
  testoutput/viirs_aod.nc
  testoutput/tropomi_no2.nc
  testoutput/modis_aod.nc
  testoutput/imssnow_scf.nc
  testoutput/2020100106_metars_small.nc
  testoutput/afwa_snod.nc
  testoutput/singleob.nc
  testoutput/ghcn_snod_20200228.nc
  testoutput/smap_ssm.nc
  testoutput/smos_ssm.nc
  testoutput/ascat_ssm.nc
  testoutput/smos_sss_l2.nc
  testoutput/airnow_2020081306.nc
  testoutput/aeronet_aod.nc
  testoutput/ioda_dt_global_twosat_phy_l4_20150101_vDT2018.nc
  testoutput/ioda_global_vavh_l3_rt_s3a_20210930T18.nc
  testoutput/aeronet_aaod.nc
  testoutput/imsfv3_scf.nc
)

if( iodaconv_gnssro_ENABLED )
  list( APPEND test_input
    testinput/gnssro_kompsat5_20180415_00Z.bufr
  )

  list( APPEND test_output
    testoutput/gnssro_kompsat5_2018041500.nc4
  )
endif()

if( iodaconv_bufr_ENABLED )
  list( APPEND test_input
    testinput/bufr_tables
    testinput/gdas.t18z.1bmhs.tm00.bufr_d
    testinput/gdas.t00z.1bhrs4.tm00.bufr_d
    testinput/gdas.t06z.adpsfc.tm00.bufr_d
    testinput/bufr_read_2_dim_blocks.bufr
    testinput/bufr_read_wmo_radiosonde.bufr
    testinput/bufr_satwnd_new_format.bufr
    testinput/bufr_satwnd_old_format.bufr
    testinput/bufr_mhs.yaml
    testinput/bufr_hrs.yaml
    testinput/bufr_filtering.yaml
    testinput/bufr_splitting.yaml
    testinput/bufr_filter_split.yaml
    testinput/bufr_adpsfc.yaml
    testinput/bufr_snow_adpsfc.yaml
    testinput/bufr_read_2_dim_blocks.yaml
    testinput/bufr_read_wmo_radiosonde.yaml
    testinput/bufr_satwnd_old_format.yaml
    testinput/bufr_satwnd_new_format.yaml
    testinput/airep_wmoBUFR2ioda.yaml
    testinput/airep_wmo_multi.bufr
    testinput/amdar_wmoBUFR2ioda.yaml
    testinput/amdar_wmo_single.bufr
    testinput/gnssro_wmoBUFR2ioda.yaml
    testinput/gnssro_2020-306-2358C2E6.bufr
<<<<<<< HEAD
    testinput/buoy_wmoBUFR2ioda.yaml
    testinput/buoy_wmo_single.bufr
    testinput/ship_wmoBUFR2ioda.yaml
    testinput/ship_wmo_single.bufr
    testinput/synop_wmoBUFR2ioda.yaml
    testinput/synop_wmo_single.bufr
=======
    testinput/satwind_EUMet_wmoBUFR2ioda.yaml
    testinput/satwind_EUMet_wmo.bufr
    testinput/satwind_Himawari_wmoBUFR2ioda.yaml
    testinput/satwind_Himawari_wmo.bufr
>>>>>>> 9b3d3da7
  )

  list( APPEND test_output
    testoutput/gdas.t18z.1bmhs.tm00.nc
    testoutput/gdas.t00z.1bhrs4.tm00.nc
    testoutput/gdas.t18z.1bmhs.tm00.filtering.nc
    testoutput/gdas.t18z.1bmhs.tm00.15.seven.split.nc
    testoutput/gdas.t18z.1bmhs.tm00.15.7.filter_split.nc
    testoutput/gdas.t06z.adpsfc.tm00.nc
    testoutput/gdas.t06z.adpsfc_snow.tm00.nc
    testoutput/bufr_read_2_dim_blocks.nc
    testoutput/bufr_read_wmo_radiosonde.nc
    testoutput/NC005031.nc
    testoutput/NC005066.nc
    testoutput/airep_multi.nc
    testoutput/amdar_single.nc
    testoutput/gnssro_2020-306-2358C2E6.nc
<<<<<<< HEAD
    testoutput/buoy_single.nc
    testoutput/ship_single.nc
    testoutput/synop_single.nc
=======
    testoutput/satwind_EUMet.nc
    testoutput/satwind_Himawari.nc
>>>>>>> 9b3d3da7
  )
endif()

if (iodaconv_satbias_ENABLED )
  list( APPEND test_input
    testinput/satbias_converter_amsua.yaml
    testinput/satbias_converter_cris.yaml
    testinput/satbias_converter_ssmis.yaml
    testinput/satbias_crtm_in
    testinput/satbias_crtm_pc
  )

  list( APPEND test_output
    testoutput/satbias_amsua_n18.nc4
    testoutput/satbias_cris_npp.nc4
    testoutput/satbias_ssmis_f16.nc4
  )
endif()

if (iodaconv_obserror_ENABLED )
  list( APPEND test_input
    testinput/Rcov_iasi_metop-b_sea.bin
  )

  list( APPEND test_output
    testoutput/Rcov_iasi_metop-b_sea.nc4
  )
endif()

if( iodaconv_pbfortran_ENABLED )
  list( APPEND test_input
    testinput/gnssro_kompsat5_20180415_00Z.bufr
    testinput/prepbufr.bufr
    testinput/gdas.t18z.1bmhs.tm00.bufr_d
  )

  list( APPEND test_output
    testoutput/gnssro_obs_2018041500.nc4
    testoutput/sondes_obs_2020093018.nc4
    testoutput/mhs_metop-b_obs_2020101215.nc4
  )
endif()

# create test directories and make links to the input files
file(MAKE_DIRECTORY ${CMAKE_CURRENT_BINARY_DIR}/testinput)
file(MAKE_DIRECTORY ${CMAKE_CURRENT_BINARY_DIR}/testoutput)
file(MAKE_DIRECTORY ${CMAKE_CURRENT_BINARY_DIR}/testrun)
file(MAKE_DIRECTORY ${CMAKE_CURRENT_BINARY_DIR}/Data)
foreach(FILENAME ${test_input} ${test_output})
    execute_process( COMMAND ${CMAKE_COMMAND} -E create_symlink
           ${CMAKE_CURRENT_SOURCE_DIR}/${FILENAME}
           ${CMAKE_CURRENT_BINARY_DIR}/${FILENAME} )
endforeach(FILENAME)

#===============================================================================
# The following tests use odb compare or nccmp to check the difference between the output
#  file, and the reference copy of what the ouput file should look like.
# The first rgument to the script, is what the output file type is (netcdf or odb)
# The second rgument to the script, wrapped in quotes, is the command to execute
#  the ioda converter.
# The third argument is the name of the output file to compare (one copy to be
#  created in testrun/ by the converter, and one copy already present in in
#  testoutput/)
#===============================================================================

# Typically, a converter is simply doing a format change (ie, copying data directly
# from the input file). For these cases, use a tolerance of zero for the
# iodaconv_comp.sh test.
#
# For a converter that is generating new data, use a non-zero tolerance.
set(IODA_CONV_COMP_TOL_ZERO "0.0")
set(IODA_CONV_COMP_TOL "0.5e-4")

# The ioda-engines CMake configuration has set the file target _ioda_python to
# the full path to the library file containing the python bindings created
# by pybind11. For example:
#
#   path_to_lib/python3.9/ioda/_ioda_python.cpython-39-darwin.so
#
# To be able to import the ioda python module, PYTHONPATH needs to be
# set to the directory that is one above where the ioda module is located.
# Using the above example:
#
#   PYTHONPATH=path_to_lib/python3.9
#
# This can be accompilished by using the TARGET_FILE_DIR cmake generator
# which works like the shell dirname command. In the ecbuild_add_test command
# PYTHONPATH can be set using the ENVIRONMENT keyword. Note that the desired
# path is one directory above what TARGET_FILE_DIR will return in the example below.
#
#   ecbuild_add_test(
#        ...
#        ENVIRONMENT "PYTHONPATH=$<TARGET_FILE_DIR:_ioda_python>/../"
#        ...
#        )
set(IODACONV_PYTHONPATH "$<TARGET_FILE_DIR:_ioda_python>/../:$ENV{PYTHONPATH}")


#===============================================================================
# Marine converters
#===============================================================================

ecbuild_add_test( TARGET  test_${PROJECT_NAME}_gds2_sst_l2p
                  TYPE    SCRIPT
                  ENVIRONMENT "PYTHONPATH=${IODACONV_PYTHONPATH}"
                  COMMAND ${CMAKE_BINARY_DIR}/bin/iodaconv_comp.sh
                  ARGS    netcdf
                          "${Python3_EXECUTABLE} ${CMAKE_BINARY_DIR}/bin/gds2_sst2ioda.py
                          -i testinput/gds2_sst_l2p.nc
                          -o testrun/gds2_sst_l2p.nc
                          -d 2018041512
                          -t 0.5"
                          gds2_sst_l2p.nc ${IODA_CONV_COMP_TOL_ZERO})

ecbuild_add_test( TARGET  test_${PROJECT_NAME}_gds2_sst_l3u
                  TYPE    SCRIPT
                  ENVIRONMENT "PYTHONPATH=${IODACONV_PYTHONPATH}"
                  COMMAND ${CMAKE_BINARY_DIR}/bin/iodaconv_comp.sh
                  ARGS    netcdf
                          "${Python3_EXECUTABLE} ${CMAKE_BINARY_DIR}/bin/gds2_sst2ioda.py
                          -i testinput/gds2_sst_l3u.nc
                          -o testrun/gds2_sst_l3u.nc
                          -d 2018041512
                          -t 0.5"
                          gds2_sst_l3u.nc ${IODA_CONV_COMP_TOL_ZERO})

ecbuild_add_test( TARGET  test_${PROJECT_NAME}_smap_sss
                  TYPE    SCRIPT
                  ENVIRONMENT "PYTHONPATH=${IODACONV_PYTHONPATH}"
                  COMMAND ${CMAKE_BINARY_DIR}/bin/iodaconv_comp.sh
                  ARGS    netcdf
                          "${Python3_EXECUTABLE} ${CMAKE_BINARY_DIR}/bin/smap_sss2ioda.py
                          -i testinput/smap_sss_rss.nc
                          -o testrun/smap_sss_rss.nc
                          -d 2018041512"
                          smap_sss_rss.nc ${IODA_CONV_COMP_TOL_ZERO})

ecbuild_add_test( TARGET  test_${PROJECT_NAME}_rads_adt
                  TYPE    SCRIPT
                  ENVIRONMENT "PYTHONPATH=${IODACONV_PYTHONPATH}"
                  COMMAND ${CMAKE_BINARY_DIR}/bin/iodaconv_comp.sh
                  ARGS    netcdf
                          "${Python3_EXECUTABLE} ${CMAKE_BINARY_DIR}/bin/rads_adt2ioda.py
                          -i testinput/rads_adt.nc
                          -o testrun/rads_adt.nc
                          -d 2018041512"
                          rads_adt.nc ${IODA_CONV_COMP_TOL_ZERO})

ecbuild_add_test( TARGET  test_${PROJECT_NAME}_godae_prof
                  TYPE    SCRIPT
                  COMMAND ${CMAKE_BINARY_DIR}/bin/iodaconv_comp.sh
                  ARGS    netcdf
                          "${Python3_EXECUTABLE} ${CMAKE_BINARY_DIR}/bin/godae_profile2ioda.py
                          -i testinput/godae_prof.bin
                          -o testrun/godae_prof.nc
                          -d 1998092212"
                          godae_prof.nc ${IODA_CONV_COMP_TOL_ZERO})

ecbuild_add_test( TARGET  test_${PROJECT_NAME}_godae_ship
                  TYPE    SCRIPT
                  ENVIRONMENT "PYTHONPATH=${IODACONV_PYTHONPATH}"
                  COMMAND ${CMAKE_BINARY_DIR}/bin/iodaconv_comp.sh
                  ARGS    netcdf
                          "${Python3_EXECUTABLE} ${CMAKE_BINARY_DIR}/bin/godae_ship2ioda.py
                          -i testinput/godae_ship.bin
                          -o testrun/godae_ship.nc
                          -d 1998090112"
                          godae_ship.nc ${IODA_CONV_COMP_TOL_ZERO})

ecbuild_add_test( TARGET  test_${PROJECT_NAME}_godae_trak
                  TYPE    SCRIPT
                  ENVIRONMENT "PYTHONPATH=${IODACONV_PYTHONPATH}"
                  COMMAND ${CMAKE_BINARY_DIR}/bin/iodaconv_comp.sh
                  ARGS    netcdf
                          "${Python3_EXECUTABLE} ${CMAKE_BINARY_DIR}/bin/godae_trak2ioda.py
                          -i testinput/godae_trak.bin
                          -o testrun/godae_trak.nc
                          -d 2004070812"
                          godae_trak.nc ${IODA_CONV_COMP_TOL_ZERO})

ecbuild_add_test( TARGET  test_${PROJECT_NAME}_hgodas_adt
                  TYPE    SCRIPT
                  ENVIRONMENT "PYTHONPATH=${IODACONV_PYTHONPATH}"
                  COMMAND ${CMAKE_BINARY_DIR}/bin/iodaconv_comp.sh
                  ARGS    netcdf
                          "${Python3_EXECUTABLE} ${CMAKE_BINARY_DIR}/bin/hgodas_adt2ioda.py
                          -i testinput/hgodas_adt.nc
                          -o testrun/hgodas_adt.nc
                          -d 2018041512"
                          hgodas_adt.nc ${IODA_CONV_COMP_TOL_ZERO})

ecbuild_add_test( TARGET  test_${PROJECT_NAME}_hgodas_insitu
                  TYPE    SCRIPT
                  COMMAND ${CMAKE_BINARY_DIR}/bin/iodaconv_comp.sh
                  ARGS    netcdf
                          "${Python3_EXECUTABLE} ${CMAKE_BINARY_DIR}/bin/hgodas_insitu2ioda.py
                          -i testinput/hgodas_insitu.nc
                          -o testrun/hgodas_insitu.nc
                          -d 2018041512"
                          hgodas_insitu.nc ${IODA_CONV_COMP_TOL_ZERO})

ecbuild_add_test( TARGET  test_${PROJECT_NAME}_hgodas_sst
                  TYPE    SCRIPT
                  ENVIRONMENT "PYTHONPATH=${IODACONV_PYTHONPATH}"
                  COMMAND ${CMAKE_BINARY_DIR}/bin/iodaconv_comp.sh
                  ARGS    netcdf
                          "${Python3_EXECUTABLE} ${CMAKE_BINARY_DIR}/bin/hgodas_sst2ioda.py
                          -i testinput/hgodas_sst.nc
                          -o testrun/hgodas_sst.nc
                          -d 2018041512"
                          hgodas_sst.nc ${IODA_CONV_COMP_TOL_ZERO})

ecbuild_add_test( TARGET  test_${PROJECT_NAME}_glider
                  TYPE    SCRIPT
                  ENVIRONMENT "PYTHONPATH=${IODACONV_PYTHONPATH}"
                  COMMAND ${CMAKE_BINARY_DIR}/bin/iodaconv_comp.sh
                  ARGS    netcdf
                          "${Python3_EXECUTABLE} ${CMAKE_BINARY_DIR}/bin/glider2ioda.py
                          -i testinput/marineglider_AOML.nc
                          -o testrun/test_glider.nc
                          -d 2016080412
                          -y testinput/glider.yaml"
                          test_glider.nc ${IODA_CONV_COMP_TOL_ZERO})

ecbuild_add_test( TARGET  test_${PROJECT_NAME}_hfradar
                  TYPE    SCRIPT
                  COMMAND ${CMAKE_BINARY_DIR}/bin/iodaconv_comp.sh
                  ARGS    netcdf
                          "${Python3_EXECUTABLE} ${CMAKE_BINARY_DIR}/bin/ndbc_hfradar2ioda.py
                          -i testinput/ndbc_hfradar_in.nc
                          -o testrun/ndbc_hfradar_out.nc
                          -d 2020072012"
                          ndbc_hfradar_out.nc ${IODA_CONV_COMP_TOL_ZERO})

ecbuild_add_test( TARGET  test_${PROJECT_NAME}_argoclim
                  TYPE    SCRIPT
                  COMMAND ${CMAKE_BINARY_DIR}/bin/iodaconv_comp.sh
                  ARGS    netcdf
                          "${Python3_EXECUTABLE} ${CMAKE_BINARY_DIR}/bin/argoClim2ioda.py
                          -i testinput/argoclim_test.nc
                          -o testrun/argoclim.nc
                          -d 2019101600"
                          argoclim.nc ${IODA_CONV_COMP_TOL_ZERO})

ecbuild_add_test( TARGET  test_${PROJECT_NAME}_cryosat2
                  TYPE    SCRIPT
                  ENVIRONMENT "PYTHONPATH=${IODACONV_PYTHONPATH}"
                  COMMAND ${CMAKE_BINARY_DIR}/bin/iodaconv_comp.sh
                  ARGS    netcdf
                          "${Python3_EXECUTABLE} ${CMAKE_BINARY_DIR}/bin/cryosat_ice2ioda.py
                          -i testinput/cryosat2_L2_test.nc
                          -o testrun/cryosat2_L2.nc
                          -d 2019092112"
                          cryosat2_L2.nc ${IODA_CONV_COMP_TOL_ZERO})

ecbuild_add_test( TARGET  test_${PROJECT_NAME}_emc_ice
                  TYPE    SCRIPT
                  ENVIRONMENT "PYTHONPATH=${IODACONV_PYTHONPATH}"
                  COMMAND ${CMAKE_BINARY_DIR}/bin/iodaconv_comp.sh
                  ARGS    netcdf
                          "${Python3_EXECUTABLE} ${CMAKE_BINARY_DIR}/bin/emc_ice2ioda.py
                          -i testinput/emc_ice.nc
                          -o testrun/emc_ice_ioda2.nc
                          -d 2015082812"
                          emc_ice_ioda2.nc ${IODA_CONV_COMP_TOL_ZERO})

ecbuild_add_test( TARGET  test_${PROJECT_NAME}_smos_sss
                  TYPE    SCRIPT
                  ENVIRONMENT "PYTHONPATH=${IODACONV_PYTHONPATH}"
                  COMMAND ${CMAKE_BINARY_DIR}/bin/iodaconv_comp.sh
                  ARGS    netcdf
                          "${Python3_EXECUTABLE} ${CMAKE_BINARY_DIR}/bin/smos_sss2ioda.py
                          -i testinput/SM_REPR_MIR_OSUDP2_20100601T000131_20100601T001849_662_120_1.nc
                          -o testrun/smos_sss_l2.nc
                          -d 2010060100"
                          smos_sss_l2.nc ${IODA_CONV_COMP_TOL_ZERO})

ecbuild_add_test( TARGET  test_${PROJECT_NAME}_copernicus_l4adt
                  TYPE    SCRIPT
                  ENVIRONMENT "PYTHONPATH=${IODACONV_PYTHONPATH}"
                  COMMAND ${CMAKE_BINARY_DIR}/bin/iodaconv_comp.sh
                  ARGS    netcdf
                          "${Python3_EXECUTABLE} ${CMAKE_BINARY_DIR}/bin/copernicus_l4adt2ioda.py
                          -i testinput/dt_global_twosat_phy_l4_20150101_vDT2018.nc
                          -o testrun/ioda_dt_global_twosat_phy_l4_20150101_vDT2018.nc"
                          ioda_dt_global_twosat_phy_l4_20150101_vDT2018.nc ${IODA_CONV_COMP_TOL_ZERO})

ecbuild_add_test( TARGET  test_${PROJECT_NAME}_copernicus_l3swh
                  TYPE    SCRIPT
                  ENVIRONMENT "PYTHONPATH=${IODACONV_PYTHONPATH}"
                  COMMAND ${CMAKE_BINARY_DIR}/bin/iodaconv_comp.sh
                  ARGS    netcdf
                          "${Python3_EXECUTABLE} ${CMAKE_BINARY_DIR}/bin/copernicus_l3swh2ioda.py
                          -i testinput/global_vavh_l3_rt_s3a_20210930T18.nc
                          -o testrun/ioda_global_vavh_l3_rt_s3a_20210930T18.nc"
                          ioda_global_vavh_l3_rt_s3a_20210930T18.nc ${IODA_CONV_COMP_TOL_ZERO})

#===============================================================================
# Conventional data, surface Obs - METAR converter
#===============================================================================

ecbuild_add_test( TARGET  test_${PROJECT_NAME}_metar
                  TYPE    SCRIPT
                  ENVIRONMENT "PYTHONPATH=${IODACONV_PYTHONPATH}"
                  COMMAND ${CMAKE_BINARY_DIR}/bin/iodaconv_comp.sh
                  ARGS    netcdf
                          "${Python3_EXECUTABLE} ${CMAKE_BINARY_DIR}/bin/metar_csv2ioda.py
                          -i testinput/2020100106_metars_small.csv
                          -o testrun/2020100106_metars_small.nc
                          -d 2020100106"
                          2020100106_metars_small.nc ${IODA_CONV_COMP_TOL_ZERO})

#===============================================================================
# MISC converters
#===============================================================================

ecbuild_add_test( TARGET  test_${PROJECT_NAME}_viirs_jpss1_oc_l2
                  TYPE    SCRIPT
                  ENVIRONMENT "PYTHONPATH=${IODACONV_PYTHONPATH}"
                  COMMAND ${CMAKE_BINARY_DIR}/bin/iodaconv_comp.sh
                  ARGS    netcdf
                          "${Python3_EXECUTABLE} ${CMAKE_BINARY_DIR}/bin/viirs_modis_l2_oc2ioda.py
                          -i testinput/viirs_jpss1_oc_l2.nc
                          -o testrun/viirs_jpss1_oc_l2.nc
                          -d 2018041512
                          -t 0.5"
                          viirs_jpss1_oc_l2.nc ${IODA_CONV_COMP_TOL_ZERO})

ecbuild_add_test( TARGET  test_${PROJECT_NAME}_modis_aqua_oc_l2
                  TYPE    SCRIPT
                  ENVIRONMENT "PYTHONPATH=${IODACONV_PYTHONPATH}"
                  COMMAND ${CMAKE_BINARY_DIR}/bin/iodaconv_comp.sh
                  ARGS    netcdf
                          "${Python3_EXECUTABLE} ${CMAKE_BINARY_DIR}/bin/viirs_modis_l2_oc2ioda.py
                          -i testinput/modis_aqua_oc_l2.nc
                          -o testrun/modis_aqua_oc_l2.nc
                          -d 2018041512
                          -t 0.5"
                          modis_aqua_oc_l2.nc ${IODA_CONV_COMP_TOL_ZERO})

ecbuild_add_test( TARGET  test_${PROJECT_NAME}_viirs_jpss1_oc_l3
                  ENVIRONMENT "PYTHONPATH=${IODACONV_PYTHONPATH}"
                  TYPE    SCRIPT
                  COMMAND ${CMAKE_BINARY_DIR}/bin/iodaconv_comp.sh
                  ARGS    netcdf
                          "${Python3_EXECUTABLE} ${CMAKE_BINARY_DIR}/bin/viirs_modis_l3_oc2ioda.py
                          -i testinput/viirs_jpss1_oc_l3.nc
                          -o testrun/viirs_jpss1_oc_l3.nc
                          -d 2018041512"
                          viirs_jpss1_oc_l3.nc ${IODA_CONV_COMP_TOL_ZERO})

ecbuild_add_test( TARGET  test_${PROJECT_NAME}_ncep_bufr
                  TYPE    SCRIPT
                  COMMAND ${CMAKE_BINARY_DIR}/bin/iodaconv_comp.sh
                  ARGS    netcdf
                          "${Python3_EXECUTABLE} ${CMAKE_BINARY_DIR}/bin/ncep_classes.py
                          -p testinput/
                          -i b001xx007.20200310.bufr
                          -o testrun/ioda.NC001007.2020031012.nc
                          -d 2020031012
                          -m 5
                          -l NC001007.yaml
                          -ot NC001007"
                          ioda.NC001007.2020031012.nc ${IODA_CONV_COMP_TOL_ZERO})

ecbuild_add_test( TARGET  test_${PROJECT_NAME}_gen_singleob
                  TYPE    SCRIPT
                  COMMAND ${CMAKE_BINARY_DIR}/bin/iodaconv_comp.sh
                  ARGS    netcdf
                          "${Python3_EXECUTABLE} ${CMAKE_BINARY_DIR}/bin/gen_single_ob.py
                          -y testinput/singleob.yaml"
                          singleob.nc ${IODA_CONV_COMP_TOL_ZERO})

#===============================================================================
# SSEC GIIRS converters
#===============================================================================

# use the non-zero tolerance for this test since the script is doing a variable change
ecbuild_add_test( TARGET  test_${PROJECT_NAME}_giirs_ssec2ioda
                  TYPE    SCRIPT
                  COMMAND ${CMAKE_BINARY_DIR}/bin/iodaconv_comp.sh
                  ARGS    netcdf
                          "${Python3_EXECUTABLE} ${CMAKE_BINARY_DIR}/bin/giirs_ssec2ioda.py
                          -i testinput/giirs_fy4a-test.nc
                          -o testrun/giirs_ssec_ioda.nc4
                          -d 2017030208"
                          giirs_ssec_ioda.nc4 ${IODA_CONV_COMP_TOL})

ecbuild_add_test( TARGET  test_${PROJECT_NAME}_giirs_lw
                  TYPE    SCRIPT
                  COMMAND ${CMAKE_BINARY_DIR}/bin/iodaconv_comp.sh
                  ARGS    netcdf
                          "${Python3_EXECUTABLE} ${CMAKE_BINARY_DIR}/bin/giirs_lw2ioda.py
                          -i testinput/giirs_fy4a-test.nc
                          -o testrun/giirs_fy4a_obs_2017030208.nc4
                          -d 2017030208"
                          giirs_fy4a_obs_2017030208.nc4 ${IODA_CONV_COMP_TOL_ZERO})

#===============================================================================
# GSI ncdiag converters
#===============================================================================

ecbuild_add_test( TARGET  test_${PROJECT_NAME}_gsidiag_conv_uv
                  TYPE    SCRIPT
                  COMMAND ${CMAKE_BINARY_DIR}/bin/iodaconv_comp.sh
                  ARGS    netcdf
                          "${Python3_EXECUTABLE} ${CMAKE_BINARY_DIR}/bin/test_gsidiag.py
                          -i testinput/gsidiag_conv_uv_testinput.nc
                          -o testrun/
                          -t conv
                          -p satwind"
                          satwind_obs_2018041500.nc4 ${IODA_CONV_COMP_TOL_ZERO})

ecbuild_add_test( TARGET  test_${PROJECT_NAME}_gsidiag_conv
                  TYPE    SCRIPT
                  COMMAND ${CMAKE_BINARY_DIR}/bin/iodaconv_comp.sh
                  ARGS    netcdf
                          "${Python3_EXECUTABLE} ${CMAKE_BINARY_DIR}/bin/test_gsidiag.py
                          -i testinput/gsidiag_conv_t_sfc_test.nc
                          -o testrun/
                          -t conv
                          -p sfc"
                          sfc_tv_obs_2018041500.nc4 ${IODA_CONV_COMP_TOL_ZERO})

ecbuild_add_test( TARGET  test_${PROJECT_NAME}_gsidiag_rad
                  TYPE    SCRIPT
                  COMMAND ${CMAKE_BINARY_DIR}/bin/iodaconv_comp.sh
                  ARGS    netcdf
                          "${Python3_EXECUTABLE} ${CMAKE_BINARY_DIR}/bin/test_gsidiag.py
                          -i testinput/gsidiag_amsua_aqua_radiance_test.nc
                          -o testrun/
                          -t rad"
                          amsua_aqua_obs_2018041500.nc4 ${IODA_CONV_COMP_TOL_ZERO})

#===============================================================================
# WRFDA ncdiag converter
#===============================================================================

ecbuild_add_test( TARGET  test_${PROJECT_NAME}_wrfdadiag_rad
                  TYPE    SCRIPT
                  COMMAND ${CMAKE_BINARY_DIR}/bin/iodaconv_comp.sh
                  ARGS    netcdf
                          "${Python3_EXECUTABLE} ${CMAKE_BINARY_DIR}/bin/test_wrfdadiag.py
                          -i testinput/wrfdadiags_goes-16-abi_2018041500.nc
                          -o testrun/
                          -t rad"
                          abi_g16_obs_2018041500.nc4 ${IODA_CONV_COMP_TOL_ZERO})

#===============================================================================
# GNSSRO BUFR converter
#===============================================================================

if( iodaconv_gnssro_ENABLED )
  ecbuild_add_test( TARGET  test_${PROJECT_NAME}_gnssro_bufr_conv
                    TYPE    SCRIPT
                    COMMAND ${CMAKE_BINARY_DIR}/bin/iodaconv_comp.sh
                    ARGS    netcdf
                            "${CMAKE_BINARY_DIR}/bin/gnssro_bufr2ioda
                            2018041500
                            testinput/gnssro_kompsat5_20180415_00Z.bufr
                            testrun/gnssro_kompsat5_2018041500.nc4"
                            gnssro_kompsat5_2018041500.nc4 ${IODA_CONV_COMP_TOL_ZERO}
                    DEPENDS gnssro_bufr2ioda)
endif()

#==============================================================================
# Atmospheric Composition converters
#==============================================================================

ecbuild_add_test( TARGET  test_${PROJECT_NAME}_viirs_aod
                  TYPE    SCRIPT
                  COMMAND ${CMAKE_BINARY_DIR}/bin/iodaconv_comp.sh
                  ARGS    netcdf
                          "${Python3_EXECUTABLE} ${CMAKE_BINARY_DIR}/bin/viirs_aod2ioda.py
                          -i testinput/viirs_aod.nc
                          -o testrun/viirs_aod.nc
                          -m nesdis
                          -k maskout
                          -t 0.0"
                          viirs_aod.nc ${IODA_CONV_COMP_TOL_ZERO})

ecbuild_add_test( TARGET  test_${PROJECT_NAME}_tropomi_no2
                  TYPE    SCRIPT
                  ENVIRONMENT "PYTHONPATH=${IODACONV_PYTHONPATH}"
                  COMMAND ${CMAKE_BINARY_DIR}/bin/iodaconv_comp.sh
                  ARGS    netcdf
                          "${Python3_EXECUTABLE} ${CMAKE_BINARY_DIR}/bin/tropomi_no2_nc2ioda.py
                          -i testinput/tropomi_no2.nc
                          -o testrun/tropomi_no2.nc"
                          tropomi_no2.nc ${IODA_CONV_COMP_TOL_ZERO})

ecbuild_add_test( TARGET  test_${PROJECT_NAME}_modis_aod
                  TYPE    SCRIPT
                  COMMAND ${CMAKE_BINARY_DIR}/bin/iodaconv_comp.sh
                  ARGS    netcdf
                          "${Python3_EXECUTABLE} ${CMAKE_BINARY_DIR}/bin/modis_aod2ioda.py
                          -i testinput/modis_aod.nc
                          -t 2016060100
                          -o testrun/modis_aod.nc"
                          modis_aod.nc ${IODA_CONV_COMP_TOL_ZERO})

ecbuild_add_test( TARGET  test_${PROJECT_NAME}_aeronet_aod
                  TYPE    SCRIPT
		  ENVIRONMENT "PYTHONPATH=${IODACONV_PYTHONPATH}"
                  COMMAND ${CMAKE_BINARY_DIR}/bin/iodaconv_comp.sh
                  ARGS    netcdf
		          "${Python3_EXECUTABLE} ${CMAKE_BINARY_DIR}/bin/aeronet_aod2ioda.py
                          -i testinput/aeronet_aod.dat
                          -o testrun/aeronet_aod.nc"
                          aeronet_aod.nc ${IODA_CONV_COMP_TOL_ZERO})

ecbuild_add_test( TARGET  test_${PROJECT_NAME}_aeronet_aaod
                  TYPE    SCRIPT
		  ENVIRONMENT "PYTHONPATH=${IODACONV_PYTHONPATH}"
		  COMMAND ${CMAKE_BINARY_DIR}/bin/iodaconv_comp.sh
		  ARGS    netcdf
		          "${Python3_EXECUTABLE} ${CMAKE_BINARY_DIR}/bin/aeronet_aaod2ioda.py
			  -c testinput/aeronet_cad.dat
			  -t testinput/aeronet_tab.dat
			  -o testrun/aeronet_aaod.nc"
			  aeronet_aaod.nc ${IODA_CONV_COMP_TOL_ZERO})

ecbuild_add_test( TARGET  test_${PROJECT_NAME}_airnow
                  TYPE    SCRIPT
                  COMMAND ${CMAKE_BINARY_DIR}/bin/iodaconv_comp.sh
                  ARGS    netcdf
                          "${Python3_EXECUTABLE} ${CMAKE_BINARY_DIR}/bin/airnow2ioda-nc.py
                          -i testinput/airnow_2020081306.dat
                          -s testinput/airnow_sites.dat
                          -o testrun/airnow_2020081306.nc"
                          airnow_2020081306.nc ${IODA_CONV_COMP_TOL_ZERO})


#==============================================================================
# Bufr Ingester tests
#==============================================================================

if(iodaconv_bufr_ENABLED)

  ecbuild_add_test( TARGET  test_iodaconv_bufr_bufrdescription
                    SOURCES bufr/TestBufrDescription.cpp
                    ARGS    testinput/bufr_mhs.yaml
                    LIBS    eckit oops iodaconv::ingester)

  ecbuild_add_test( TARGET  test_iodaconv_bufr_mhs2ioda
                    TYPE    SCRIPT
                    COMMAND ${CMAKE_BINARY_DIR}/bin/iodaconv_comp.sh
                    ARGS    netcdf
                            "${CMAKE_BINARY_DIR}/bin/bufr2ioda.x testinput/bufr_mhs.yaml"
                            gdas.t18z.1bmhs.tm00.nc ${IODA_CONV_COMP_TOL_ZERO}
                    DEPENDS bufr2ioda.x )

  ecbuild_add_test( TARGET  test_iodaconv_bufr_hrs2ioda
                    TYPE    SCRIPT
                    COMMAND ${CMAKE_BINARY_DIR}/bin/iodaconv_comp.sh
                    ARGS    netcdf
                            "${CMAKE_BINARY_DIR}/bin/bufr2ioda.x testinput/bufr_hrs.yaml"
                            gdas.t00z.1bhrs4.tm00.nc ${IODA_CONV_COMP_TOL_ZERO}
                    DEPENDS bufr2ioda.x )

  ecbuild_add_test( TARGET  test_iodaconv_bufr_filtering
                    TYPE    SCRIPT
                    COMMAND ${CMAKE_BINARY_DIR}/bin/iodaconv_comp.sh
                    ARGS    netcdf
                            "${CMAKE_BINARY_DIR}/bin/bufr2ioda.x testinput/bufr_filtering.yaml"
                            gdas.t18z.1bmhs.tm00.filtering.nc ${IODA_CONV_COMP_TOL_ZERO}
                    DEPENDS bufr2ioda.x )

  ecbuild_add_test( TARGET  test_iodaconv_bufr_splitting
                    TYPE    SCRIPT
                    COMMAND ${CMAKE_BINARY_DIR}/bin/iodaconv_comp.sh
                    ARGS    netcdf
                            "${CMAKE_BINARY_DIR}/bin/bufr2ioda.x testinput/bufr_splitting.yaml"
                            gdas.t18z.1bmhs.tm00.15.seven.split.nc ${IODA_CONV_COMP_TOL_ZERO}
                    DEPENDS bufr2ioda.x )

  ecbuild_add_test( TARGET  test_iodaconv_bufr_filter_split
                    TYPE    SCRIPT
                    COMMAND ${CMAKE_BINARY_DIR}/bin/iodaconv_comp.sh
                    ARGS    netcdf
                            "${CMAKE_BINARY_DIR}/bin/bufr2ioda.x testinput/bufr_filter_split.yaml"
                            gdas.t18z.1bmhs.tm00.15.7.filter_split.nc ${IODA_CONV_COMP_TOL_ZERO}
                    DEPENDS bufr2ioda.x )

  ecbuild_add_test( TARGET  test_iodaconv_bufr_adpsfc2ioda
                    TYPE    SCRIPT
                    COMMAND ${CMAKE_BINARY_DIR}/bin/iodaconv_comp.sh
                    ARGS    netcdf
                            "${CMAKE_BINARY_DIR}/bin/bufr2ioda.x testinput/bufr_adpsfc.yaml"
                            gdas.t06z.adpsfc.tm00.nc ${IODA_CONV_COMP_TOL_ZERO}
                    DEPENDS bufr2ioda.x )

  ecbuild_add_test( TARGET  test_iodaconv_bufr_snowadpsfc2ioda
                    TYPE    SCRIPT
                    COMMAND ${CMAKE_BINARY_DIR}/bin/iodaconv_comp.sh
                    ARGS    netcdf
                            "${CMAKE_BINARY_DIR}/bin/bufr2ioda.x testinput/bufr_snow_adpsfc.yaml"
                            gdas.t06z.adpsfc_snow.tm00.nc ${IODA_CONV_COMP_TOL_ZERO}
                    DEPENDS bufr2ioda.x )


  ecbuild_add_test( TARGET  test_iodaconv_bufr_read_2_dim_blocks
                    TYPE    SCRIPT
                    COMMAND ${CMAKE_BINARY_DIR}/bin/iodaconv_comp.sh
                    ARGS    netcdf
                            "${CMAKE_BINARY_DIR}/bin/bufr2ioda.x testinput/bufr_read_2_dim_blocks.yaml"
                            bufr_read_2_dim_blocks.nc ${IODA_CONV_COMP_TOL_ZERO}
                    DEPENDS bufr2ioda.x )

  ecbuild_add_test( TARGET  test_iodaconv_bufr_read_wmo_radiosonde
                    TYPE    SCRIPT
                    COMMAND ${CMAKE_BINARY_DIR}/bin/iodaconv_comp.sh
                    ARGS    netcdf
                            "${CMAKE_BINARY_DIR}/bin/bufr2ioda.x testinput/bufr_read_wmo_radiosonde.yaml"
                            bufr_read_wmo_radiosonde.nc ${IODA_CONV_COMP_TOL_ZERO}
                    DEPENDS bufr2ioda.x )

  ecbuild_add_test( TARGET  test_iodaconv_bufr_satwnd_old_format
                    TYPE    SCRIPT
                    COMMAND ${CMAKE_BINARY_DIR}/bin/iodaconv_comp.sh
                    ARGS    netcdf
                    "${CMAKE_BINARY_DIR}/bin/bufr2ioda.x testinput/bufr_satwnd_old_format.yaml"
                    NC005066.nc ${IODA_CONV_COMP_TOL_ZERO}
                    DEPENDS bufr2ioda.x )

  ecbuild_add_test( TARGET  test_iodaconv_bufr_satwnd_new_format
                    TYPE    SCRIPT
                    COMMAND ${CMAKE_BINARY_DIR}/bin/iodaconv_comp.sh
                    ARGS    netcdf
                    "${CMAKE_BINARY_DIR}/bin/bufr2ioda.x testinput/bufr_satwnd_new_format.yaml"
                    NC005031.nc ${IODA_CONV_COMP_TOL_ZERO}
                    DEPENDS bufr2ioda.x )

  ecbuild_add_test( TARGET  test_iodaconv_bufr_airep_wmo_bufr
                    TYPE    SCRIPT
                    COMMAND ${CMAKE_BINARY_DIR}/bin/iodaconv_comp.sh
                    ARGS    netcdf
                    "${CMAKE_BINARY_DIR}/bin/bufr2ioda.x testinput/airep_wmoBUFR2ioda.yaml"
                    airep_multi.nc ${IODA_CONV_COMP_TOL_ZERO}
                    DEPENDS bufr2ioda.x )

  ecbuild_add_test( TARGET  test_iodaconv_bufr_amdar_wmo_bufr
                    TYPE    SCRIPT
                    COMMAND ${CMAKE_BINARY_DIR}/bin/iodaconv_comp.sh
                    ARGS    netcdf
                    "${CMAKE_BINARY_DIR}/bin/bufr2ioda.x testinput/amdar_wmoBUFR2ioda.yaml"
                    amdar_single.nc ${IODA_CONV_COMP_TOL_ZERO}
                    DEPENDS bufr2ioda.x )

  ecbuild_add_test( TARGET  test_iodaconv_bufr_gnssro_wmo_bufr
                    TYPE    SCRIPT
                    COMMAND ${CMAKE_BINARY_DIR}/bin/iodaconv_comp.sh
                    ARGS    netcdf
                    "${CMAKE_BINARY_DIR}/bin/bufr2ioda.x testinput/gnssro_wmoBUFR2ioda.yaml"
                    gnssro_2020-306-2358C2E6.nc ${IODA_CONV_COMP_TOL_ZERO}
                    DEPENDS bufr2ioda.x )

<<<<<<< HEAD
  ecbuild_add_test( TARGET  test_iodaconv_bufr_buoy_wmo_bufr
                    TYPE    SCRIPT
                    COMMAND ${CMAKE_BINARY_DIR}/bin/iodaconv_comp.sh
                    ARGS    netcdf
                    "${CMAKE_BINARY_DIR}/bin/bufr2ioda.x testinput/buoy_wmoBUFR2ioda.yaml"
                    buoy_single.nc ${IODA_CONV_COMP_TOL_ZERO}
                    DEPENDS bufr2ioda.x )

  ecbuild_add_test( TARGET  test_iodaconv_bufr_ship_wmo_bufr
                    TYPE    SCRIPT
                    COMMAND ${CMAKE_BINARY_DIR}/bin/iodaconv_comp.sh
                    ARGS    netcdf
                    "${CMAKE_BINARY_DIR}/bin/bufr2ioda.x testinput/ship_wmoBUFR2ioda.yaml"
                    ship_single.nc ${IODA_CONV_COMP_TOL_ZERO}
                    DEPENDS bufr2ioda.x )

  ecbuild_add_test( TARGET  test_iodaconv_bufr_synop_wmo_bufr
                    TYPE    SCRIPT
                    COMMAND ${CMAKE_BINARY_DIR}/bin/iodaconv_comp.sh
                    ARGS    netcdf
                    "${CMAKE_BINARY_DIR}/bin/bufr2ioda.x testinput/synop_wmoBUFR2ioda.yaml"
                    synop_single.nc ${IODA_CONV_COMP_TOL_ZERO}
=======
  ecbuild_add_test( TARGET  test_iodaconv_bufr_satwind_EUMet_wmo_bufr
                    TYPE    SCRIPT
                    COMMAND ${CMAKE_BINARY_DIR}/bin/iodaconv_comp.sh
                    ARGS    netcdf
                    "${CMAKE_BINARY_DIR}/bin/bufr2ioda.x testinput/satwind_EUMet_wmoBUFR2ioda.yaml"
                    satwind_EUMet.nc ${IODA_CONV_COMP_TOL_ZERO}
                    DEPENDS bufr2ioda.x )

  ecbuild_add_test( TARGET  test_iodaconv_bufr_satwind_Himawari_wmo_bufr
                    TYPE    SCRIPT
                    COMMAND ${CMAKE_BINARY_DIR}/bin/iodaconv_comp.sh
                    ARGS    netcdf
                    "${CMAKE_BINARY_DIR}/bin/bufr2ioda.x testinput/satwind_Himawari_wmoBUFR2ioda.yaml"
                    satwind_Himawari.nc ${IODA_CONV_COMP_TOL_ZERO}
>>>>>>> 9b3d3da7
                    DEPENDS bufr2ioda.x )
endif()

#==============================================================================
# PrepBUFR and BUFR tests
#==============================================================================

if( iodaconv_pbfortran_ENABLED )

  ecbuild_add_test( TARGET  test_${PROJECT_NAME}_gnssro_conv
                    TYPE    SCRIPT
                    COMMAND ${CMAKE_BINARY_DIR}/bin/iodaconv_comp.sh
                    ARGS    netcdf
                            "${CMAKE_BINARY_DIR}/bin/bufr2nc_fortran.x
                            -i testinput -o testrun gnssro_kompsat5_20180415_00Z.bufr"
                            gnssro_obs_2018041500.nc4 ${IODA_CONV_COMP_TOL_ZERO}
                    DEPENDS bufr2nc_fortran.x)

  ecbuild_add_test( TARGET  test_${PROJECT_NAME}_prepbufr_conv
                    TYPE    SCRIPT
                    COMMAND ${CMAKE_BINARY_DIR}/bin/iodaconv_comp.sh
                    ARGS    netcdf
                            "${CMAKE_BINARY_DIR}/bin/bufr2nc_fortran.x
                            -i testinput -o testrun prepbufr.bufr"
                            sondes_obs_2020093018.nc4 ${IODA_CONV_COMP_TOL}
                    DEPENDS bufr2nc_fortran.x)

  ecbuild_add_test( TARGET  test_${PROJECT_NAME}_mhs_conv
                    TYPE    SCRIPT
                    COMMAND ${CMAKE_BINARY_DIR}/bin/iodaconv_comp.sh
                    ARGS    netcdf
                            "${CMAKE_BINARY_DIR}/bin/bufr2nc_fortran.x
                            -i testinput -o testrun gdas.t18z.1bmhs.tm00.bufr_d"
                            mhs_metop-b_obs_2020101215.nc4 ${IODA_CONV_COMP_TOL_ZERO}
                    DEPENDS bufr2nc_fortran.x)

endif()


#==============================================================================
# SatBias tests
#==============================================================================

if( iodaconv_satbias_ENABLED )

  ecbuild_add_test( TARGET  test_iodaconv_satbias_amsua
                    TYPE    SCRIPT
                    COMMAND ${CMAKE_BINARY_DIR}/bin/iodaconv_comp.sh
                    ARGS    netcdf
                            "${CMAKE_BINARY_DIR}/bin/satbias2ioda.x testinput/satbias_converter_amsua.yaml"
                            satbias_amsua_n18.nc4 ${IODA_CONV_COMP_TOL_ZERO}
                    DEPENDS satbias2ioda.x )

  ecbuild_add_test( TARGET  test_iodaconv_satbias_cris
                    TYPE    SCRIPT
                    COMMAND ${CMAKE_BINARY_DIR}/bin/iodaconv_comp.sh
                    ARGS    netcdf
                            "${CMAKE_BINARY_DIR}/bin/satbias2ioda.x testinput/satbias_converter_cris.yaml"
                            satbias_cris_npp.nc4 ${IODA_CONV_COMP_TOL_ZERO}
                    DEPENDS satbias2ioda.x )

  ecbuild_add_test( TARGET  test_iodaconv_satbias_ssmis
                    TYPE    SCRIPT
                    COMMAND ${CMAKE_BINARY_DIR}/bin/iodaconv_comp.sh
                    ARGS    netcdf
                            "${CMAKE_BINARY_DIR}/bin/satbias2ioda.x testinput/satbias_converter_ssmis.yaml"
                            satbias_ssmis_f16.nc4 ${IODA_CONV_COMP_TOL_ZERO}
                    DEPENDS satbias2ioda.x )
endif()


#==============================================================================
# ObsError correlations tests
#==============================================================================

if( iodaconv_obserror_ENABLED )

  ecbuild_add_test( TARGET  test_iodaconv_obserror
                    TYPE    SCRIPT
                    COMMAND ${CMAKE_BINARY_DIR}/bin/iodaconv_comp.sh
                    ARGS    netcdf
                            "${CMAKE_BINARY_DIR}/bin/obserror2ioda.x testinput/Rcov_iasi_metop-b_sea.bin testrun/Rcov_iasi_metop-b_sea.nc4"
                            Rcov_iasi_metop-b_sea.nc4 ${IODA_CONV_COMP_TOL_ZERO}
                    DEPENDS obserror2ioda.x )
endif()


# =============================================================================
# Land product converters
#==============================================================================

if( iodaconv_pygrib_ENABLED )
  ecbuild_add_test( TARGET  test_${PROJECT_NAME}_ims_scf
                    TYPE    SCRIPT
                    ENVIRONMENT "PYTHONPATH=${IODACONV_PYTHONPATH}"
                    COMMAND ${CMAKE_BINARY_DIR}/bin/iodaconv_comp.sh
                    ARGS    netcdf
                            "${Python3_EXECUTABLE} ${CMAKE_BINARY_DIR}/bin/ims_scf2ioda.py
                            -i testinput/imssnow_24km.grib2
                            -o testrun/imssnow_scf.nc
                            -m maskout"
                            imssnow_scf.nc ${IODA_CONV_COMP_TOL_ZERO})

  ecbuild_add_test( TARGET  test_${PROJECT_NAME}_afwa_snod
                    TYPE    SCRIPT
                    ENVIRONMENT "PYTHONPATH=${IODACONV_PYTHONPATH}"
                    COMMAND ${CMAKE_BINARY_DIR}/bin/iodaconv_comp.sh
                    ARGS    netcdf
                            "${Python3_EXECUTABLE} ${CMAKE_BINARY_DIR}/bin/afwa_snod2ioda.py
                            -i testinput/afwa_snod_24km.grib
                            -o testrun/afwa_snod.nc
                            -m maskout"
                            afwa_snod.nc ${IODA_CONV_COMP_TOL_ZERO})
endif()

ecbuild_add_test( TARGET  test_${PROJECT_NAME}_ghcn_snod
                  TYPE    SCRIPT
                  ENVIRONMENT "PYTHONPATH=${IODACONV_PYTHONPATH}"
                  COMMAND ${CMAKE_BINARY_DIR}/bin/iodaconv_comp.sh
                  ARGS    netcdf
                          "${Python3_EXECUTABLE} ${CMAKE_BINARY_DIR}/bin/ghcn_snod2ioda.py
                          -i testinput/ghcn_20200228.csv
                          -o testrun/ghcn_snod_20200228.nc
                          -f ${PROJECT_BINARY_DIR}/doc/fix/ghcn-stations.txt
                          -d 20200228
                          -m maskout"
                          ghcn_snod_20200228.nc ${IODA_CONV_COMP_TOL_ZERO})

ecbuild_add_test( TARGET  test_${PROJECT_NAME}_smap_ssm
                    TYPE    SCRIPT
                    ENVIRONMENT "PYTHONPATH=${IODACONV_PYTHONPATH}"
                    COMMAND ${CMAKE_BINARY_DIR}/bin/iodaconv_comp.sh
                    ARGS    netcdf
                            "${Python3_EXECUTABLE} ${CMAKE_BINARY_DIR}/bin/smap_ssm2ioda.py
                            -i testinput/SMAP_L2_SM_P_NRT_24342_A_20190822T224858_N16023_002.h5
                            -o testrun/smap_ssm.nc
                            -m maskout"
                            smap_ssm.nc ${IODA_CONV_COMP_TOL_ZERO})

ecbuild_add_test( TARGET  test_${PROJECT_NAME}_smos_ssm
                    TYPE    SCRIPT
                    ENVIRONMENT "PYTHONPATH=${IODACONV_PYTHONPATH}"
                    COMMAND ${CMAKE_BINARY_DIR}/bin/iodaconv_comp.sh
                    ARGS    netcdf
                            "${Python3_EXECUTABLE} ${CMAKE_BINARY_DIR}/bin/smos_ssm2ioda.py
                            -i testinput/smos_l2nrt_ssm.nc
                            -o testrun/smos_ssm.nc
                            -m maskout"
                            smos_ssm.nc ${IODA_CONV_COMP_TOL_ZERO})

ecbuild_add_test( TARGET  test_${PROJECT_NAME}_ascat_ssm
                    TYPE    SCRIPT
                    ENVIRONMENT "PYTHONPATH=${IODACONV_PYTHONPATH}"
                    COMMAND ${CMAKE_BINARY_DIR}/bin/iodaconv_comp.sh
                    ARGS    netcdf
                            "${Python3_EXECUTABLE} ${CMAKE_BINARY_DIR}/bin/ascat_ssm2ioda.py
                            -i testinput/ascat_ssm.nc
                            -o testrun/ascat_ssm.nc
                            -m maskout"
                            ascat_ssm.nc ${IODA_CONV_COMP_TOL_ZERO})

ecbuild_add_test( TARGET  test_${PROJECT_NAME}_imsfv3_scf
                    TYPE    SCRIPT
                    ENVIRONMENT "PYTHONPATH=${IODACONV_PYTHONPATH}"
                    COMMAND ${CMAKE_BINARY_DIR}/bin/iodaconv_comp.sh
                    ARGS    netcdf
                            "${Python3_EXECUTABLE} ${CMAKE_BINARY_DIR}/bin/imsfv3_scf2ioda.py
                            -i testinput/imsscf_20191215_c48.nc
                            -o testrun/imsfv3_scf.nc"
                            imsfv3_scf.nc ${IODA_CONV_COMP_TOL_ZERO})
<|MERGE_RESOLUTION|>--- conflicted
+++ resolved
@@ -141,19 +141,16 @@
     testinput/amdar_wmo_single.bufr
     testinput/gnssro_wmoBUFR2ioda.yaml
     testinput/gnssro_2020-306-2358C2E6.bufr
-<<<<<<< HEAD
     testinput/buoy_wmoBUFR2ioda.yaml
     testinput/buoy_wmo_single.bufr
     testinput/ship_wmoBUFR2ioda.yaml
     testinput/ship_wmo_single.bufr
     testinput/synop_wmoBUFR2ioda.yaml
     testinput/synop_wmo_single.bufr
-=======
     testinput/satwind_EUMet_wmoBUFR2ioda.yaml
     testinput/satwind_EUMet_wmo.bufr
     testinput/satwind_Himawari_wmoBUFR2ioda.yaml
     testinput/satwind_Himawari_wmo.bufr
->>>>>>> 9b3d3da7
   )
 
   list( APPEND test_output
@@ -171,14 +168,11 @@
     testoutput/airep_multi.nc
     testoutput/amdar_single.nc
     testoutput/gnssro_2020-306-2358C2E6.nc
-<<<<<<< HEAD
     testoutput/buoy_single.nc
     testoutput/ship_single.nc
     testoutput/synop_single.nc
-=======
     testoutput/satwind_EUMet.nc
     testoutput/satwind_Himawari.nc
->>>>>>> 9b3d3da7
   )
 endif()
 
@@ -836,7 +830,6 @@
                     gnssro_2020-306-2358C2E6.nc ${IODA_CONV_COMP_TOL_ZERO}
                     DEPENDS bufr2ioda.x )
 
-<<<<<<< HEAD
   ecbuild_add_test( TARGET  test_iodaconv_bufr_buoy_wmo_bufr
                     TYPE    SCRIPT
                     COMMAND ${CMAKE_BINARY_DIR}/bin/iodaconv_comp.sh
@@ -859,7 +852,6 @@
                     ARGS    netcdf
                     "${CMAKE_BINARY_DIR}/bin/bufr2ioda.x testinput/synop_wmoBUFR2ioda.yaml"
                     synop_single.nc ${IODA_CONV_COMP_TOL_ZERO}
-=======
   ecbuild_add_test( TARGET  test_iodaconv_bufr_satwind_EUMet_wmo_bufr
                     TYPE    SCRIPT
                     COMMAND ${CMAKE_BINARY_DIR}/bin/iodaconv_comp.sh
@@ -874,7 +866,6 @@
                     ARGS    netcdf
                     "${CMAKE_BINARY_DIR}/bin/bufr2ioda.x testinput/satwind_Himawari_wmoBUFR2ioda.yaml"
                     satwind_Himawari.nc ${IODA_CONV_COMP_TOL_ZERO}
->>>>>>> 9b3d3da7
                     DEPENDS bufr2ioda.x )
 endif()
 
