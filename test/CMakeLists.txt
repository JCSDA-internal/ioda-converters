--- conflicted
+++ resolved
@@ -60,7 +60,6 @@
 )
 
 if( iodaconv_gnssro_ENABLED )
-<<<<<<< HEAD
   list( APPEND test_input
     testinput/gnssro_kompsat5_20180415_00Z.bufr
   )
@@ -83,10 +82,6 @@
     testoutput/gdas.t18z.1bmhs.tm00.nc
     testoutput/gdas.t00z.1bhrs4.tm00.nc
   )
-=======
-  list( APPEND test_input testinput/gnssro_kompsat5_20180415_00Z.bufr)
-  list( APPEND test_output testoutput/gnssro_kompsat5_2018041500.nc4)
->>>>>>> 60c314b2
 endif()
 
 # create test directories and make links to the input files
@@ -239,38 +234,6 @@
 # MISC converters
 #===============================================================================
 
-<<<<<<< HEAD
-add_test(NAME test_iodaconv_viirs_jpss1_oc_l2
-         COMMAND ${CMAKE_BINARY_DIR}/bin/iodaconv_comp.sh netcdf
-            "${CMAKE_BINARY_DIR}/bin/viirs_modis_oc2ioda.py
-            -i testinput/viirs_jpss1_oc_l2.nc
-            -o testrun/viirs_jpss1_oc_l2.nc
-            -d 2018041512
-            -t 0.5"
-            viirs_jpss1_oc_l2.nc)
-
-add_test(NAME test_iodaconv_modis_aqua_oc_l2
-         COMMAND ${CMAKE_BINARY_DIR}/bin/iodaconv_comp.sh netcdf
-            "${CMAKE_BINARY_DIR}/bin/viirs_modis_oc2ioda.py
-            -i testinput/modis_aqua_oc_l2.nc
-            -o testrun/modis_aqua_oc_l2.nc
-            -d 2018041512
-            -t 0.5"
-            modis_aqua_oc_l2.nc)
-add_test(NAME test_iodaconv_ncep_bufr
-
-         COMMAND ${CMAKE_BINARY_DIR}/bin/iodaconv_comp.sh netcdf
-            "${CMAKE_BINARY_DIR}/bin/ncep_classes.py
-            -p testinput/
-            -i b001xx007.20200310.bufr
-            -o testrun/ioda.NC001007.2020031012.nc
-            -d 2020031012
-            -m 5
-            -l NC001007.yaml
-            -ot NC001007"
-            ioda.NC001007.2020031012.nc)
-
-=======
 ecbuild_add_test( TARGET  test_${PROJECT_NAME}_viirs_jpss1_oc_l2
                   TYPE    SCRIPT
                   COMMAND ${CMAKE_BINARY_DIR}/bin/iodaconv_comp.sh
@@ -306,7 +269,6 @@
                           -l NC001007.yaml
                           -ot NC001007"
                           ioda.NC001007.2020031012.nc ${IODA_CONV_COMP_TOL_ZERO})
->>>>>>> 60c314b2
 
 #===============================================================================
 # SSEC GIIRS converters
@@ -404,27 +366,30 @@
 # Atmospheric Composition converters
 #==============================================================================
 
-<<<<<<< HEAD
-add_test(NAME test_iodaconv_viirs_aod
-         COMMAND ${CMAKE_BINARY_DIR}/bin/iodaconv_comp.sh netcdf
-            "${CMAKE_BINARY_DIR}/bin/viirs_aod2ioda.py
-            -i testinput/viirs_aod.nc
-            -o testrun/viirs_aod.nc
-            -m nesdis
-            -k maskout
-            -t 0.0"
-            viirs_aod.nc)
-
-add_test(NAME test_iodaconv_tropomi_no2
-         COMMAND ${CMAKE_BINARY_DIR}/bin/iodaconv_comp.sh netcdf
-            "${CMAKE_BINARY_DIR}/bin/tropomi_no2_nc2ioda.py
-            -i testinput/tropomi_no2.nc
-            -o testrun/tropomi_no2.nc"
-            tropomi_no2.nc)
-
-#####################################################################
+ecbuild_add_test( TARGET  test_${PROJECT_NAME}_viirs_aod
+                  TYPE    SCRIPT
+                  COMMAND ${CMAKE_BINARY_DIR}/bin/iodaconv_comp.sh
+                  ARGS    netcdf
+                          "${CMAKE_BINARY_DIR}/bin/viirs_aod2ioda.py
+                          -i testinput/viirs_aod.nc
+                          -o testrun/viirs_aod.nc
+                          -m nesdis
+                          -k maskout
+                          -t 0.0"
+                          viirs_aod.nc ${IODA_CONV_COMP_TOL_ZERO})
+
+ecbuild_add_test( TARGET  test_${PROJECT_NAME}_tropomi_no2
+                  TYPE    SCRIPT
+                  COMMAND ${CMAKE_BINARY_DIR}/bin/iodaconv_comp.sh
+                  ARGS    netcdf
+                          "${CMAKE_BINARY_DIR}/bin/tropomi_no2_nc2ioda.py
+                          -i testinput/tropomi_no2.nc
+                          -o testrun/tropomi_no2.nc"
+                          tropomi_no2.nc ${IODA_CONV_COMP_TOL_ZERO})
+
+#==============================================================================
 # Bufr Ingester tests
-#####################################################################
+#==============================================================================
 
 if(iodaconv_bufr_ENABLED)
 
@@ -449,26 +414,4 @@
                               gdas.t00z.1bhrs4.tm00.nc
                       DEPENDS bufr2ioda.x )
 
-endif()
-=======
-ecbuild_add_test( TARGET  test_${PROJECT_NAME}_viirs_aod
-                  TYPE    SCRIPT
-                  COMMAND ${CMAKE_BINARY_DIR}/bin/iodaconv_comp.sh
-                  ARGS    netcdf
-                          "${CMAKE_BINARY_DIR}/bin/viirs_aod2ioda.py
-                          -i testinput/viirs_aod.nc
-                          -o testrun/viirs_aod.nc
-                          -m nesdis
-                          -k maskout
-                          -t 0.0"
-                          viirs_aod.nc ${IODA_CONV_COMP_TOL_ZERO})
-
-ecbuild_add_test( TARGET  test_${PROJECT_NAME}_tropomi_no2
-                  TYPE    SCRIPT
-                  COMMAND ${CMAKE_BINARY_DIR}/bin/iodaconv_comp.sh
-                  ARGS    netcdf
-                          "${CMAKE_BINARY_DIR}/bin/tropomi_no2_nc2ioda.py
-                          -i testinput/tropomi_no2.nc
-                          -o testrun/tropomi_no2.nc"
-                          tropomi_no2.nc ${IODA_CONV_COMP_TOL_ZERO})
->>>>>>> 60c314b2
+endif()