--- conflicted
+++ resolved
@@ -301,16 +301,8 @@
     testinput/bufr_query_python_to_ioda_test.py
     testinput/bufr_query_fieldname_validation.py
     testinput/bufr_ncep_rtma_mesonet.yaml
-<<<<<<< HEAD
     testinput/bufr_ncep_long_strs.yaml
     /testinput/gdas.t06z.snocvr.tm00.bufr_d
-=======
-    testinput/bufr_ncep_rtma_adpsfc.yaml
-    testinput/rtma_ru.t0000z.aircft.tm00_nc004006.bufr_d
-    testinput/rtma_ru.t0000z.aircft.tm00_nc004103.bufr_d
-    testinput/bufr_ncep_rtma_aircft.yaml
-    testinput/bufr_ncep_rtma_aircft_NC004103.yaml
->>>>>>> 0cedc8c0
   )
 
   list( APPEND test_output
@@ -371,13 +363,7 @@
     testoutput/prepbufr_adpupa_api.nc
     testoutput/bufr_query_python_to_ioda_test.nc
     testoutput/rtma_ru.t00z.msonet.tm00.nc
-<<<<<<< HEAD
     testoutput/bufr_ncep_long_strs.nc
-=======
-    testoutput/rtma_ru.t0000z.adpsfc_nc000101.tm00.nc
-    testoutput/rtma_ru.t0000z.aircft.tm00_nc004006.nc
-    testoutput/rtma_ru.t0000z.aircft.tm00_nc004103.nc
->>>>>>> 0cedc8c0
   )
 endif()
 
