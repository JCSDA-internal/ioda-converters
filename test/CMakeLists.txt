--- conflicted
+++ resolved
@@ -164,15 +164,11 @@
     testinput/bufr_splitting.yaml
     testinput/bufr_filter_split.yaml
     testinput/bufr_adpsfc.yaml
-<<<<<<< HEAD
     testinput/bufr_ncep_prepbufr_adpsfc.yaml
     testinput/bufr_ncep_adpsfc.yaml
     testinput/gdas.t12z.adpsfc_thinned.tm00.prepbufr
     testinput/gdas.t12z.adpsfc_thinned.tm00.bufr_d
-    testinput/bufr_snow_adpsfc.yaml
-=======
     testinput/bufr_ncep_snow_adpsfc.yaml
->>>>>>> 29a65b34
     testinput/bufr_read_2_dim_blocks.yaml
     testinput/bufr_ncep_1bamua.yaml
     testinput/bufr_ncep_1bmhs.yaml
@@ -1002,7 +998,6 @@
                             gdas.t06z.adpsfc.tm00.nc ${IODA_CONV_COMP_TOL_ZERO}
                     DEPENDS bufr2ioda.x )
 
-<<<<<<< HEAD
   ecbuild_add_test( TARGET  test_iodaconv_bufr_ncep_adpsfc2ioda
                     TYPE    SCRIPT
                     COMMAND bash
@@ -1021,10 +1016,7 @@
                             gdas.t12z.adpsfc_thinned.tm00.prepbufr.nc ${IODA_CONV_COMP_TOL_ZERO}
                     DEPENDS bufr2ioda.x )
 
-  ecbuild_add_test( TARGET  test_iodaconv_bufr_snowadpsfc2ioda
-=======
   ecbuild_add_test( TARGET  test_iodaconv_bufr_ncep_snowadpsfc2ioda
->>>>>>> 29a65b34
                     TYPE    SCRIPT
                     COMMAND bash
                     ARGS    ${CMAKE_BINARY_DIR}/bin/iodaconv_comp.sh
