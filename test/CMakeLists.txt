--- conflicted
+++ resolved
@@ -193,7 +193,15 @@
                        -d 2019092112"
                       cryosat2_L2.nc)
 
-<<<<<<< HEAD
+ecbuild_add_test( TARGET test_iodaconv_cryosat2_DBL
+                  TYPE SCRIPT
+                  COMMAND iodaconv_comp.sh
+                  ARGS netcdf
+                       "${CMAKE_BINARY_DIR}/bin/cryosat_ice2ioda_DBL.py
+                       -i testinput/CS_OFFL_SIR_GDR_2__20160229T132459_20160229T150412_C001.DBL
+                       -o testrun/cryosat2_L2_DBL.nc
+                       -d 2016022912"
+                      cryosat2_L2_DBL.nc)
 #===============================================================================
 # NSMC converters
 #===============================================================================
@@ -207,17 +215,6 @@
                        -o testrun/giirs_fy4a_obs_2017030208.nc4
                        -d 2017030208"
                       giirs_fy4a_obs_2017030208.nc4)
-=======
-ecbuild_add_test( TARGET test_iodaconv_cryosat2_DBL
-                  TYPE SCRIPT
-                  COMMAND iodaconv_comp.sh
-                  ARGS netcdf
-                       "${CMAKE_BINARY_DIR}/bin/cryosat_ice2ioda_DBL.py
-                       -i testinput/CS_OFFL_SIR_GDR_2__20160229T132459_20160229T150412_C001.DBL
-                       -o testrun/cryosat2_L2_DBL.nc
-                       -d 2016022912"
-                      cryosat2_L2_DBL.nc)
->>>>>>> e3dad457
 
 #===============================================================================
 # GSI ncdiag converters
