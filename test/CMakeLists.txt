# (C) Copyright 2019-2022 UCAR.
#
# This software is licensed under the terms of the Apache Licence Version 2.0
# which can be obtained at http://www.apache.org/licenses/LICENSE-2.0.

################################################################################
# IODA-CONVERTER tests
################################################################################

list( APPEND test_input
  testinput/gds2_sst_l2p.nc
  testinput/gds2_sst_l3u.nc
  testinput/giirs_fy4a-test.nc
  testinput/godae_prof.bin
  testinput/godae_ship.bin
  testinput/godae_trak.bin
  testinput/rads_adt.nc
  testinput/smap_sss_rss.nc
  testinput/hgodas_adt.nc
  testinput/hgodas_insitu.nc
  testinput/hgodas_sst.nc
  testinput/marineglider_AOML.nc
  testinput/ndbc_hfradar_in.nc
  testinput/gsidiag_conv_t_sfc_test.nc
  testinput/gsidiag_conv_uv_testinput.nc
  testinput/gsidiag_amsua_aqua_radiance_test.nc
  testinput/argoclim_test.nc
  testinput/cryosat2_L2_test.nc
  testinput/emc_ice.nc
  testinput/viirs_jpss1_oc_l2.nc
  testinput/modis_aqua_oc_l2.nc
  testinput/viirs_jpss1_oc_l3.nc
  testinput/sondes_obs_2018041500_m.nc4
  testinput/gnssro_obs_2018041500_s.nc4
  testinput/wrfdadiags_goes-16-abi_2018041500.nc
  testinput/b001xx007.20200310.bufr
  testinput/viirs_aod.nc
  testinput/tropomi_no2.nc
  testinput/modis_aod.nc
  testinput/imssnow_24km.grib2
  testinput/2020100106_metars_small.csv
  testinput/afwa_snod_24km.grib
  testinput/singleob.yaml
  testinput/ghcn_20200228.csv
  testinput/SMAP_L2_SM_P_NRT_24342_A_20190822T224858_N16023_002.h5
  testinput/smos_l2nrt_ssm.nc
  testinput/ascat_ssm.nc
  testinput/SM_REPR_MIR_OSUDP2_20100601T000131_20100601T001849_662_120_1.nc
  testinput/airnow_sites.dat
  testinput/airnow_2020081306.dat
  testinput/aeronet_aod.dat
  testinput/dt_global_twosat_phy_l4_20150101_vDT2018.nc
  testinput/global_vavh_l3_rt_s3a_20210930T18.nc
  testinput/aeronet_cad.dat
  testinput/aeronet_tab.dat
  testinput/imsscf_20191215_c48.nc
  testinput/bfrPrf_C2E3.2020.349.21.26.R18_0001.0001_bufr
  testinput/SNDR_SNPP_ATMS_SAMPLE.nc4
  testinput/glider.yaml
  testinput/godae_bgc_argo.nc
  testinput/owp_snow_obs.csv
  testinput/sonde_wmo_double.bufr
  testinput/avhrr_radiance.nc
  testinput/SMAP_L2_SM_P_E_36365_D_20211122T013945_R18240_001.h5
)

list( APPEND test_output
  testoutput/gds2_sst_l2p.nc
  testoutput/gds2_sst_l3u.nc
  testoutput/giirs_fy4a_obs_2017030208.nc4
  testoutput/giirs_ssec_ioda.nc4
  testoutput/godae_prof.nc
  testoutput/godae_ship.nc
  testoutput/godae_trak.nc
  testoutput/rads_adt.nc
  testoutput/smap_sss_rss.nc
  testoutput/hgodas_adt.nc
  testoutput/hgodas_insitu.nc
  testoutput/hgodas_sst.nc
  testoutput/test_glider.nc
  testoutput/ndbc_hfradar_out.nc
  testoutput/sfc_tv_obs_2018041500.nc4
  testoutput/satwind_obs_2018041500.nc4
  testoutput/amsua_aqua_obs_2018041500.nc4
  testoutput/argoclim.nc
  testoutput/cryosat2_L2.nc
  testoutput/emc_ice_ioda2.nc
  testoutput/viirs_jpss1_oc_l2.nc
  testoutput/modis_aqua_oc_l2.nc
  testoutput/viirs_jpss1_oc_l3.nc
  testoutput/aod_viirs_obs_2018041500_s.nc4
  testoutput/abi_g16_obs_2018041500.nc4
  testoutput/ioda.NC001007.2020031012.nc
  testoutput/viirs_aod.nc
  testoutput/tropomi_no2.nc
  testoutput/modis_aod.nc
  testoutput/imssnow_scf.nc
  testoutput/2020100106_metars_small.nc
  testoutput/afwa_snod.nc
  testoutput/singleob.nc
  testoutput/ghcn_snod_20200228.nc
  testoutput/smap_ssm.nc
  testoutput/smos_ssm.nc
  testoutput/ascat_ssm.nc
  testoutput/smos_sss_l2.nc
  testoutput/airnow_2020081306.nc
  testoutput/aeronet_aod.nc
  testoutput/ioda_dt_global_twosat_phy_l4_20150101_vDT2018.nc
  testoutput/ioda_global_vavh_l3_rt_s3a_20210930T18.nc
  testoutput/aeronet_aaod.nc
  testoutput/imsfv3_scf.nc
  testoutput/gnssro_cosmic2_2020121500.nc4
  testoutput/2021120600_atms_sdr.nc4
  testoutput/godae_bgc_argo.nc
  testoutput/owp_snow_obs_dup_thin_err_fn.nc
  testoutput/wmo_raob_double.nc4
  testoutput/wmo_raob_quadruple.nc4
  testoutput/avhrr_radiance.nc
  testoutput/smap9km_ssm.nc
)

if( iodaconv_gnssro_ENABLED )
  list( APPEND test_input
    testinput/gnssro_kompsat5_20180415_00Z.bufr
  )

  list( APPEND test_output
    testoutput/gnssro_kompsat5_2018041500.nc4
  )
endif()

if( iodaconv_bufr_ENABLED )
  list( APPEND test_input
    testinput/bufr_tables
    testinput/gdas.t18z.1bmhs.tm00.bufr_d
    testinput/gdas.t00z.1bhrs4.tm00.bufr_d
    testinput/gdas.t06z.adpsfc.tm00.bufr_d
    testinput/bufr_read_2_dim_blocks.bufr
    testinput/bufr_read_wmo_radiosonde.bufr
    testinput/bufr_satwnd_new_format.bufr
    testinput/bufr_satwnd_old_format.bufr
    testinput/bufr_mhs.yaml
    testinput/bufr_hrs.yaml
    testinput/bufr_filtering.yaml
    testinput/bufr_splitting.yaml
    testinput/bufr_filter_split.yaml
    testinput/bufr_adpsfc.yaml
    testinput/bufr_snow_adpsfc.yaml
    testinput/bufr_read_2_dim_blocks.yaml
    testinput/bufr_read_wmo_radiosonde.yaml
    testinput/bufr_satwnd_old_format.yaml
    testinput/bufr_satwnd_new_format.yaml
    testinput/aircar_BUFR2ioda.yaml
    testinput/gdas.aircar.t00z.20210801.bufr
    testinput/airep_wmoBUFR2ioda.yaml
    testinput/airep_wmo_multi.bufr
    testinput/amdar_wmoBUFR2ioda.yaml
    testinput/amdar_wmo_multi.bufr
    testinput/gnssro_wmoBUFR2ioda.yaml
    testinput/gnssro_2020-306-2358C2E6.bufr
    testinput/buoy_wmoBUFR2ioda.yaml
    testinput/buoy_wmo_multi.bufr
    testinput/rass_wmoBUFR2ioda.yaml
    testinput/rass_wmo_multi.bufr
    testinput/ship_wmoBUFR2ioda.yaml
    testinput/ship_wmo_multi.bufr
    testinput/synop_wmoBUFR2ioda.yaml
    testinput/synop_wmo_multi.bufr
    testinput/satwind_EUMet_wmoBUFR2ioda.yaml
    testinput/satwind_EUMet_wmo.bufr
    testinput/satwind_Himawari_wmoBUFR2ioda.yaml
    testinput/satwind_Himawari_wmo.bufr
    testinput/satwind_Insat_wmoBUFR2ioda.yaml
    testinput/satwind_Insat_wmo.bufr
    testinput/vadwinds_wmoBUFR2ioda.yaml
    testinput/vadwinds_wmo_multi.bufr
  )

  list( APPEND test_output
    testoutput/gdas.t18z.1bmhs.tm00.nc
    testoutput/gdas.t00z.1bhrs4.tm00.nc
    testoutput/gdas.t18z.1bmhs.tm00.filtering.nc
    testoutput/gdas.t18z.1bmhs.tm00.15.seven.split.nc
    testoutput/gdas.t18z.1bmhs.tm00.15.7.filter_split.nc
    testoutput/gdas.t06z.adpsfc.tm00.nc
    testoutput/gdas.t06z.adpsfc_snow.tm00.nc
    testoutput/bufr_read_2_dim_blocks.nc
    testoutput/bufr_read_wmo_radiosonde.nc
    testoutput/NC005031.nc
    testoutput/NC005066.nc
    testoutput/gdas.aircar.t00z.20210801.nc
    testoutput/airep_multi.nc
    testoutput/amdar_wmo_multi.nc
    testoutput/gnssro_2020-306-2358C2E6.nc
    testoutput/buoy_wmo_multi.nc
    testoutput/rass_wmo_multi.nc
    testoutput/ship_wmo_multi.nc
    testoutput/synop_wmo_multi.nc
    testoutput/satwind_EUMet.nc
    testoutput/satwind_Himawari.nc
    testoutput/satwind_Insat.nc
    testoutput/vadwinds_wmo_multi.nc
  )
endif()

if (iodaconv_satbias_ENABLED )
  list( APPEND test_input
    testinput/satbias_converter_amsua.yaml
    testinput/satbias_converter_cris.yaml
    testinput/satbias_converter_ssmis.yaml
    testinput/satbias_crtm_in
    testinput/satbias_crtm_pc
  )

  list( APPEND test_output
    testoutput/satbias_amsua_n18.nc4
    testoutput/satbias_cris_npp.nc4
    testoutput/satbias_ssmis_f16.nc4
  )
endif()

if (iodaconv_obserror_ENABLED )
  list( APPEND test_input
    testinput/Rcov_iasi_metop-b_sea.bin
  )

  list( APPEND test_output
    testoutput/Rcov_iasi_metop-b_sea.nc4
  )
endif()

if( iodaconv_pbfortran_ENABLED )
  list( APPEND test_input
    testinput/gnssro_kompsat5_20180415_00Z.bufr
    testinput/prepbufr.bufr
    testinput/gdas.t18z.1bmhs.tm00.bufr_d
  )

  list( APPEND test_output
    testoutput/gnssro_obs_2018041500.nc4
    testoutput/sondes_obs_2020093018.nc4
    testoutput/mhs_metop-b_obs_2020101215.nc4
  )
endif()

# create test directories and make links to the input files
file(MAKE_DIRECTORY ${CMAKE_CURRENT_BINARY_DIR}/testinput)
file(MAKE_DIRECTORY ${CMAKE_CURRENT_BINARY_DIR}/testoutput)
file(MAKE_DIRECTORY ${CMAKE_CURRENT_BINARY_DIR}/testrun)
file(MAKE_DIRECTORY ${CMAKE_CURRENT_BINARY_DIR}/Data)
foreach(FILENAME ${test_input} ${test_output})
    execute_process( COMMAND ${CMAKE_COMMAND} -E create_symlink
           ${CMAKE_CURRENT_SOURCE_DIR}/${FILENAME}
           ${CMAKE_CURRENT_BINARY_DIR}/${FILENAME} )
endforeach(FILENAME)

#===============================================================================
# The following tests use odb compare or nccmp to check the difference between the output
#  file, and the reference copy of what the ouput file should look like.
# The first rgument to the script, is what the output file type is (netcdf or odb)
# The second rgument to the script, wrapped in quotes, is the command to execute
#  the ioda converter.
# The third argument is the name of the output file to compare (one copy to be
#  created in testrun/ by the converter, and one copy already present in in
#  testoutput/)
#===============================================================================

# Typically, a converter is simply doing a format change (ie, copying data directly
# from the input file). For these cases, use a tolerance of zero for the
# iodaconv_comp.sh test.
#
# For a converter that is generating new data, use a non-zero tolerance.
set(IODA_CONV_COMP_TOL_ZERO "0.0")
set(IODA_CONV_COMP_TOL "0.5e-4")

# The ioda-engines CMake configuration has set the file target _ioda_python to
# the full path to the library file containing the python bindings created
# by pybind11. For example:
#
#   path_to_lib/python3.9/ioda/_ioda_python.cpython-39-darwin.so
#
# To be able to import the ioda python module, PYTHONPATH needs to be
# set to the directory that is one above where the ioda module is located.
# Using the above example:
#
#   PYTHONPATH=path_to_lib/python3.9
#
# This can be accompilished by using the TARGET_FILE_DIR cmake generator
# which works like the shell dirname command. In the ecbuild_add_test command
# PYTHONPATH can be set using the ENVIRONMENT keyword. Note that the desired
# path is one directory above what TARGET_FILE_DIR will return in the example below.
#
#   ecbuild_add_test(
#        ...
#        ENVIRONMENT "PYTHONPATH=$<TARGET_FILE_DIR:_ioda_python>/../"
#        ...
#        )
set(IODACONV_PYTHONPATH "$<TARGET_FILE_DIR:_ioda_python>/../:$ENV{PYTHONPATH}")

#===============================================================================
# Marine converters
#===============================================================================

ecbuild_add_test( TARGET  test_${PROJECT_NAME}_gds2_sst_l2p
                  TYPE    SCRIPT
                  ENVIRONMENT "PYTHONPATH=${IODACONV_PYTHONPATH}"
                  COMMAND bash
                  ARGS    ${CMAKE_BINARY_DIR}/bin/iodaconv_comp.sh
                          netcdf
                          "${Python3_EXECUTABLE} ${CMAKE_BINARY_DIR}/bin/gds2_sst2ioda.py
                          -i testinput/gds2_sst_l2p.nc
                          -o testrun/gds2_sst_l2p.nc
                          -d 2018041512
                          -t 0.5"
                          gds2_sst_l2p.nc ${IODA_CONV_COMP_TOL_ZERO})

ecbuild_add_test( TARGET  test_${PROJECT_NAME}_gds2_sst_l3u
                  TYPE    SCRIPT
                  ENVIRONMENT "PYTHONPATH=${IODACONV_PYTHONPATH}"
                  COMMAND bash
                  ARGS    ${CMAKE_BINARY_DIR}/bin/iodaconv_comp.sh
                          netcdf
                          "${Python3_EXECUTABLE} ${CMAKE_BINARY_DIR}/bin/gds2_sst2ioda.py
                          -i testinput/gds2_sst_l3u.nc
                          -o testrun/gds2_sst_l3u.nc
                          -d 2018041512
                          -t 0.5"
                          gds2_sst_l3u.nc ${IODA_CONV_COMP_TOL_ZERO})

ecbuild_add_test( TARGET  test_${PROJECT_NAME}_smap_sss
                  TYPE    SCRIPT
                  ENVIRONMENT "PYTHONPATH=${IODACONV_PYTHONPATH}"
                  COMMAND bash
                  ARGS    ${CMAKE_BINARY_DIR}/bin/iodaconv_comp.sh
                          netcdf
                          "${Python3_EXECUTABLE} ${CMAKE_BINARY_DIR}/bin/smap_sss2ioda.py
                          -i testinput/smap_sss_rss.nc
                          -o testrun/smap_sss_rss.nc
                          -d 2018041512"
                          smap_sss_rss.nc ${IODA_CONV_COMP_TOL_ZERO})

ecbuild_add_test( TARGET  test_${PROJECT_NAME}_rads_adt
                  TYPE    SCRIPT
                  ENVIRONMENT "PYTHONPATH=${IODACONV_PYTHONPATH}"
                  COMMAND bash
                  ARGS    ${CMAKE_BINARY_DIR}/bin/iodaconv_comp.sh
                          netcdf
                          "${Python3_EXECUTABLE} ${CMAKE_BINARY_DIR}/bin/rads_adt2ioda.py
                          -i testinput/rads_adt.nc
                          -o testrun/rads_adt.nc
                          -d 2018041512"
                          rads_adt.nc ${IODA_CONV_COMP_TOL_ZERO})

ecbuild_add_test( TARGET  test_${PROJECT_NAME}_godae_prof
                  TYPE    SCRIPT
                  ENVIRONMENT "PYTHONPATH=${IODACONV_PYTHONPATH}"
                  COMMAND bash
                  ARGS    ${CMAKE_BINARY_DIR}/bin/iodaconv_comp.sh
                          netcdf
                          "${Python3_EXECUTABLE} ${CMAKE_BINARY_DIR}/bin/godae_profile2ioda.py
                          -i testinput/godae_prof.bin
                          -o testrun/godae_prof.nc
                          -d 1998092212"
                          godae_prof.nc ${IODA_CONV_COMP_TOL_ZERO})

ecbuild_add_test( TARGET  test_${PROJECT_NAME}_godae_ship
                  TYPE    SCRIPT
                  ENVIRONMENT "PYTHONPATH=${IODACONV_PYTHONPATH}"
                  COMMAND bash
                  ARGS    ${CMAKE_BINARY_DIR}/bin/iodaconv_comp.sh
                          netcdf
                          "${Python3_EXECUTABLE} ${CMAKE_BINARY_DIR}/bin/godae_ship2ioda.py
                          -i testinput/godae_ship.bin
                          -o testrun/godae_ship.nc
                          -d 1998090112"
                          godae_ship.nc ${IODA_CONV_COMP_TOL_ZERO})

ecbuild_add_test( TARGET  test_${PROJECT_NAME}_godae_trak
                  TYPE    SCRIPT
                  ENVIRONMENT "PYTHONPATH=${IODACONV_PYTHONPATH}"
                  COMMAND bash
                  ARGS    ${CMAKE_BINARY_DIR}/bin/iodaconv_comp.sh
                          netcdf
                          "${Python3_EXECUTABLE} ${CMAKE_BINARY_DIR}/bin/godae_trak2ioda.py
                          -i testinput/godae_trak.bin
                          -o testrun/godae_trak.nc
                          -d 2004070812"
                          godae_trak.nc ${IODA_CONV_COMP_TOL_ZERO})

ecbuild_add_test( TARGET  test_${PROJECT_NAME}_hgodas_adt
                  TYPE    SCRIPT
                  ENVIRONMENT "PYTHONPATH=${IODACONV_PYTHONPATH}"
                  COMMAND bash
                  ARGS    ${CMAKE_BINARY_DIR}/bin/iodaconv_comp.sh
                          netcdf
                          "${Python3_EXECUTABLE} ${CMAKE_BINARY_DIR}/bin/hgodas_adt2ioda.py
                          -i testinput/hgodas_adt.nc
                          -o testrun/hgodas_adt.nc
                          -d 2018041512"
                          hgodas_adt.nc ${IODA_CONV_COMP_TOL_ZERO})

ecbuild_add_test( TARGET  test_${PROJECT_NAME}_hgodas_insitu
                  TYPE    SCRIPT
                  ENVIRONMENT "PYTHONPATH=${IODACONV_PYTHONPATH}"
                  COMMAND bash
                  ARGS    ${CMAKE_BINARY_DIR}/bin/iodaconv_comp.sh
                          netcdf
                          "${Python3_EXECUTABLE} ${CMAKE_BINARY_DIR}/bin/hgodas_insitu2ioda.py
                          -i testinput/hgodas_insitu.nc
                          -o testrun/hgodas_insitu.nc
                          -d 2018041512"
                          hgodas_insitu.nc ${IODA_CONV_COMP_TOL_ZERO})

ecbuild_add_test( TARGET  test_${PROJECT_NAME}_hgodas_sst
                  TYPE    SCRIPT
                  ENVIRONMENT "PYTHONPATH=${IODACONV_PYTHONPATH}"
                  COMMAND bash
                  ARGS    ${CMAKE_BINARY_DIR}/bin/iodaconv_comp.sh
                          netcdf
                          "${Python3_EXECUTABLE} ${CMAKE_BINARY_DIR}/bin/hgodas_sst2ioda.py
                          -i testinput/hgodas_sst.nc
                          -o testrun/hgodas_sst.nc
                          -d 2018041512"
                          hgodas_sst.nc ${IODA_CONV_COMP_TOL_ZERO})

ecbuild_add_test( TARGET  test_${PROJECT_NAME}_glider
                  TYPE    SCRIPT
                  ENVIRONMENT "PYTHONPATH=${IODACONV_PYTHONPATH}"
                  COMMAND bash
                  ARGS    ${CMAKE_BINARY_DIR}/bin/iodaconv_comp.sh
                          netcdf
                          "${Python3_EXECUTABLE} ${CMAKE_BINARY_DIR}/bin/glider2ioda.py
                          -i testinput/marineglider_AOML.nc
                          -o testrun/test_glider.nc
                          -d 2016080412
                          -y testinput/glider.yaml"
                          test_glider.nc ${IODA_CONV_COMP_TOL_ZERO})

ecbuild_add_test( TARGET  test_${PROJECT_NAME}_hfradar
                  TYPE    SCRIPT
                  ENVIRONMENT "PYTHONPATH=${IODACONV_PYTHONPATH}"
                  COMMAND bash
                  ARGS    ${CMAKE_BINARY_DIR}/bin/iodaconv_comp.sh
                          netcdf
                          "${Python3_EXECUTABLE} ${CMAKE_BINARY_DIR}/bin/ndbc_hfradar2ioda.py
                          -i testinput/ndbc_hfradar_in.nc
                          -o testrun/ndbc_hfradar_out.nc
                          -d 2020072012"
                          ndbc_hfradar_out.nc ${IODA_CONV_COMP_TOL_ZERO})

ecbuild_add_test( TARGET  test_${PROJECT_NAME}_argoclim
                  TYPE    SCRIPT
                  ENVIRONMENT "PYTHONPATH=${IODACONV_PYTHONPATH}"
                  COMMAND bash
                  ARGS    ${CMAKE_BINARY_DIR}/bin/iodaconv_comp.sh
                          netcdf
                          "${Python3_EXECUTABLE} ${CMAKE_BINARY_DIR}/bin/argoClim2ioda.py
                          -i testinput/argoclim_test.nc
                          -o testrun/argoclim.nc
                          -d 2004010200"
                          argoclim.nc ${IODA_CONV_COMP_TOL_ZERO})

ecbuild_add_test( TARGET  test_${PROJECT_NAME}_cryosat2
                  TYPE    SCRIPT
                  ENVIRONMENT "PYTHONPATH=${IODACONV_PYTHONPATH}"
                  COMMAND bash
                  ARGS    ${CMAKE_BINARY_DIR}/bin/iodaconv_comp.sh
                          netcdf
                          "${Python3_EXECUTABLE} ${CMAKE_BINARY_DIR}/bin/cryosat_ice2ioda.py
                          -i testinput/cryosat2_L2_test.nc
                          -o testrun/cryosat2_L2.nc
                          -d 2019092112"
                          cryosat2_L2.nc ${IODA_CONV_COMP_TOL_ZERO})

ecbuild_add_test( TARGET  test_${PROJECT_NAME}_emc_ice
                  TYPE    SCRIPT
                  ENVIRONMENT "PYTHONPATH=${IODACONV_PYTHONPATH}"
                  COMMAND bash
                  ARGS    ${CMAKE_BINARY_DIR}/bin/iodaconv_comp.sh
                          netcdf
                          "${Python3_EXECUTABLE} ${CMAKE_BINARY_DIR}/bin/emc_ice2ioda.py
                          -i testinput/emc_ice.nc
                          -o testrun/emc_ice_ioda2.nc
                          -d 2015082812"
                          emc_ice_ioda2.nc ${IODA_CONV_COMP_TOL_ZERO})

ecbuild_add_test( TARGET  test_${PROJECT_NAME}_smos_sss
                  TYPE    SCRIPT
                  ENVIRONMENT "PYTHONPATH=${IODACONV_PYTHONPATH}"
                  COMMAND bash
                  ARGS    ${CMAKE_BINARY_DIR}/bin/iodaconv_comp.sh
                          netcdf
                          "${Python3_EXECUTABLE} ${CMAKE_BINARY_DIR}/bin/smos_sss2ioda.py
                          -i testinput/SM_REPR_MIR_OSUDP2_20100601T000131_20100601T001849_662_120_1.nc
                          -o testrun/smos_sss_l2.nc
                          -d 2010060100"
                          smos_sss_l2.nc ${IODA_CONV_COMP_TOL_ZERO})

ecbuild_add_test( TARGET  test_${PROJECT_NAME}_copernicus_l4adt
                  TYPE    SCRIPT
                  ENVIRONMENT "PYTHONPATH=${IODACONV_PYTHONPATH}"
                  COMMAND bash
                  ARGS    ${CMAKE_BINARY_DIR}/bin/iodaconv_comp.sh
                          netcdf
                          "${Python3_EXECUTABLE} ${CMAKE_BINARY_DIR}/bin/copernicus_l4adt2ioda.py
                          -i testinput/dt_global_twosat_phy_l4_20150101_vDT2018.nc
                          -o testrun/ioda_dt_global_twosat_phy_l4_20150101_vDT2018.nc"
                          ioda_dt_global_twosat_phy_l4_20150101_vDT2018.nc ${IODA_CONV_COMP_TOL_ZERO})

ecbuild_add_test( TARGET  test_${PROJECT_NAME}_copernicus_l3swh
                  TYPE    SCRIPT
                  ENVIRONMENT "PYTHONPATH=${IODACONV_PYTHONPATH}"
                  COMMAND bash
                  ARGS    ${CMAKE_BINARY_DIR}/bin/iodaconv_comp.sh
                          netcdf
                          "${Python3_EXECUTABLE} ${CMAKE_BINARY_DIR}/bin/copernicus_l3swh2ioda.py
                          -i testinput/global_vavh_l3_rt_s3a_20210930T18.nc
                          -o testrun/ioda_global_vavh_l3_rt_s3a_20210930T18.nc"
                          ioda_global_vavh_l3_rt_s3a_20210930T18.nc ${IODA_CONV_COMP_TOL_ZERO})

ecbuild_add_test( TARGET  test_${PROJECT_NAME}_avhrr_radiance
                  TYPE    SCRIPT
                  ENVIRONMENT "PYTHONPATH=${IODACONV_PYTHONPATH}"
                  COMMAND bash
                  ARGS    ${CMAKE_BINARY_DIR}/bin/iodaconv_comp.sh
                          netcdf
                          "${Python3_EXECUTABLE} ${CMAKE_BINARY_DIR}/bin/avhrr_radiance2ioda.py    
                          -i testinput/avhrr_radiance.nc
                          -o testrun/avhrr_radiance.nc                               
                          -d 2015010100"
                          avhrr_radiance.nc ${IODA_CONV_COMP_TOL_ZERO})


#===============================================================================
# Conventional data, surface Obs - METAR converter
#===============================================================================

ecbuild_add_test( TARGET  test_${PROJECT_NAME}_metar
                  TYPE    SCRIPT
                  ENVIRONMENT "PYTHONPATH=${IODACONV_PYTHONPATH}"
                  COMMAND bash
                  ARGS    ${CMAKE_BINARY_DIR}/bin/iodaconv_comp.sh
                          netcdf
                          "${Python3_EXECUTABLE} ${CMAKE_BINARY_DIR}/bin/metar_csv2ioda.py
                          -i testinput/2020100106_metars_small.csv
                          -o testrun/2020100106_metars_small.nc
                          -d 2020100106"
                          2020100106_metars_small.nc ${IODA_CONV_COMP_TOL_ZERO})

#===============================================================================
# MISC converters
#===============================================================================

ecbuild_add_test( TARGET  test_${PROJECT_NAME}_viirs_jpss1_oc_l2
                  TYPE    SCRIPT
                  ENVIRONMENT "PYTHONPATH=${IODACONV_PYTHONPATH}"
                  COMMAND bash
                  ARGS    ${CMAKE_BINARY_DIR}/bin/iodaconv_comp.sh
                          netcdf
                          "${Python3_EXECUTABLE} ${CMAKE_BINARY_DIR}/bin/viirs_modis_l2_oc2ioda.py
                          -i testinput/viirs_jpss1_oc_l2.nc
                          -o testrun/viirs_jpss1_oc_l2.nc
                          -d 2018041512
                          -t 0.5"
                          viirs_jpss1_oc_l2.nc ${IODA_CONV_COMP_TOL_ZERO})

ecbuild_add_test( TARGET  test_${PROJECT_NAME}_modis_aqua_oc_l2
                  TYPE    SCRIPT
                  ENVIRONMENT "PYTHONPATH=${IODACONV_PYTHONPATH}"
                  COMMAND bash
                  ARGS    ${CMAKE_BINARY_DIR}/bin/iodaconv_comp.sh
                          netcdf
                          "${Python3_EXECUTABLE} ${CMAKE_BINARY_DIR}/bin/viirs_modis_l2_oc2ioda.py
                          -i testinput/modis_aqua_oc_l2.nc
                          -o testrun/modis_aqua_oc_l2.nc
                          -d 2018041512
                          -t 0.5"
                          modis_aqua_oc_l2.nc ${IODA_CONV_COMP_TOL_ZERO})

ecbuild_add_test( TARGET  test_${PROJECT_NAME}_viirs_jpss1_oc_l3
                  ENVIRONMENT "PYTHONPATH=${IODACONV_PYTHONPATH}"
                  TYPE    SCRIPT
                  COMMAND bash
                  ARGS    ${CMAKE_BINARY_DIR}/bin/iodaconv_comp.sh
                          netcdf
                          "${Python3_EXECUTABLE} ${CMAKE_BINARY_DIR}/bin/viirs_modis_l3_oc2ioda.py
                          -i testinput/viirs_jpss1_oc_l3.nc
                          -o testrun/viirs_jpss1_oc_l3.nc
                          -d 2018041512"
                          viirs_jpss1_oc_l3.nc ${IODA_CONV_COMP_TOL_ZERO})

ecbuild_add_test( TARGET  test_${PROJECT_NAME}_godae_bgc_argo
                  TYPE    SCRIPT
                  ENVIRONMENT "PYTHONPATH=${IODACONV_PYTHONPATH}"
                  COMMAND bash
                  ARGS    ${CMAKE_BINARY_DIR}/bin/iodaconv_comp.sh
                          netcdf
                          "${Python3_EXECUTABLE} ${CMAKE_BINARY_DIR}/bin/godae_bgc_argo2ioda.py
                          -i testinput/godae_bgc_argo.nc
                          -o testrun/godae_bgc_argo.nc
                          -d 2018041512"
                          godae_bgc_argo.nc ${IODA_CONV_COMP_TOL_ZERO})

ecbuild_add_test( TARGET  test_${PROJECT_NAME}_ncep_bufr
                  TYPE    SCRIPT
                  COMMAND bash
                  ARGS    ${CMAKE_BINARY_DIR}/bin/iodaconv_comp.sh
                          netcdf
                          "${Python3_EXECUTABLE} ${CMAKE_BINARY_DIR}/bin/ncep_classes.py
                          -p testinput/
                          -i b001xx007.20200310.bufr
                          -o testrun/ioda.NC001007.2020031012.nc
                          -d 2020031012
                          -m 5
                          -l NC001007.yaml
                          -ot NC001007"
                          ioda.NC001007.2020031012.nc ${IODA_CONV_COMP_TOL_ZERO})

ecbuild_add_test( TARGET  test_${PROJECT_NAME}_gen_singleob
                  TYPE    SCRIPT
                  COMMAND bash
                  ARGS    ${CMAKE_BINARY_DIR}/bin/iodaconv_comp.sh
                          netcdf
                          "${Python3_EXECUTABLE} ${CMAKE_BINARY_DIR}/bin/gen_single_ob.py
                          -y testinput/singleob.yaml"
                          singleob.nc ${IODA_CONV_COMP_TOL_ZERO})

#===============================================================================
# SSEC GIIRS converters
#===============================================================================

# use the non-zero tolerance for this test since the script is doing a variable change
ecbuild_add_test( TARGET  test_${PROJECT_NAME}_giirs_ssec2ioda
                  TYPE    SCRIPT
                  COMMAND bash
                  ARGS    ${CMAKE_BINARY_DIR}/bin/iodaconv_comp.sh
                          netcdf
                          "${Python3_EXECUTABLE} ${CMAKE_BINARY_DIR}/bin/giirs_ssec2ioda.py
                          -i testinput/giirs_fy4a-test.nc
                          -o testrun/giirs_ssec_ioda.nc4
                          -d 2017030208"
                          giirs_ssec_ioda.nc4 ${IODA_CONV_COMP_TOL})

ecbuild_add_test( TARGET  test_${PROJECT_NAME}_giirs_lw
                  TYPE    SCRIPT
                  COMMAND bash
                  ARGS    ${CMAKE_BINARY_DIR}/bin/iodaconv_comp.sh
                          netcdf
                          "${Python3_EXECUTABLE} ${CMAKE_BINARY_DIR}/bin/giirs_lw2ioda.py
                          -i testinput/giirs_fy4a-test.nc
                          -o testrun/giirs_fy4a_obs_2017030208.nc4
                          -d 2017030208"
                          giirs_fy4a_obs_2017030208.nc4 ${IODA_CONV_COMP_TOL_ZERO})

#===============================================================================
# GSI ncdiag converters
#===============================================================================

ecbuild_add_test( TARGET  test_${PROJECT_NAME}_gsidiag_conv_uv
                  TYPE    SCRIPT
                  ENVIRONMENT "PYTHONPATH=${IODACONV_PYTHONPATH}"
                  COMMAND bash
                  ARGS    ${CMAKE_BINARY_DIR}/bin/iodaconv_comp.sh
                          netcdf
                          "${Python3_EXECUTABLE} ${CMAKE_BINARY_DIR}/bin/test_gsidiag.py
                          -i testinput/gsidiag_conv_uv_testinput.nc
                          -o testrun/
                          -t conv
                          -p satwind"
                          satwind_obs_2018041500.nc4 ${IODA_CONV_COMP_TOL_ZERO})

ecbuild_add_test( TARGET  test_${PROJECT_NAME}_gsidiag_conv
                  TYPE    SCRIPT
                  ENVIRONMENT "PYTHONPATH=${IODACONV_PYTHONPATH}"
                  COMMAND bash
                  ARGS    ${CMAKE_BINARY_DIR}/bin/iodaconv_comp.sh
                          netcdf
                          "${Python3_EXECUTABLE} ${CMAKE_BINARY_DIR}/bin/test_gsidiag.py
                          -i testinput/gsidiag_conv_t_sfc_test.nc
                          -o testrun/
                          -t conv
                          -p sfc"
                          sfc_tv_obs_2018041500.nc4 ${IODA_CONV_COMP_TOL_ZERO})

ecbuild_add_test( TARGET  test_${PROJECT_NAME}_gsidiag_rad
                  ENVIRONMENT "PYTHONPATH=${IODACONV_PYTHONPATH}"
                  TYPE    SCRIPT
                  COMMAND bash
                  ARGS    ${CMAKE_BINARY_DIR}/bin/iodaconv_comp.sh
                          netcdf
                          "${Python3_EXECUTABLE} ${CMAKE_BINARY_DIR}/bin/test_gsidiag.py
                          -i testinput/gsidiag_amsua_aqua_radiance_test.nc
                          -o testrun/
                          -t rad"
                          amsua_aqua_obs_2018041500.nc4 ${IODA_CONV_COMP_TOL_ZERO})

#===============================================================================
# WRFDA ncdiag converter
#===============================================================================

ecbuild_add_test( TARGET  test_${PROJECT_NAME}_wrfdadiag_rad
                  TYPE    SCRIPT
                  COMMAND bash
                  ARGS    ${CMAKE_BINARY_DIR}/bin/iodaconv_comp.sh
                          netcdf
                          "${Python3_EXECUTABLE} ${CMAKE_BINARY_DIR}/bin/test_wrfdadiag.py
                          -i testinput/wrfdadiags_goes-16-abi_2018041500.nc
                          -o testrun/
                          -t rad"
                          abi_g16_obs_2018041500.nc4 ${IODA_CONV_COMP_TOL_ZERO})

#===============================================================================
# GNSSRO BUFR converter
#===============================================================================

if( iodaconv_gnssro_ENABLED )
  ecbuild_add_test( TARGET  test_${PROJECT_NAME}_gnssro_bufr_conv
                    TYPE    SCRIPT
                    COMMAND bash
                    ARGS    ${CMAKE_BINARY_DIR}/bin/iodaconv_comp.sh
                            netcdf
                            "${CMAKE_BINARY_DIR}/bin/gnssro_bufr2ioda
                            2018041500
                            testinput/gnssro_kompsat5_20180415_00Z.bufr
                            testrun/gnssro_kompsat5_2018041500.nc4"
                            gnssro_kompsat5_2018041500.nc4 ${IODA_CONV_COMP_TOL_ZERO}
                    DEPENDS gnssro_bufr2ioda)
endif()

#==============================================================================
# Atmospheric Composition converters
#==============================================================================

ecbuild_add_test( TARGET  test_${PROJECT_NAME}_viirs_aod
                  TYPE    SCRIPT
                  ENVIRONMENT "PYTHONPATH=${IODACONV_PYTHONPATH}"
                  COMMAND bash
                  ARGS    ${CMAKE_BINARY_DIR}/bin/iodaconv_comp.sh
                          netcdf
                          "${Python3_EXECUTABLE} ${CMAKE_BINARY_DIR}/bin/viirs_aod2ioda.py
                          -i testinput/viirs_aod.nc 
                          -o testrun/viirs_aod.nc
                          -m nesdis
                          -k maskout
                          -n 0.0"
                          viirs_aod.nc ${IODA_CONV_COMP_TOL_ZERO})

ecbuild_add_test( TARGET  test_${PROJECT_NAME}_tropomi_no2
                  TYPE    SCRIPT
                  ENVIRONMENT "PYTHONPATH=${IODACONV_PYTHONPATH}"
                  COMMAND bash
                  ARGS    ${CMAKE_BINARY_DIR}/bin/iodaconv_comp.sh
                          netcdf
                          "${Python3_EXECUTABLE} ${CMAKE_BINARY_DIR}/bin/tropomi_no2_nc2ioda.py
                          -i testinput/tropomi_no2.nc
                          -o testrun/tropomi_no2.nc"
                          tropomi_no2.nc ${IODA_CONV_COMP_TOL_ZERO})

ecbuild_add_test( TARGET  test_${PROJECT_NAME}_modis_aod
                  TYPE    SCRIPT
                  ENVIRONMENT "PYTHONPATH=${IODACONV_PYTHONPATH}"
                  COMMAND bash
                  ARGS    ${CMAKE_BINARY_DIR}/bin/iodaconv_comp.sh
                          netcdf
                          "${Python3_EXECUTABLE} ${CMAKE_BINARY_DIR}/bin/modis_aod2ioda.py
                          -i testinput/modis_aod.nc
                          -t 2016060100
                          -o testrun/modis_aod.nc"
                          modis_aod.nc ${IODA_CONV_COMP_TOL_ZERO})

ecbuild_add_test( TARGET  test_${PROJECT_NAME}_aeronet_aod
                  TYPE    SCRIPT
		  ENVIRONMENT "PYTHONPATH=${IODACONV_PYTHONPATH}"
                  COMMAND bash
                  ARGS    ${CMAKE_BINARY_DIR}/bin/iodaconv_comp.sh
                          netcdf
		          "${Python3_EXECUTABLE} ${CMAKE_BINARY_DIR}/bin/aeronet_aod2ioda.py
                          -i testinput/aeronet_aod.dat
                          -o testrun/aeronet_aod.nc"
                          aeronet_aod.nc ${IODA_CONV_COMP_TOL_ZERO})

ecbuild_add_test( TARGET  test_${PROJECT_NAME}_aeronet_aaod
                  TYPE    SCRIPT
		  ENVIRONMENT "PYTHONPATH=${IODACONV_PYTHONPATH}"
		  COMMAND bash
                  ARGS    ${CMAKE_BINARY_DIR}/bin/iodaconv_comp.sh
		          netcdf
		          "${Python3_EXECUTABLE} ${CMAKE_BINARY_DIR}/bin/aeronet_aaod2ioda.py
			  -c testinput/aeronet_cad.dat
			  -t testinput/aeronet_tab.dat
			  -o testrun/aeronet_aaod.nc"
			  aeronet_aaod.nc ${IODA_CONV_COMP_TOL_ZERO})

ecbuild_add_test( TARGET  test_${PROJECT_NAME}_airnow
                  TYPE    SCRIPT
                  COMMAND bash
                  ARGS    ${CMAKE_BINARY_DIR}/bin/iodaconv_comp.sh
                          netcdf
                          "${Python3_EXECUTABLE} ${CMAKE_BINARY_DIR}/bin/airnow2ioda-nc.py
                          -i testinput/airnow_2020081306.dat
                          -s testinput/airnow_sites.dat
                          -o testrun/airnow_2020081306.nc"
                          airnow_2020081306.nc ${IODA_CONV_COMP_TOL_ZERO})


#==============================================================================
# Bufr Ingester tests
#==============================================================================

if(iodaconv_bufr_ENABLED)

  ecbuild_add_test( TARGET  test_iodaconv_bufr_bufrdescription
                    SOURCES bufr/TestBufrDescription.cpp
                    ARGS    testinput/bufr_mhs.yaml
                    LIBS    eckit oops iodaconv::ingester)

  ecbuild_add_test( TARGET  test_iodaconv_bufr_mhs2ioda
                    TYPE    SCRIPT
                    COMMAND bash
                    ARGS    ${CMAKE_BINARY_DIR}/bin/iodaconv_comp.sh
                            netcdf
                            "${CMAKE_BINARY_DIR}/bin/bufr2ioda.x testinput/bufr_mhs.yaml"
                            gdas.t18z.1bmhs.tm00.nc ${IODA_CONV_COMP_TOL_ZERO}
                    DEPENDS bufr2ioda.x )

  ecbuild_add_test( TARGET  test_iodaconv_bufr_hrs2ioda
                    TYPE    SCRIPT
                    COMMAND bash
                    ARGS    ${CMAKE_BINARY_DIR}/bin/iodaconv_comp.sh
                            netcdf
                            "${CMAKE_BINARY_DIR}/bin/bufr2ioda.x testinput/bufr_hrs.yaml"
                            gdas.t00z.1bhrs4.tm00.nc ${IODA_CONV_COMP_TOL_ZERO}
                    DEPENDS bufr2ioda.x )

  ecbuild_add_test( TARGET  test_iodaconv_bufr_filtering
                    TYPE    SCRIPT
                    COMMAND bash
                    ARGS    ${CMAKE_BINARY_DIR}/bin/iodaconv_comp.sh
                            netcdf
                            "${CMAKE_BINARY_DIR}/bin/bufr2ioda.x testinput/bufr_filtering.yaml"
                            gdas.t18z.1bmhs.tm00.filtering.nc ${IODA_CONV_COMP_TOL_ZERO}
                    DEPENDS bufr2ioda.x )

  ecbuild_add_test( TARGET  test_iodaconv_bufr_splitting
                    TYPE    SCRIPT
                    COMMAND bash
                    ARGS    ${CMAKE_BINARY_DIR}/bin/iodaconv_comp.sh
                            netcdf
                            "${CMAKE_BINARY_DIR}/bin/bufr2ioda.x testinput/bufr_splitting.yaml"
                            gdas.t18z.1bmhs.tm00.15.seven.split.nc ${IODA_CONV_COMP_TOL_ZERO}
                    DEPENDS bufr2ioda.x )

  ecbuild_add_test( TARGET  test_iodaconv_bufr_filter_split
                    TYPE    SCRIPT
                    COMMAND bash
                    ARGS    ${CMAKE_BINARY_DIR}/bin/iodaconv_comp.sh
                            netcdf
                            "${CMAKE_BINARY_DIR}/bin/bufr2ioda.x testinput/bufr_filter_split.yaml"
                            gdas.t18z.1bmhs.tm00.15.7.filter_split.nc ${IODA_CONV_COMP_TOL_ZERO}
                    DEPENDS bufr2ioda.x )

  ecbuild_add_test( TARGET  test_iodaconv_bufr_adpsfc2ioda
                    TYPE    SCRIPT
                    COMMAND bash
                    ARGS    ${CMAKE_BINARY_DIR}/bin/iodaconv_comp.sh
                            netcdf
                            "${CMAKE_BINARY_DIR}/bin/bufr2ioda.x testinput/bufr_adpsfc.yaml"
                            gdas.t06z.adpsfc.tm00.nc ${IODA_CONV_COMP_TOL_ZERO}
                    DEPENDS bufr2ioda.x )

  ecbuild_add_test( TARGET  test_iodaconv_bufr_snowadpsfc2ioda
                    TYPE    SCRIPT
                    COMMAND bash
                    ARGS    ${CMAKE_BINARY_DIR}/bin/iodaconv_comp.sh
                            netcdf
                            "${CMAKE_BINARY_DIR}/bin/bufr2ioda.x testinput/bufr_snow_adpsfc.yaml"
                            gdas.t06z.adpsfc_snow.tm00.nc ${IODA_CONV_COMP_TOL_ZERO}
                    DEPENDS bufr2ioda.x )


  ecbuild_add_test( TARGET  test_iodaconv_bufr_read_2_dim_blocks
                    TYPE    SCRIPT
                    COMMAND bash
                    ARGS    ${CMAKE_BINARY_DIR}/bin/iodaconv_comp.sh
                            netcdf
                            "${CMAKE_BINARY_DIR}/bin/bufr2ioda.x testinput/bufr_read_2_dim_blocks.yaml"
                            bufr_read_2_dim_blocks.nc ${IODA_CONV_COMP_TOL_ZERO}
                    DEPENDS bufr2ioda.x )

  ecbuild_add_test( TARGET  test_iodaconv_bufr_read_wmo_radiosonde
                    TYPE    SCRIPT
                    COMMAND bash
                    ARGS    ${CMAKE_BINARY_DIR}/bin/iodaconv_comp.sh
                            netcdf
                            "${CMAKE_BINARY_DIR}/bin/bufr2ioda.x testinput/bufr_read_wmo_radiosonde.yaml"
                            bufr_read_wmo_radiosonde.nc ${IODA_CONV_COMP_TOL_ZERO}
                    DEPENDS bufr2ioda.x )

  ecbuild_add_test( TARGET  test_iodaconv_bufr_satwnd_old_format
                    TYPE    SCRIPT
                    COMMAND bash
                    ARGS    ${CMAKE_BINARY_DIR}/bin/iodaconv_comp.sh
                            netcdf
                    "${CMAKE_BINARY_DIR}/bin/bufr2ioda.x testinput/bufr_satwnd_old_format.yaml"
                    NC005066.nc ${IODA_CONV_COMP_TOL_ZERO}
                    DEPENDS bufr2ioda.x )

  ecbuild_add_test( TARGET  test_iodaconv_bufr_satwnd_new_format
                    TYPE    SCRIPT
                    COMMAND bash
                    ARGS    ${CMAKE_BINARY_DIR}/bin/iodaconv_comp.sh
                            netcdf
                    "${CMAKE_BINARY_DIR}/bin/bufr2ioda.x testinput/bufr_satwnd_new_format.yaml"
                    NC005031.nc ${IODA_CONV_COMP_TOL_ZERO}
                    DEPENDS bufr2ioda.x )

  ecbuild_add_test( TARGET  test_iodaconv_bufr_aircar
                    TYPE    SCRIPT
                    COMMAND bash
                    ARGS    ${CMAKE_BINARY_DIR}/bin/iodaconv_comp.sh
                            netcdf
                    "${CMAKE_BINARY_DIR}/bin/bufr2ioda.x testinput/aircar_BUFR2ioda.yaml"
                    gdas.aircar.t00z.20210801.nc ${IODA_CONV_COMP_TOL_ZERO}
                    DEPENDS bufr2ioda.x )

  ecbuild_add_test( TARGET  test_iodaconv_bufr_airep_wmo_bufr
                    TYPE    SCRIPT
                    COMMAND bash
                    ARGS    ${CMAKE_BINARY_DIR}/bin/iodaconv_comp.sh
                            netcdf
                    "${CMAKE_BINARY_DIR}/bin/bufr2ioda.x testinput/airep_wmoBUFR2ioda.yaml"
                    airep_multi.nc ${IODA_CONV_COMP_TOL_ZERO}
                    DEPENDS bufr2ioda.x )

  ecbuild_add_test( TARGET  test_iodaconv_bufr_amdar_wmo_bufr
                    TYPE    SCRIPT
                    COMMAND bash
                    ARGS    ${CMAKE_BINARY_DIR}/bin/iodaconv_comp.sh
                            netcdf
                    "${CMAKE_BINARY_DIR}/bin/bufr2ioda.x testinput/amdar_wmoBUFR2ioda.yaml"
                    amdar_wmo_multi.nc ${IODA_CONV_COMP_TOL_ZERO}
                    DEPENDS bufr2ioda.x )

  ecbuild_add_test( TARGET  test_iodaconv_bufr_gnssro_wmo_bufr
                    TYPE    SCRIPT
                    COMMAND bash
                    ARGS    ${CMAKE_BINARY_DIR}/bin/iodaconv_comp.sh
                            netcdf
                    "${CMAKE_BINARY_DIR}/bin/bufr2ioda.x testinput/gnssro_wmoBUFR2ioda.yaml"
                    gnssro_2020-306-2358C2E6.nc ${IODA_CONV_COMP_TOL_ZERO}
                    DEPENDS bufr2ioda.x )

  ecbuild_add_test( TARGET  test_iodaconv_generic_gnssro_bufr
                    TYPE    SCRIPT
                    ENVIRONMENT "PYTHONPATH=${IODACONV_PYTHONPATH}"
                    COMMAND bash
                    ARGS    ${CMAKE_BINARY_DIR}/bin/iodaconv_comp.sh
                            netcdf 
                            "${Python3_EXECUTABLE} ${PROJECT_SOURCE_DIR}/src/gnssro/gnssro_bufr2ioda.py
                            -d 2020121500
                            -i testinput/bfrPrf_C2E3.2020.349.21.26.R18_0001.0001_bufr
                            -o testrun/gnssro_cosmic2_2020121500.nc4"
                            gnssro_cosmic2_2020121500.nc4 ${IODA_CONV_COMP_TOL_ZERO})

  ecbuild_add_test( TARGET  test_iodaconv_bufr_buoy_wmo_bufr
                    TYPE    SCRIPT
                    COMMAND bash
                    ARGS    ${CMAKE_BINARY_DIR}/bin/iodaconv_comp.sh
                            netcdf
                    "${CMAKE_BINARY_DIR}/bin/bufr2ioda.x testinput/buoy_wmoBUFR2ioda.yaml"
                    buoy_wmo_multi.nc ${IODA_CONV_COMP_TOL_ZERO}
                    DEPENDS bufr2ioda.x )

  ecbuild_add_test( TARGET  test_iodaconv_bufr_rass_wmo_bufr
                    TYPE    SCRIPT
                    COMMAND bash
                    ARGS    ${CMAKE_BINARY_DIR}/bin/iodaconv_comp.sh
                            netcdf
                    "${CMAKE_BINARY_DIR}/bin/bufr2ioda.x testinput/rass_wmoBUFR2ioda.yaml"
                    rass_wmo_multi.nc ${IODA_CONV_COMP_TOL_ZERO}
                    DEPENDS bufr2ioda.x )

  ecbuild_add_test( TARGET  test_iodaconv_bufr_ship_wmo_bufr
                    TYPE    SCRIPT
                    COMMAND bash
                    ARGS    ${CMAKE_BINARY_DIR}/bin/iodaconv_comp.sh
                            netcdf
                    "${CMAKE_BINARY_DIR}/bin/bufr2ioda.x testinput/ship_wmoBUFR2ioda.yaml"
                    ship_wmo_multi.nc ${IODA_CONV_COMP_TOL_ZERO}
                    DEPENDS bufr2ioda.x )

  ecbuild_add_test( TARGET  test_iodaconv_bufr_synop_wmo_bufr
                    TYPE    SCRIPT
                    COMMAND bash
                    ARGS    ${CMAKE_BINARY_DIR}/bin/iodaconv_comp.sh
                            netcdf
                    "${CMAKE_BINARY_DIR}/bin/bufr2ioda.x testinput/synop_wmoBUFR2ioda.yaml"
                    synop_wmo_multi.nc ${IODA_CONV_COMP_TOL_ZERO})

  ecbuild_add_test( TARGET  test_iodaconv_bufr_satwind_EUMet_wmo_bufr
                    TYPE    SCRIPT
                    COMMAND bash
                    ARGS    ${CMAKE_BINARY_DIR}/bin/iodaconv_comp.sh
                            netcdf
                    "${CMAKE_BINARY_DIR}/bin/bufr2ioda.x testinput/satwind_EUMet_wmoBUFR2ioda.yaml"
                    satwind_EUMet.nc ${IODA_CONV_COMP_TOL_ZERO}
                    DEPENDS bufr2ioda.x )

  ecbuild_add_test( TARGET  test_iodaconv_bufr_satwind_Himawari_wmo_bufr
                    TYPE    SCRIPT
                    COMMAND bash
                    ARGS    ${CMAKE_BINARY_DIR}/bin/iodaconv_comp.sh
                            netcdf
                    "${CMAKE_BINARY_DIR}/bin/bufr2ioda.x testinput/satwind_Himawari_wmoBUFR2ioda.yaml"
                    satwind_Himawari.nc ${IODA_CONV_COMP_TOL_ZERO}
                    DEPENDS bufr2ioda.x )

  ecbuild_add_test( TARGET  test_iodaconv_bufr_satwind_Insat_wmo_bufr
                    TYPE    SCRIPT
                    COMMAND ${CMAKE_BINARY_DIR}/bin/iodaconv_comp.sh
                    ARGS    netcdf
                    "${CMAKE_BINARY_DIR}/bin/bufr2ioda.x testinput/satwind_Insat_wmoBUFR2ioda.yaml"
                    satwind_Insat.nc ${IODA_CONV_COMP_TOL_ZERO}
                    DEPENDS bufr2ioda.x )

  ecbuild_add_test( TARGET  test_iodaconv_bufr_vadwinds_wmo_bufr
                    TYPE    SCRIPT
                    COMMAND bash
                    ARGS    ${CMAKE_BINARY_DIR}/bin/iodaconv_comp.sh
                            netcdf
                    "${CMAKE_BINARY_DIR}/bin/bufr2ioda.x testinput/vadwinds_wmoBUFR2ioda.yaml"
                    vadwinds_wmo_multi.nc ${IODA_CONV_COMP_TOL_ZERO}
                    DEPENDS bufr2ioda.x )
endif()


#==============================================================================
# Converters for NRT ingest
#==============================================================================

ecbuild_add_test( TARGET  test_iodaconv_atms_nc4
                  TYPE    SCRIPT
                  ENVIRONMENT "PYTHONPATH=${IODACONV_PYTHONPATH}"
                  COMMAND bash
                  ARGS    ${CMAKE_BINARY_DIR}/bin/iodaconv_comp.sh
                          netcdf 
                          "${Python3_EXECUTABLE} ${PROJECT_SOURCE_DIR}/src/hdf5/atms_netcdf_hdf5_2ioda.py
                          -d 2021120600
                          -i testinput/SNDR_SNPP_ATMS_SAMPLE.nc4
                          -o testrun/2021120600_atms_sdr.nc4" 2021120600_atms_sdr.nc4 ${IODA_CONV_COMP_TOL_ZERO} )

#==============================================================================
# Generic NRT Ingest tests
#==============================================================================

ecbuild_add_test(TARGET  test_${PROJECT_NAME}_generic_bufr_raob
                 TYPE    SCRIPT
                 ENVIRONMENT "PYTHONPATH=${IODACONV_PYTHONPATH}"
                 COMMAND bash
                 ARGS    ${CMAKE_BINARY_DIR}/bin/iodaconv_comp.sh
                         netcdf
                         "${Python3_EXECUTABLE} ${CMAKE_BINARY_DIR}/bin/decode_bufr_LDM_raob.py
                         -i testinput/sonde_wmo_double.bufr
                         -o testrun/wmo_raob_double.nc4"
                         wmo_raob_double.nc4 ${IODA_CONV_COMP_TOL_ZERO})

ecbuild_add_test(TARGET  test_${PROJECT_NAME}_generic_bufr_raob_multi_files
                 TYPE    SCRIPT
                 ENVIRONMENT "PYTHONPATH=${IODACONV_PYTHONPATH}"
                 COMMAND bash
                 ARGS    ${CMAKE_BINARY_DIR}/bin/iodaconv_comp.sh
                         netcdf
                         "${Python3_EXECUTABLE} ${CMAKE_BINARY_DIR}/bin/decode_bufr_LDM_raob.py
                         -i testinput/sonde_wmo_double.bufr testinput/sonde_wmo_double.bufr
                         -o testrun/wmo_raob_quadruple.nc4"
                         wmo_raob_quadruple.nc4 ${IODA_CONV_COMP_TOL_ZERO})

#==============================================================================
# PrepBUFR and BUFR tests
#==============================================================================

if( iodaconv_pbfortran_ENABLED )

  ecbuild_add_test( TARGET  test_${PROJECT_NAME}_gnssro_conv
                    TYPE    SCRIPT
                    COMMAND bash
                    ARGS    ${CMAKE_BINARY_DIR}/bin/iodaconv_comp.sh
                            netcdf
                            "${CMAKE_BINARY_DIR}/bin/bufr2nc_fortran.x
                            -i testinput -o testrun gnssro_kompsat5_20180415_00Z.bufr"
                            gnssro_obs_2018041500.nc4 ${IODA_CONV_COMP_TOL_ZERO}
                    DEPENDS bufr2nc_fortran.x)

  ecbuild_add_test( TARGET  test_${PROJECT_NAME}_prepbufr_conv
                    TYPE    SCRIPT
                    COMMAND bash
                    ARGS    ${CMAKE_BINARY_DIR}/bin/iodaconv_comp.sh
                            netcdf
                            "${CMAKE_BINARY_DIR}/bin/bufr2nc_fortran.x
                            -i testinput -o testrun prepbufr.bufr"
                            sondes_obs_2020093018.nc4 ${IODA_CONV_COMP_TOL}
                    DEPENDS bufr2nc_fortran.x)

  ecbuild_add_test( TARGET  test_${PROJECT_NAME}_mhs_conv
                    TYPE    SCRIPT
                    COMMAND bash
                    ARGS    ${CMAKE_BINARY_DIR}/bin/iodaconv_comp.sh
                            netcdf
                            "${CMAKE_BINARY_DIR}/bin/bufr2nc_fortran.x
                            -i testinput -o testrun gdas.t18z.1bmhs.tm00.bufr_d"
                            mhs_metop-b_obs_2020101215.nc4 ${IODA_CONV_COMP_TOL_ZERO}
                    DEPENDS bufr2nc_fortran.x)

endif()


#==============================================================================
# SatBias tests
#==============================================================================

if( iodaconv_satbias_ENABLED )

  ecbuild_add_test( TARGET  test_iodaconv_satbias_amsua
                    TYPE    SCRIPT
                    COMMAND bash
                    ARGS    ${CMAKE_BINARY_DIR}/bin/iodaconv_comp.sh
                            netcdf
                            "${CMAKE_BINARY_DIR}/bin/satbias2ioda.x testinput/satbias_converter_amsua.yaml"
                            satbias_amsua_n18.nc4 ${IODA_CONV_COMP_TOL_ZERO}
                    DEPENDS satbias2ioda.x )

  ecbuild_add_test( TARGET  test_iodaconv_satbias_cris
                    TYPE    SCRIPT
                    COMMAND bash
                    ARGS    ${CMAKE_BINARY_DIR}/bin/iodaconv_comp.sh
                            netcdf
                            "${CMAKE_BINARY_DIR}/bin/satbias2ioda.x testinput/satbias_converter_cris.yaml"
                            satbias_cris_npp.nc4 ${IODA_CONV_COMP_TOL_ZERO}
                    DEPENDS satbias2ioda.x )

  ecbuild_add_test( TARGET  test_iodaconv_satbias_ssmis
                    TYPE    SCRIPT
                    COMMAND bash
                    ARGS    ${CMAKE_BINARY_DIR}/bin/iodaconv_comp.sh
                            netcdf
                            "${CMAKE_BINARY_DIR}/bin/satbias2ioda.x testinput/satbias_converter_ssmis.yaml"
                            satbias_ssmis_f16.nc4 ${IODA_CONV_COMP_TOL_ZERO}
                    DEPENDS satbias2ioda.x )
endif()


#==============================================================================
# ObsError correlations tests
#==============================================================================

if( iodaconv_obserror_ENABLED )

  ecbuild_add_test( TARGET  test_iodaconv_obserror
                    TYPE    SCRIPT
                    COMMAND bash
                    ARGS    ${CMAKE_BINARY_DIR}/bin/iodaconv_comp.sh
                            netcdf
                            "${CMAKE_BINARY_DIR}/bin/obserror2ioda.x testinput/Rcov_iasi_metop-b_sea.bin testrun/Rcov_iasi_metop-b_sea.nc4"
                            Rcov_iasi_metop-b_sea.nc4 ${IODA_CONV_COMP_TOL_ZERO}
                    DEPENDS obserror2ioda.x )
endif()


# =============================================================================
# Land product converters
#==============================================================================

if( iodaconv_pygrib_ENABLED )
  ecbuild_add_test( TARGET  test_${PROJECT_NAME}_ims_scf
                    TYPE    SCRIPT
                    ENVIRONMENT "PYTHONPATH=${IODACONV_PYTHONPATH}"
                    COMMAND bash
                    ARGS    ${CMAKE_BINARY_DIR}/bin/iodaconv_comp.sh
                            netcdf
                            "${Python3_EXECUTABLE} ${CMAKE_BINARY_DIR}/bin/ims_scf2ioda.py
                            -i testinput/imssnow_24km.grib2
                            -o testrun/imssnow_scf.nc
                            -m maskout"
                            imssnow_scf.nc ${IODA_CONV_COMP_TOL_ZERO})

  ecbuild_add_test( TARGET  test_${PROJECT_NAME}_afwa_snod
                    TYPE    SCRIPT
                    ENVIRONMENT "PYTHONPATH=${IODACONV_PYTHONPATH}"
                    COMMAND bash
                    ARGS    ${CMAKE_BINARY_DIR}/bin/iodaconv_comp.sh
                            netcdf
                            "${Python3_EXECUTABLE} ${CMAKE_BINARY_DIR}/bin/afwa_snod2ioda.py
                            -i testinput/afwa_snod_24km.grib
                            -o testrun/afwa_snod.nc
                            -m maskout"
                            afwa_snod.nc ${IODA_CONV_COMP_TOL_ZERO})
endif()

ecbuild_add_test( TARGET  test_${PROJECT_NAME}_ghcn_snod
                  TYPE    SCRIPT
                  ENVIRONMENT "PYTHONPATH=${IODACONV_PYTHONPATH}"
                  COMMAND bash
                  ARGS    ${CMAKE_BINARY_DIR}/bin/iodaconv_comp.sh
                          netcdf
                          "${Python3_EXECUTABLE} ${CMAKE_BINARY_DIR}/bin/ghcn_snod2ioda.py
                          -i testinput/ghcn_20200228.csv
                          -o testrun/ghcn_snod_20200228.nc
                          -f ${PROJECT_BINARY_DIR}/doc/fix/ghcn-stations.txt
                          -d 20200228
                          -m maskout"
                          ghcn_snod_20200228.nc ${IODA_CONV_COMP_TOL_ZERO})

ecbuild_add_test( TARGET  test_${PROJECT_NAME}_smap_ssm
                    TYPE    SCRIPT
                    ENVIRONMENT "PYTHONPATH=${IODACONV_PYTHONPATH}"
                    COMMAND bash
                    ARGS    ${CMAKE_BINARY_DIR}/bin/iodaconv_comp.sh
                            netcdf
                            "${Python3_EXECUTABLE} ${CMAKE_BINARY_DIR}/bin/smap_ssm2ioda.py
                            -i testinput/SMAP_L2_SM_P_NRT_24342_A_20190822T224858_N16023_002.h5
                            -o testrun/smap_ssm.nc
                            -m maskout"
                            smap_ssm.nc ${IODA_CONV_COMP_TOL_ZERO})

ecbuild_add_test( TARGET  test_${PROJECT_NAME}_smos_ssm
                    TYPE    SCRIPT
                    ENVIRONMENT "PYTHONPATH=${IODACONV_PYTHONPATH}"
                    COMMAND bash
                    ARGS    ${CMAKE_BINARY_DIR}/bin/iodaconv_comp.sh
                            netcdf
                            "${Python3_EXECUTABLE} ${CMAKE_BINARY_DIR}/bin/smos_ssm2ioda.py
                            -i testinput/smos_l2nrt_ssm.nc
                            -o testrun/smos_ssm.nc
                            -m maskout"
                            smos_ssm.nc ${IODA_CONV_COMP_TOL_ZERO})

ecbuild_add_test( TARGET  test_${PROJECT_NAME}_ascat_ssm
                    TYPE    SCRIPT
                    ENVIRONMENT "PYTHONPATH=${IODACONV_PYTHONPATH}"
                    COMMAND bash
                    ARGS    ${CMAKE_BINARY_DIR}/bin/iodaconv_comp.sh
                            netcdf
                            "${Python3_EXECUTABLE} ${CMAKE_BINARY_DIR}/bin/ascat_ssm2ioda.py
                            -i testinput/ascat_ssm.nc
                            -o testrun/ascat_ssm.nc
                            -m maskout"
                            ascat_ssm.nc ${IODA_CONV_COMP_TOL_ZERO})

ecbuild_add_test( TARGET  test_${PROJECT_NAME}_imsfv3_scf
                    TYPE    SCRIPT
                    ENVIRONMENT "PYTHONPATH=${IODACONV_PYTHONPATH}"
                    COMMAND bash
                    ARGS    ${CMAKE_BINARY_DIR}/bin/iodaconv_comp.sh
                            netcdf
                            "${Python3_EXECUTABLE} ${CMAKE_BINARY_DIR}/bin/imsfv3_scf2ioda.py
                            -i testinput/imsscf_20191215_c48.nc
                            -o testrun/imsfv3_scf.nc"
                            imsfv3_scf.nc ${IODA_CONV_COMP_TOL_ZERO})

<<<<<<< HEAD
ecbuild_add_test( TARGET  test_${PROJECT_NAME}_smap9km_ssm
                    TYPE    SCRIPT
                    ENVIRONMENT "PYTHONPATH=${IODACONV_PYTHONPATH}"
                    COMMAND bash
                    ARGS    ${CMAKE_BINARY_DIR}/bin/iodaconv_comp.sh
                            netcdf
                            "${Python3_EXECUTABLE} ${CMAKE_BINARY_DIR}/bin/smap9km_ssm2ioda.py
                            -i testinput/SMAP_L2_SM_P_E_36365_D_20211122T013945_R18240_001.h5
                            -o testrun/smap9km_ssm.nc
                            -m maskout"
                            smap9km_ssm.nc ${IODA_CONV_COMP_TOL_ZERO})
=======
ecbuild_add_test( TARGET  test_${PROJECT_NAME}_land_owp_snow_obs_dup_thin
                  TYPE    SCRIPT
                  ENVIRONMENT "PYTHONPATH=${IODACONV_PYTHONPATH}"
                  COMMAND ${CMAKE_BINARY_DIR}/bin/iodaconv_comp.sh
                  ARGS    netcdf
                          "${Python3_EXECUTABLE} ${CMAKE_BINARY_DIR}/bin/owp_snow_obs.py
                          -i testinput/owp_snow_obs.csv
                          -o testrun/owp_snow_obs_dup_thin_err_fn.nc
			  --thin_swe 1 --thin_depth .5 --thin_random_seed 3  --err_fn dummy_err"
                          owp_snow_obs_dup_thin_err_fn.nc ${IODA_CONV_COMP_TOL_ZERO})
>>>>>>> b319babf


#######################################################
# Auto-generated tests for ioda file validation
#  For these tests we check the testoutput directory
#  since it already exists with valid data.

file( GLOB_RECURSE TESTOUTPUT_IODA_FILES testoutput/*.nc4 testoutput/*.nc testoutput/*.ioda )

foreach ( f ${TESTOUTPUT_IODA_FILES} )
	get_filename_component(filename ${f} NAME)

	# Note: IODA_YAML_ROOT is provided by find_package(ioda).
	# The ObsSpace.yaml file is *not* a test file. It always exists.
	ecbuild_add_test(
		TARGET ${PROJECT_NAME}_validate_testoutput_${filename}
		COMMAND ioda-validate.x
		LABELS ${PROJECT_NAME}_validate
		ENVIRONMENT "ECKIT_COLOUR_OUTPUT=1"
		ARGS "${IODA_YAML_ROOT}/validation/ObsSpace.yaml" "${f}"
		)
endforeach()

<|MERGE_RESOLUTION|>--- conflicted
+++ resolved
@@ -1257,7 +1257,6 @@
                             -o testrun/imsfv3_scf.nc"
                             imsfv3_scf.nc ${IODA_CONV_COMP_TOL_ZERO})
 
-<<<<<<< HEAD
 ecbuild_add_test( TARGET  test_${PROJECT_NAME}_smap9km_ssm
                     TYPE    SCRIPT
                     ENVIRONMENT "PYTHONPATH=${IODACONV_PYTHONPATH}"
@@ -1269,7 +1268,7 @@
                             -o testrun/smap9km_ssm.nc
                             -m maskout"
                             smap9km_ssm.nc ${IODA_CONV_COMP_TOL_ZERO})
-=======
+
 ecbuild_add_test( TARGET  test_${PROJECT_NAME}_land_owp_snow_obs_dup_thin
                   TYPE    SCRIPT
                   ENVIRONMENT "PYTHONPATH=${IODACONV_PYTHONPATH}"
@@ -1280,8 +1279,6 @@
                           -o testrun/owp_snow_obs_dup_thin_err_fn.nc
 			  --thin_swe 1 --thin_depth .5 --thin_random_seed 3  --err_fn dummy_err"
                           owp_snow_obs_dup_thin_err_fn.nc ${IODA_CONV_COMP_TOL_ZERO})
->>>>>>> b319babf
-
 
 #######################################################
 # Auto-generated tests for ioda file validation
