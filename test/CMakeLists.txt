--- conflicted
+++ resolved
@@ -934,20 +934,12 @@
                   ENVIRONMENT "PYTHONPATH=${IODACONV_PYTHONPATH}"
                   COMMAND bash
                   ARGS    ${CMAKE_BINARY_DIR}/bin/iodaconv_comp.sh
-<<<<<<< HEAD
-                  netcdf
-                  "${Python3_EXECUTABLE} ${CMAKE_BINARY_DIR}/bin/mopitt_co_nc2ioda.py
-                                    -i testinput/mopitt_co.he5
-                                    -o testrun/mopitt_co.nc"
-                  mopitt_co.nc ${IODA_CONV_COMP_TOL_ZERO})
-=======
                           netcdf
                           "${Python3_EXECUTABLE} ${CMAKE_BINARY_DIR}/bin/mopitt_co_nc2ioda.py
                           -i testinput/mopitt_co.he5
                           -o testrun/mopitt_co.nc
                           -r 2021092903 2021092921"
                           mopitt_co.nc ${IODA_CONV_COMP_TOL_ZERO})
->>>>>>> a29e1247
 
 ecbuild_add_test( TARGET  test_${PROJECT_NAME}_modis_aod
                   TYPE    SCRIPT
