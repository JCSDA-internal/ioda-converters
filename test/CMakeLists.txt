--- conflicted
+++ resolved
@@ -305,16 +305,12 @@
     testinput/bufr_query_fieldname_validation.py
     testinput/bufr_ncep_rtma_mesonet.yaml
     testinput/bufr_ncep_long_strs.yaml
-<<<<<<< HEAD
-    /testinput/gdas.t06z.snocvr.tm00.bufr_d
-=======
     testinput/gdas.t06z.snocvr.tm00.bufr_d
     testinput/bufr_ncep_rtma_adpsfc.yaml
     testinput/rtma_ru.t0000z.aircft.tm00_nc004006.bufr_d
     testinput/rtma_ru.t0000z.aircft.tm00_nc004103.bufr_d
     testinput/bufr_ncep_rtma_aircft.yaml
     testinput/bufr_ncep_rtma_aircft_NC004103.yaml
->>>>>>> cf196c1d
   )
 
   list( APPEND test_output
@@ -376,12 +372,9 @@
     testoutput/bufr_query_python_to_ioda_test.nc
     testoutput/rtma_ru.t00z.msonet.tm00.nc
     testoutput/bufr_ncep_long_strs.nc
-<<<<<<< HEAD
-=======
     testoutput/rtma_ru.t0000z.adpsfc_nc000101.tm00.nc
     testoutput/rtma_ru.t0000z.aircft.tm00_nc004006.nc
     testoutput/rtma_ru.t0000z.aircft.tm00_nc004103.nc
->>>>>>> cf196c1d
   )
 endif()
 
