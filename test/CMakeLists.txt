# (C) Copyright 2019-2020 UCAR.
#
# This software is licensed under the terms of the Apache Licence Version 2.0
# which can be obtained at http://www.apache.org/licenses/LICENSE-2.0.

################################################################################
# IODA-CONVERTER tests
################################################################################

list( APPEND test_input
  testinput/gds2_sst_l2p.nc
  testinput/gds2_sst_l3u.nc
  testinput/giirs_fy4a-test.nc
  testinput/godae_prof.bin
  testinput/godae_ship.bin
  testinput/godae_trak.bin
  testinput/rads_adt.nc
  testinput/smap_sss_rss.nc
  testinput/hgodas_insitu.nc
  testinput/hgodas_sst.nc
  testinput/marineglider_AOML.nc
  testinput/gsidiag_conv_t_sfc_test.nc
  testinput/gsidiag_conv_uv_testinput.nc
  testinput/gsidiag_amsua_aqua_radiance_test.nc
  testinput/argoclim_test.nc
  testinput/cryosat2_L2_test.nc
  testinput/viirs_jpss1_oc_l2.nc
  testinput/modis_aqua_oc_l2.nc
  testinput/sondes_obs_2018041500_m.nc4
  testinput/gnssro_obs_2018041500_s.nc4
  testinput/wrfdadiags_goes-16-abi_2018041500.nc
  testinput/b001xx007.20200310.bufr
  testinput/viirs_aod.nc
  testinput/tropomi_no2.nc
  testinput/imssnow_24km.grib2
  testinput/2020100106_metars_small.csv
  testinput/afwa_snod_24km.grib
  testinput/singleob.yaml
  testinput/ghcn_20200228.csv
<<<<<<< HEAD
  testinput/gdas.t06z.adpsfc.tm00.bufr_d
  testinput/bufr_adpsfc.yaml
=======
  testinput/SMAP_L2_SM_P_NRT_24342_A_20190822T224858_N16023_002.h5
>>>>>>> e4edbd01
)

list( APPEND test_output
  testoutput/gds2_sst_l2p.nc
  testoutput/gds2_sst_l3u.nc
  testoutput/giirs_fy4a_obs_2017030208.nc4
  testoutput/giirs_ssec_ioda.nc4
  testoutput/godae_prof.nc
  testoutput/godae_ship.nc
  testoutput/godae_trak.nc
  testoutput/rads_adt.nc
  testoutput/smap_sss_rss.nc
  testoutput/hgodas_insitu.nc
  testoutput/hgodas_sst.nc
  testoutput/test_glider.nc
  testoutput/sfc_tv_obs_2018041500.nc4
  testoutput/satwind_obs_2018041500.nc4
  testoutput/amsua_aqua_obs_2018041500.nc4
  testoutput/argoclim.nc
  testoutput/cryosat2_L2.nc
  testoutput/viirs_jpss1_oc_l2.nc
  testoutput/modis_aqua_oc_l2.nc
  testoutput/aod_viirs_obs_2018041500_s.nc4
  testoutput/abi_g16_obs_2018041500.nc4
  testoutput/ioda.NC001007.2020031012.nc
  testoutput/viirs_aod.nc
  testoutput/tropomi_no2.nc
  testoutput/imssnow_scf.nc
  testoutput/2020100106_metars_small.nc
  testoutput/afwa_snod.nc
  testoutput/singleob.nc
  testoutput/ghcn_snod_20200228.nc
<<<<<<< HEAD
  testoutput/gdas.t06z.adpsfc.tm00.nc
=======
  testoutput/smap_ssm.nc
>>>>>>> e4edbd01
)

if( iodaconv_gnssro_ENABLED )
  list( APPEND test_input
    testinput/gnssro_kompsat5_20180415_00Z.bufr
  )

  list( APPEND test_output
    testoutput/gnssro_kompsat5_2018041500.nc4
  )
endif()

if( iodaconv_bufr_ENABLED )
  list( APPEND test_input
    testinput/gdas.t18z.1bmhs.tm00.bufr_d
    testinput/gdas.t00z.1bhrs4.tm00.bufr_d
    testinput/bufr_mhs.yaml
    testinput/bufr_hrs.yaml
<<<<<<< HEAD
    testinput/bufr_adpsfc.yaml
    testinput/gdas.t06z.adpsfc.tm00.bufr_d
=======
    testinput/bufr_filtering.yaml
    testinput/bufr_splitting.yaml
    testinput/bufr_filter_split.yaml
>>>>>>> e4edbd01
  )

  list( APPEND test_output
    testoutput/gdas.t18z.1bmhs.tm00.nc
    testoutput/gdas.t00z.1bhrs4.tm00.nc
<<<<<<< HEAD
    testoutput/gdas.t06z.adpsfc.tm00.nc
=======
    testoutput/gdas.t18z.1bmhs.tm00.filtering.nc
    testoutput/gdas.t18z.1bmhs.tm00.15.seven.split.nc
    testoutput/gdas.t18z.1bmhs.tm00.15.7.filter_split.nc
  )
endif()

if( iodaconv_pbfortran_ENABLED )
  list( APPEND test_input
    testinput/gnssro_kompsat5_20180415_00Z.bufr
    testinput/prepbufr.bufr
    testinput/gdas.t18z.1bmhs.tm00.bufr_d
  )

  list( APPEND test_output
    testoutput/gnssro_obs_2018041500.nc4
    testoutput/sondes_obs_2020093018.nc4
    testoutput/mhs_metop-b_obs_2020101215.nc4
>>>>>>> e4edbd01
  )
endif()

# create test directories and make links to the input files
file(MAKE_DIRECTORY ${CMAKE_CURRENT_BINARY_DIR}/testinput)
file(MAKE_DIRECTORY ${CMAKE_CURRENT_BINARY_DIR}/testoutput)
file(MAKE_DIRECTORY ${CMAKE_CURRENT_BINARY_DIR}/testrun)
file(MAKE_DIRECTORY ${CMAKE_CURRENT_BINARY_DIR}/Data)
foreach(FILENAME ${test_input} ${test_output})
    execute_process( COMMAND ${CMAKE_COMMAND} -E create_symlink
           ${CMAKE_CURRENT_SOURCE_DIR}/${FILENAME}
           ${CMAKE_CURRENT_BINARY_DIR}/${FILENAME} )
endforeach(FILENAME)

#===============================================================================
# The following tests use odb compare or nccmp to check the difference between the output
#  file, and the reference copy of what the ouput file should look like.
# The first rgument to the script, is what the output file type is (netcdf or odb)
# The second rgument to the script, wrapped in quotes, is the command to execute
#  the ioda converter.
# The third argument is the name of the output file to compare (one copy to be
#  created in testrun/ by the converter, and one copy already present in in
#  testoutput/)
#===============================================================================

# Typically, a converter is simply doing a format change (ie, copying data directly
# from the input file). For these cases, use a tolerance of zero for the
# iodaconv_comp.sh test.
#
# For a converter that is generating new data, use a non-zero tolerance.
set(IODA_CONV_COMP_TOL_ZERO "0.0")
set(IODA_CONV_COMP_TOL "0.5e-4")

#===============================================================================
# Marine converters
#===============================================================================

ecbuild_add_test( TARGET  test_${PROJECT_NAME}_gds2_sst_l2p
                  TYPE    SCRIPT
                  COMMAND ${CMAKE_BINARY_DIR}/bin/iodaconv_comp.sh
                  ARGS    netcdf
                          "${CMAKE_BINARY_DIR}/bin/gds2_sst2ioda.py
                          -i testinput/gds2_sst_l2p.nc
                          -o testrun/gds2_sst_l2p.nc
                          -d 2018041512
                          -t 0.5"
                          gds2_sst_l2p.nc ${IODA_CONV_COMP_TOL_ZERO})

ecbuild_add_test( TARGET  test_${PROJECT_NAME}_gds2_sst_l3u
                  TYPE    SCRIPT
                  COMMAND ${CMAKE_BINARY_DIR}/bin/iodaconv_comp.sh
                  ARGS    netcdf
                          "${CMAKE_BINARY_DIR}/bin/gds2_sst2ioda.py
                          -i testinput/gds2_sst_l3u.nc
                          -o testrun/gds2_sst_l3u.nc
                          -d 2018041512
                          -t 0.5"
                          gds2_sst_l3u.nc ${IODA_CONV_COMP_TOL_ZERO})

ecbuild_add_test( TARGET  test_${PROJECT_NAME}_smap_sss
                  TYPE    SCRIPT
                  COMMAND ${CMAKE_BINARY_DIR}/bin/iodaconv_comp.sh
                  ARGS    netcdf
                          "${CMAKE_BINARY_DIR}/bin/smap_sss2ioda.py
                          -i testinput/smap_sss_rss.nc
                          -o testrun/smap_sss_rss.nc
                          -d 2018041512"
                          smap_sss_rss.nc ${IODA_CONV_COMP_TOL_ZERO})

ecbuild_add_test( TARGET  test_${PROJECT_NAME}_rads_adt
                  TYPE    SCRIPT
                  COMMAND ${CMAKE_BINARY_DIR}/bin/iodaconv_comp.sh
                  ARGS    netcdf
                          "${CMAKE_BINARY_DIR}/bin/rads_adt2ioda.py
                          -i testinput/rads_adt.nc
                          -o testrun/rads_adt.nc
                          -d 2018041512"
                          rads_adt.nc ${IODA_CONV_COMP_TOL_ZERO})

ecbuild_add_test( TARGET  test_${PROJECT_NAME}_godae_prof
                  TYPE    SCRIPT
                  COMMAND ${CMAKE_BINARY_DIR}/bin/iodaconv_comp.sh
                  ARGS    netcdf
                          "${CMAKE_BINARY_DIR}/bin/godae_profile2ioda.py
                          -i testinput/godae_prof.bin
                          -o testrun/godae_prof.nc
                          -d 1998092212"
                          godae_prof.nc ${IODA_CONV_COMP_TOL_ZERO})

ecbuild_add_test( TARGET  test_${PROJECT_NAME}_godae_ship
                  TYPE    SCRIPT
                  COMMAND ${CMAKE_BINARY_DIR}/bin/iodaconv_comp.sh
                  ARGS    netcdf
                          "${CMAKE_BINARY_DIR}/bin/godae_ship2ioda.py
                          -i testinput/godae_ship.bin
                          -o testrun/godae_ship.nc
                          -d 1998090112"
                          godae_ship.nc ${IODA_CONV_COMP_TOL_ZERO})

ecbuild_add_test( TARGET  test_${PROJECT_NAME}_godae_trak
                  TYPE    SCRIPT
                  COMMAND ${CMAKE_BINARY_DIR}/bin/iodaconv_comp.sh
                  ARGS    netcdf
                          "${CMAKE_BINARY_DIR}/bin/godae_trak2ioda.py
                          -i testinput/godae_trak.bin
                          -o testrun/godae_trak.nc
                          -d 2004070812"
                          godae_trak.nc ${IODA_CONV_COMP_TOL_ZERO})

ecbuild_add_test( TARGET  test_${PROJECT_NAME}_hgodas_insitu
                  TYPE    SCRIPT
                  COMMAND ${CMAKE_BINARY_DIR}/bin/iodaconv_comp.sh
                  ARGS    netcdf
                          "${CMAKE_BINARY_DIR}/bin/hgodas_insitu2ioda.py
                          -i testinput/hgodas_insitu.nc
                          -o testrun/hgodas_insitu.nc
                          -d 2018041512"
                          hgodas_insitu.nc ${IODA_CONV_COMP_TOL_ZERO})

ecbuild_add_test( TARGET  test_${PROJECT_NAME}_hgodas_sst
                  TYPE    SCRIPT
                  COMMAND ${CMAKE_BINARY_DIR}/bin/iodaconv_comp.sh
                  ARGS    netcdf
                          "${CMAKE_BINARY_DIR}/bin/hgodas_sst2ioda.py
                          -i testinput/hgodas_sst.nc
                          -o testrun/hgodas_sst.nc
                          -d 2018041512"
                          hgodas_sst.nc ${IODA_CONV_COMP_TOL_ZERO})

ecbuild_add_test( TARGET  test_${PROJECT_NAME}_glider
                  TYPE    SCRIPT
                  COMMAND ${CMAKE_BINARY_DIR}/bin/iodaconv_comp.sh
                  ARGS    netcdf
                          "${CMAKE_BINARY_DIR}/bin/glider2ioda.py
                          -i testinput/marineglider_AOML.nc
                          -o testrun/test_glider.nc
                          -d 2016080412"
                          test_glider.nc ${IODA_CONV_COMP_TOL_ZERO})

ecbuild_add_test( TARGET  test_${PROJECT_NAME}_argoclim
                  TYPE    SCRIPT
                  COMMAND ${CMAKE_BINARY_DIR}/bin/iodaconv_comp.sh
                  ARGS    netcdf
                          "${CMAKE_BINARY_DIR}/bin/argoClim2ioda.py
                          -i testinput/argoclim_test.nc
                          -o testrun/argoclim.nc
                          -d 2019101600"
                          argoclim.nc ${IODA_CONV_COMP_TOL_ZERO})

ecbuild_add_test( TARGET  test_${PROJECT_NAME}_cryosat2
                  TYPE    SCRIPT
                  COMMAND ${CMAKE_BINARY_DIR}/bin/iodaconv_comp.sh
                  ARGS    netcdf
                          "${CMAKE_BINARY_DIR}/bin/cryosat_ice2ioda.py
                          -i testinput/cryosat2_L2_test.nc
                          -o testrun/cryosat2_L2.nc
                          -d 2019092112"
                          cryosat2_L2.nc ${IODA_CONV_COMP_TOL_ZERO})

#===============================================================================
# Conventional data, surface Obs - METAR converter
#===============================================================================

ecbuild_add_test( TARGET  test_${PROJECT_NAME}_metar
                  TYPE    SCRIPT
                  COMMAND ${CMAKE_BINARY_DIR}/bin/iodaconv_comp.sh
                  ARGS    netcdf
                          "${CMAKE_BINARY_DIR}/bin/metar_csv2ioda.py
                          -i testinput/2020100106_metars_small.csv
                          -o testrun/2020100106_metars_small.nc
                          -d 2020100106"
                          2020100106_metars_small.nc ${IODA_CONV_COMP_TOL_ZERO})

#===============================================================================
# MISC converters
#===============================================================================

ecbuild_add_test( TARGET  test_${PROJECT_NAME}_viirs_jpss1_oc_l2
                  TYPE    SCRIPT
                  COMMAND ${CMAKE_BINARY_DIR}/bin/iodaconv_comp.sh
                  ARGS    netcdf
                          "${CMAKE_BINARY_DIR}/bin/viirs_modis_oc2ioda.py
                          -i testinput/viirs_jpss1_oc_l2.nc
                          -o testrun/viirs_jpss1_oc_l2.nc
                          -d 2018041512
                          -t 0.5"
                          viirs_jpss1_oc_l2.nc ${IODA_CONV_COMP_TOL_ZERO})

ecbuild_add_test( TARGET  test_${PROJECT_NAME}_modis_aqua_oc_l2
                  TYPE    SCRIPT
                  COMMAND ${CMAKE_BINARY_DIR}/bin/iodaconv_comp.sh
                  ARGS    netcdf
                          "${CMAKE_BINARY_DIR}/bin/viirs_modis_oc2ioda.py
                          -i testinput/modis_aqua_oc_l2.nc
                          -o testrun/modis_aqua_oc_l2.nc
                          -d 2018041512
                          -t 0.5"
                          modis_aqua_oc_l2.nc ${IODA_CONV_COMP_TOL_ZERO})

ecbuild_add_test( TARGET  test_${PROJECT_NAME}_ncep_bufr
                  TYPE    SCRIPT
                  COMMAND ${CMAKE_BINARY_DIR}/bin/iodaconv_comp.sh
                  ARGS    netcdf
                          "${CMAKE_BINARY_DIR}/bin/ncep_classes.py
                          -p testinput/
                          -i b001xx007.20200310.bufr
                          -o testrun/ioda.NC001007.2020031012.nc
                          -d 2020031012
                          -m 5
                          -l NC001007.yaml
                          -ot NC001007"
                          ioda.NC001007.2020031012.nc ${IODA_CONV_COMP_TOL_ZERO})

ecbuild_add_test( TARGET  test_${PROJECT_NAME}_gen_singleob
                  TYPE    SCRIPT
                  COMMAND ${CMAKE_BINARY_DIR}/bin/iodaconv_comp.sh
                  ARGS    netcdf
                          "${CMAKE_BINARY_DIR}/bin/gen_single_ob.py
                          -y testinput/singleob.yaml"
                          singleob.nc ${IODA_CONV_COMP_TOL_ZERO})

#===============================================================================
# SSEC GIIRS converters
#===============================================================================

# use the non-zero tolerance for this test since the script is doing a variable change
ecbuild_add_test( TARGET  test_${PROJECT_NAME}_giirs_ssec2ioda
                  TYPE    SCRIPT
                  COMMAND ${CMAKE_BINARY_DIR}/bin/iodaconv_comp.sh
                  ARGS    netcdf
                          "${CMAKE_BINARY_DIR}/bin/giirs_ssec2ioda.py
                          -i testinput/giirs_fy4a-test.nc
                          -o testrun/giirs_ssec_ioda.nc4
                          -d 2017030208"
                          giirs_ssec_ioda.nc4 ${IODA_CONV_COMP_TOL})

ecbuild_add_test( TARGET  test_${PROJECT_NAME}_giirs_lw
                  TYPE    SCRIPT
                  COMMAND ${CMAKE_BINARY_DIR}/bin/iodaconv_comp.sh
                  ARGS    netcdf
                          "${CMAKE_BINARY_DIR}/bin/giirs_lw2ioda.py
                          -i testinput/giirs_fy4a-test.nc
                          -o testrun/giirs_fy4a_obs_2017030208.nc4
                          -d 2017030208"
                          giirs_fy4a_obs_2017030208.nc4 ${IODA_CONV_COMP_TOL_ZERO})

#===============================================================================
# GSI ncdiag converters
#===============================================================================

ecbuild_add_test( TARGET  test_${PROJECT_NAME}_gsidiag_conv_uv
                  TYPE    SCRIPT
                  COMMAND ${CMAKE_BINARY_DIR}/bin/iodaconv_comp.sh
                  ARGS    netcdf
                          "${CMAKE_BINARY_DIR}/bin/test_gsidiag.py
                          -i testinput/gsidiag_conv_uv_testinput.nc
                          -o testrun/
                          -t conv
                          -p satwind"
                          satwind_obs_2018041500.nc4 ${IODA_CONV_COMP_TOL_ZERO})

ecbuild_add_test( TARGET  test_${PROJECT_NAME}_gsidiag_conv
                  TYPE    SCRIPT
                  COMMAND ${CMAKE_BINARY_DIR}/bin/iodaconv_comp.sh
                  ARGS    netcdf
                          "${CMAKE_BINARY_DIR}/bin/test_gsidiag.py
                          -i testinput/gsidiag_conv_t_sfc_test.nc
                          -o testrun/
                          -t conv
                          -p sfc"
                          sfc_tv_obs_2018041500.nc4 ${IODA_CONV_COMP_TOL_ZERO})

ecbuild_add_test( TARGET  test_${PROJECT_NAME}_gsidiag_rad
                  TYPE    SCRIPT
                  COMMAND ${CMAKE_BINARY_DIR}/bin/iodaconv_comp.sh
                  ARGS    netcdf
                          "${CMAKE_BINARY_DIR}/bin/test_gsidiag.py
                          -i testinput/gsidiag_amsua_aqua_radiance_test.nc
                          -o testrun/
                          -t rad"
                          amsua_aqua_obs_2018041500.nc4 ${IODA_CONV_COMP_TOL_ZERO})

#===============================================================================
# WRFDA ncdiag converter
#===============================================================================

ecbuild_add_test( TARGET  test_${PROJECT_NAME}_wrfdadiag_rad
                  TYPE    SCRIPT
                  COMMAND ${CMAKE_BINARY_DIR}/bin/iodaconv_comp.sh
                  ARGS    netcdf
                          "${CMAKE_BINARY_DIR}/bin/test_wrfdadiag.py
                          -i testinput/wrfdadiags_goes-16-abi_2018041500.nc
                          -o testrun/
                          -t rad"
                          abi_g16_obs_2018041500.nc4 ${IODA_CONV_COMP_TOL_ZERO})

#===============================================================================
# GNSSRO BUFR converter
#===============================================================================

if( iodaconv_gnssro_ENABLED )
  ecbuild_add_test( TARGET  test_${PROJECT_NAME}_gnssro_bufr_conv
                    TYPE    SCRIPT
                    COMMAND ${CMAKE_BINARY_DIR}/bin/iodaconv_comp.sh
                    ARGS    netcdf
                            "${CMAKE_BINARY_DIR}/bin/gnssro_bufr2ioda
                            2018041500
                            testinput/gnssro_kompsat5_20180415_00Z.bufr
                            testrun/gnssro_kompsat5_2018041500.nc4"
                            gnssro_kompsat5_2018041500.nc4 ${IODA_CONV_COMP_TOL_ZERO}
                    DEPENDS gnssro_bufr2ioda)
endif()

#==============================================================================
# Atmospheric Composition converters
#==============================================================================

ecbuild_add_test( TARGET  test_${PROJECT_NAME}_viirs_aod
                  TYPE    SCRIPT
                  COMMAND ${CMAKE_BINARY_DIR}/bin/iodaconv_comp.sh
                  ARGS    netcdf
                          "${CMAKE_BINARY_DIR}/bin/viirs_aod2ioda.py
                          -i testinput/viirs_aod.nc
                          -o testrun/viirs_aod.nc
                          -m nesdis
                          -k maskout
                          -t 0.0"
                          viirs_aod.nc ${IODA_CONV_COMP_TOL_ZERO})

ecbuild_add_test( TARGET  test_${PROJECT_NAME}_tropomi_no2
                  TYPE    SCRIPT
                  COMMAND ${CMAKE_BINARY_DIR}/bin/iodaconv_comp.sh
                  ARGS    netcdf
                          "${CMAKE_BINARY_DIR}/bin/tropomi_no2_nc2ioda.py
                          -i testinput/tropomi_no2.nc
                          -o testrun/tropomi_no2.nc"
                          tropomi_no2.nc ${IODA_CONV_COMP_TOL_ZERO})

#==============================================================================
# Bufr Ingester tests
#==============================================================================

if(iodaconv_bufr_ENABLED)

  ecbuild_add_test( TARGET  test_iodaconv_bufr_bufrdescription
                    SOURCES bufr/TestBufrDescription.cpp
                    ARGS    testinput/bufr_mhs.yaml
                    LIBS    eckit oops iodaconv::ingester)

  ecbuild_add_test( TARGET  test_iodaconv_bufr_mhs2ioda
                    TYPE    SCRIPT
                    COMMAND ${CMAKE_BINARY_DIR}/bin/iodaconv_comp.sh
                    ARGS    netcdf
                            "${CMAKE_BINARY_DIR}/bin/bufr2ioda.x testinput/bufr_mhs.yaml"
                            gdas.t18z.1bmhs.tm00.nc ${IODA_CONV_COMP_TOL_ZERO}
                    DEPENDS bufr2ioda.x )

  ecbuild_add_test( TARGET  test_iodaconv_bufr_hrs2ioda
                    TYPE    SCRIPT
                    COMMAND ${CMAKE_BINARY_DIR}/bin/iodaconv_comp.sh
                    ARGS    netcdf
                            "${CMAKE_BINARY_DIR}/bin/bufr2ioda.x testinput/bufr_hrs.yaml"
                            gdas.t00z.1bhrs4.tm00.nc ${IODA_CONV_COMP_TOL_ZERO}
                    DEPENDS bufr2ioda.x )

  ecbuild_add_test( TARGET  test_iodaconv_bufr_filtering
                    TYPE    SCRIPT
                    COMMAND ${CMAKE_BINARY_DIR}/bin/iodaconv_comp.sh
                    ARGS    netcdf
                            "${CMAKE_BINARY_DIR}/bin/bufr2ioda.x testinput/bufr_filtering.yaml"
                            gdas.t18z.1bmhs.tm00.filtering.nc ${IODA_CONV_COMP_TOL_ZERO}
                    DEPENDS bufr2ioda.x )

  ecbuild_add_test( TARGET  test_iodaconv_bufr_splitting
                    TYPE    SCRIPT
                    COMMAND ${CMAKE_BINARY_DIR}/bin/iodaconv_comp.sh
                    ARGS    netcdf
                            "${CMAKE_BINARY_DIR}/bin/bufr2ioda.x testinput/bufr_splitting.yaml"
                            gdas.t18z.1bmhs.tm00.15.seven.split.nc ${IODA_CONV_COMP_TOL_ZERO}
                    DEPENDS bufr2ioda.x )

  ecbuild_add_test( TARGET  test_iodaconv_bufr_filter_split
                    TYPE    SCRIPT
                    COMMAND ${CMAKE_BINARY_DIR}/bin/iodaconv_comp.sh
                    ARGS    netcdf
                            "${CMAKE_BINARY_DIR}/bin/bufr2ioda.x testinput/bufr_filter_split.yaml"
                            gdas.t18z.1bmhs.tm00.15.7.filter_split.nc ${IODA_CONV_COMP_TOL_ZERO}
                    DEPENDS bufr2ioda.x )

endif()

#==============================================================================
# PrepBUFR and BUFR tests
#==============================================================================

if( iodaconv_pbfortran_ENABLED )

  ecbuild_add_test( TARGET  test_${PROJECT_NAME}_gnssro_conv
                    TYPE    SCRIPT
                    COMMAND ${CMAKE_BINARY_DIR}/bin/iodaconv_comp.sh
                    ARGS    netcdf
                            "${CMAKE_BINARY_DIR}/bin/bufr2nc_fortran.x
                            -i testinput -o testrun gnssro_kompsat5_20180415_00Z.bufr"
                            gnssro_obs_2018041500.nc4 ${IODA_CONV_COMP_TOL_ZERO}
                    DEPENDS bufr2nc_fortran.x)

  ecbuild_add_test( TARGET  test_${PROJECT_NAME}_prepbufr_conv
                    TYPE    SCRIPT
                    COMMAND ${CMAKE_BINARY_DIR}/bin/iodaconv_comp.sh
                    ARGS    netcdf
                            "${CMAKE_BINARY_DIR}/bin/bufr2nc_fortran.x
                            -i testinput -o testrun prepbufr.bufr"
                            sondes_obs_2020093018.nc4 ${IODA_CONV_COMP_TOL}
                    DEPENDS bufr2nc_fortran.x)

  ecbuild_add_test( TARGET  test_${PROJECT_NAME}_mhs_conv
                    TYPE    SCRIPT
                    COMMAND ${CMAKE_BINARY_DIR}/bin/iodaconv_comp.sh
                    ARGS    netcdf
                            "${CMAKE_BINARY_DIR}/bin/bufr2nc_fortran.x
                            -i testinput -o testrun gdas.t18z.1bmhs.tm00.bufr_d"
                            mhs_metop-b_obs_2020101215.nc4 ${IODA_CONV_COMP_TOL_ZERO}
                    DEPENDS bufr2nc_fortran.x)

    ecbuild_add_test( TARGET  test_iodaconv_bufr_adpsfc2ioda
                      TYPE    SCRIPT
                      COMMAND ${CMAKE_BINARY_DIR}/bin/iodaconv_comp.sh
                      ARGS    netcdf 
                              "${CMAKE_BINARY_DIR}/bin/bufr2ioda.x testinput/bufr_adpsfc.yaml"
                              testinput/gdas.t06z.adpsfc.tm00.bufr_d  ${IODA_CONV_COMP_TOL_ZERO}
                      DEPENDS bufr2ioda.x )
endif()

# =============================================================================
# Land product converters
#==============================================================================

if( iodaconv_pygrib_ENABLED )
  ecbuild_add_test( TARGET  test_${PROJECT_NAME}_ims_scf
                    TYPE    SCRIPT
                    COMMAND ${CMAKE_BINARY_DIR}/bin/iodaconv_comp.sh
                    ARGS    netcdf
                            "${CMAKE_BINARY_DIR}/bin/ims_scf2ioda.py
                            -i testinput/imssnow_24km.grib2
                            -o testrun/imssnow_scf.nc
                            -m maskout"
                            imssnow_scf.nc ${IODA_CONV_COMP_TOL_ZERO})

  ecbuild_add_test( TARGET  test_${PROJECT_NAME}_afwa_snod
                    TYPE    SCRIPT
                    COMMAND ${CMAKE_BINARY_DIR}/bin/iodaconv_comp.sh
                    ARGS    netcdf
                            "${CMAKE_BINARY_DIR}/bin/afwa_snod2ioda.py
                            -i testinput/afwa_snod_24km.grib
                            -o testrun/afwa_snod.nc
                            -m maskout"
                            afwa_snod.nc ${IODA_CONV_COMP_TOL_ZERO})
endif()

ecbuild_add_test( TARGET  test_${PROJECT_NAME}_ghcn_snod
                  TYPE    SCRIPT
                  COMMAND ${CMAKE_BINARY_DIR}/bin/iodaconv_comp.sh
                  ARGS    netcdf
                          "${CMAKE_BINARY_DIR}/bin/ghcn_snod2ioda.py
                          -i testinput/ghcn_20200228.csv
                          -o testrun/ghcn_snod_20200228.nc
                          -f ${PROJECT_BINARY_DIR}/doc/fix/ghcn-stations.txt
                          -d 20200228
                          -m maskout"
                          ghcn_snod_20200228.nc ${IODA_CONV_COMP_TOL_ZERO})

ecbuild_add_test( TARGET  test_${PROJECT_NAME}_smap_ssm
                    TYPE    SCRIPT
                    COMMAND ${CMAKE_BINARY_DIR}/bin/iodaconv_comp.sh
                    ARGS    netcdf
                            "${CMAKE_BINARY_DIR}/bin/smap_ssm2ioda.py
                            -i testinput/SMAP_L2_SM_P_NRT_24342_A_20190822T224858_N16023_002.h5
                            -o testrun/smap_ssm.nc
                            -m maskout"
                            smap_ssm.nc ${IODA_CONV_COMP_TOL_ZERO})<|MERGE_RESOLUTION|>--- conflicted
+++ resolved
@@ -37,12 +37,7 @@
   testinput/afwa_snod_24km.grib
   testinput/singleob.yaml
   testinput/ghcn_20200228.csv
-<<<<<<< HEAD
-  testinput/gdas.t06z.adpsfc.tm00.bufr_d
-  testinput/bufr_adpsfc.yaml
-=======
   testinput/SMAP_L2_SM_P_NRT_24342_A_20190822T224858_N16023_002.h5
->>>>>>> e4edbd01
 )
 
 list( APPEND test_output
@@ -75,11 +70,7 @@
   testoutput/afwa_snod.nc
   testoutput/singleob.nc
   testoutput/ghcn_snod_20200228.nc
-<<<<<<< HEAD
-  testoutput/gdas.t06z.adpsfc.tm00.nc
-=======
   testoutput/smap_ssm.nc
->>>>>>> e4edbd01
 )
 
 if( iodaconv_gnssro_ENABLED )
@@ -96,27 +87,22 @@
   list( APPEND test_input
     testinput/gdas.t18z.1bmhs.tm00.bufr_d
     testinput/gdas.t00z.1bhrs4.tm00.bufr_d
+    testinput/gdas.t06z.adpsfc.tm00.bufr_d
     testinput/bufr_mhs.yaml
     testinput/bufr_hrs.yaml
-<<<<<<< HEAD
-    testinput/bufr_adpsfc.yaml
-    testinput/gdas.t06z.adpsfc.tm00.bufr_d
-=======
     testinput/bufr_filtering.yaml
     testinput/bufr_splitting.yaml
     testinput/bufr_filter_split.yaml
->>>>>>> e4edbd01
+    testinput/bufr_adpsfc.yaml
   )
 
   list( APPEND test_output
     testoutput/gdas.t18z.1bmhs.tm00.nc
     testoutput/gdas.t00z.1bhrs4.tm00.nc
-<<<<<<< HEAD
-    testoutput/gdas.t06z.adpsfc.tm00.nc
-=======
     testoutput/gdas.t18z.1bmhs.tm00.filtering.nc
     testoutput/gdas.t18z.1bmhs.tm00.15.seven.split.nc
     testoutput/gdas.t18z.1bmhs.tm00.15.7.filter_split.nc
+    testoutput/gdas.t06z.adpsfc.tm00.nc
   )
 endif()
 
@@ -131,7 +117,6 @@
     testoutput/gnssro_obs_2018041500.nc4
     testoutput/sondes_obs_2020093018.nc4
     testoutput/mhs_metop-b_obs_2020101215.nc4
->>>>>>> e4edbd01
   )
 endif()
 
@@ -559,9 +544,9 @@
     ecbuild_add_test( TARGET  test_iodaconv_bufr_adpsfc2ioda
                       TYPE    SCRIPT
                       COMMAND ${CMAKE_BINARY_DIR}/bin/iodaconv_comp.sh
-                      ARGS    netcdf 
+                      ARGS    netcdf
                               "${CMAKE_BINARY_DIR}/bin/bufr2ioda.x testinput/bufr_adpsfc.yaml"
-                              testinput/gdas.t06z.adpsfc.tm00.bufr_d  ${IODA_CONV_COMP_TOL_ZERO}
+                              gdas.t06z.adpsfc.tm00.nc ${IODA_CONV_COMP_TOL_ZERO}
                       DEPENDS bufr2ioda.x )
 endif()
 
