# (C) Copyright 2019-2021 UCAR.
#
# This software is licensed under the terms of the Apache Licence Version 2.0
# which can be obtained at http://www.apache.org/licenses/LICENSE-2.0.

################################################################################
# IODA-CONVERTER tests
################################################################################

list( APPEND test_input
  testinput/gds2_sst_l2p.nc
  testinput/gds2_sst_l3u.nc
  testinput/giirs_fy4a-test.nc
  testinput/godae_prof.bin
  testinput/godae_ship.bin
  testinput/godae_trak.bin
  testinput/rads_adt.nc
  testinput/smap_sss_rss.nc
  testinput/hgodas_adt.nc
  testinput/hgodas_insitu.nc
  testinput/hgodas_sst.nc
  testinput/marineglider_AOML.nc
  testinput/ndbc_hfradar_in.nc
  testinput/gsidiag_conv_t_sfc_test.nc
  testinput/gsidiag_conv_uv_testinput.nc
  testinput/gsidiag_amsua_aqua_radiance_test.nc
  testinput/argoclim_test.nc
  testinput/cryosat2_L2_test.nc
  testinput/emc_ice.nc
  testinput/viirs_jpss1_oc_l2.nc
  testinput/modis_aqua_oc_l2.nc
  testinput/viirs_jpss1_oc_l3.nc
  testinput/sondes_obs_2018041500_m.nc4
  testinput/gnssro_obs_2018041500_s.nc4
  testinput/wrfdadiags_goes-16-abi_2018041500.nc
  testinput/b001xx007.20200310.bufr
  testinput/viirs_aod.nc
  testinput/tropomi_no2.nc
  testinput/modis_aod.nc
  testinput/imssnow_24km.grib2
  testinput/2020100106_metars_small.csv
  testinput/afwa_snod_24km.grib
  testinput/singleob.yaml
  testinput/ghcn_20200228.csv
  testinput/SMAP_L2_SM_P_NRT_24342_A_20190822T224858_N16023_002.h5
  testinput/smos_l2nrt_ssm.nc
  testinput/ascat_ssm.nc
  testinput/SM_REPR_MIR_OSUDP2_20100601T000131_20100601T001849_662_120_1.nc
  testinput/airnow_sites.dat
  testinput/airnow_2020081306.dat
  testinput/aeronet_aod.dat
  testinput/dt_global_twosat_phy_l4_20150101_vDT2018.nc
  testinput/global_vavh_l3_rt_s3a_20210930T18.nc
  testinput/aeronet_cad.dat
  testinput/aeronet_tab.dat
  testinput/imsscf_20191215_c48.nc
<<<<<<< HEAD
  testinput/avhrr_radiance.nc
=======
  testinput/glider.yaml
  testinput/godae_bgc_argo.nc
>>>>>>> 5d95a66d
)

list( APPEND test_output
  testoutput/gds2_sst_l2p.nc
  testoutput/gds2_sst_l3u.nc
  testoutput/giirs_fy4a_obs_2017030208.nc4
  testoutput/giirs_ssec_ioda.nc4
  testoutput/godae_prof.nc
  testoutput/godae_ship.nc
  testoutput/godae_trak.nc
  testoutput/rads_adt.nc
  testoutput/smap_sss_rss.nc
  testoutput/hgodas_adt.nc
  testoutput/hgodas_insitu.nc
  testoutput/hgodas_sst.nc
  testoutput/test_glider.nc
  testoutput/ndbc_hfradar_out.nc
  testoutput/sfc_tv_obs_2018041500.nc4
  testoutput/satwind_obs_2018041500.nc4
  testoutput/amsua_aqua_obs_2018041500.nc4
  testoutput/argoclim.nc
  testoutput/cryosat2_L2.nc
  testoutput/emc_ice_ioda2.nc
  testoutput/viirs_jpss1_oc_l2.nc
  testoutput/modis_aqua_oc_l2.nc
  testoutput/viirs_jpss1_oc_l3.nc
  testoutput/aod_viirs_obs_2018041500_s.nc4
  testoutput/abi_g16_obs_2018041500.nc4
  testoutput/ioda.NC001007.2020031012.nc
  testoutput/viirs_aod.nc
  testoutput/tropomi_no2.nc
  testoutput/modis_aod.nc
  testoutput/imssnow_scf.nc
  testoutput/2020100106_metars_small.nc
  testoutput/afwa_snod.nc
  testoutput/singleob.nc
  testoutput/ghcn_snod_20200228.nc
  testoutput/smap_ssm.nc
  testoutput/smos_ssm.nc
  testoutput/ascat_ssm.nc
  testoutput/smos_sss_l2.nc
  testoutput/airnow_2020081306.nc
  testoutput/aeronet_aod.nc
  testoutput/ioda_dt_global_twosat_phy_l4_20150101_vDT2018.nc
  testoutput/ioda_global_vavh_l3_rt_s3a_20210930T18.nc
  testoutput/aeronet_aaod.nc
  testoutput/imsfv3_scf.nc
<<<<<<< HEAD
  testoutput/avhrr_radiance.nc
=======
  testoutput/godae_bgc_argo.nc
>>>>>>> 5d95a66d
)

if( iodaconv_gnssro_ENABLED )
  list( APPEND test_input
    testinput/gnssro_kompsat5_20180415_00Z.bufr
  )

  list( APPEND test_output
    testoutput/gnssro_kompsat5_2018041500.nc4
  )
endif()

if( iodaconv_bufr_ENABLED )
  list( APPEND test_input
    testinput/bufr_tables
    testinput/gdas.t18z.1bmhs.tm00.bufr_d
    testinput/gdas.t00z.1bhrs4.tm00.bufr_d
    testinput/gdas.t06z.adpsfc.tm00.bufr_d
    testinput/bufr_read_2_dim_blocks.bufr
    testinput/bufr_read_wmo_radiosonde.bufr
    testinput/bufr_satwnd_new_format.bufr
    testinput/bufr_satwnd_old_format.bufr
    testinput/bufr_mhs.yaml
    testinput/bufr_hrs.yaml
    testinput/bufr_filtering.yaml
    testinput/bufr_splitting.yaml
    testinput/bufr_filter_split.yaml
    testinput/bufr_adpsfc.yaml
    testinput/bufr_snow_adpsfc.yaml
    testinput/bufr_read_2_dim_blocks.yaml
    testinput/bufr_read_wmo_radiosonde.yaml
    testinput/bufr_satwnd_old_format.yaml
    testinput/bufr_satwnd_new_format.yaml
    testinput/airep_wmoBUFR2ioda.yaml
    testinput/airep_wmo_multi.bufr
    testinput/amdar_wmoBUFR2ioda.yaml
    testinput/amdar_wmo_single.bufr
    testinput/gnssro_wmoBUFR2ioda.yaml
    testinput/gnssro_2020-306-2358C2E6.bufr
    testinput/buoy_wmoBUFR2ioda.yaml
    testinput/buoy_wmo_single.bufr
    testinput/ship_wmoBUFR2ioda.yaml
    testinput/ship_wmo_single.bufr
    testinput/synop_wmoBUFR2ioda.yaml
    testinput/synop_wmo_single.bufr
    testinput/satwind_EUMet_wmoBUFR2ioda.yaml
    testinput/satwind_EUMet_wmo.bufr
    testinput/satwind_Himawari_wmoBUFR2ioda.yaml
    testinput/satwind_Himawari_wmo.bufr
  )

  list( APPEND test_output
    testoutput/gdas.t18z.1bmhs.tm00.nc
    testoutput/gdas.t00z.1bhrs4.tm00.nc
    testoutput/gdas.t18z.1bmhs.tm00.filtering.nc
    testoutput/gdas.t18z.1bmhs.tm00.15.seven.split.nc
    testoutput/gdas.t18z.1bmhs.tm00.15.7.filter_split.nc
    testoutput/gdas.t06z.adpsfc.tm00.nc
    testoutput/gdas.t06z.adpsfc_snow.tm00.nc
    testoutput/bufr_read_2_dim_blocks.nc
    testoutput/bufr_read_wmo_radiosonde.nc
    testoutput/NC005031.nc
    testoutput/NC005066.nc
    testoutput/airep_multi.nc
    testoutput/amdar_single.nc
    testoutput/gnssro_2020-306-2358C2E6.nc
    testoutput/buoy_single.nc
    testoutput/ship_single.nc
    testoutput/synop_single.nc
    testoutput/satwind_EUMet.nc
    testoutput/satwind_Himawari.nc
  )
endif()

if (iodaconv_satbias_ENABLED )
  list( APPEND test_input
    testinput/satbias_converter_amsua.yaml
    testinput/satbias_converter_cris.yaml
    testinput/satbias_converter_ssmis.yaml
    testinput/satbias_crtm_in
    testinput/satbias_crtm_pc
  )

  list( APPEND test_output
    testoutput/satbias_amsua_n18.nc4
    testoutput/satbias_cris_npp.nc4
    testoutput/satbias_ssmis_f16.nc4
  )
endif()

if (iodaconv_obserror_ENABLED )
  list( APPEND test_input
    testinput/Rcov_iasi_metop-b_sea.bin
  )

  list( APPEND test_output
    testoutput/Rcov_iasi_metop-b_sea.nc4
  )
endif()

if( iodaconv_pbfortran_ENABLED )
  list( APPEND test_input
    testinput/gnssro_kompsat5_20180415_00Z.bufr
    testinput/prepbufr.bufr
    testinput/gdas.t18z.1bmhs.tm00.bufr_d
  )

  list( APPEND test_output
    testoutput/gnssro_obs_2018041500.nc4
    testoutput/sondes_obs_2020093018.nc4
    testoutput/mhs_metop-b_obs_2020101215.nc4
  )
endif()

# create test directories and make links to the input files
file(MAKE_DIRECTORY ${CMAKE_CURRENT_BINARY_DIR}/testinput)
file(MAKE_DIRECTORY ${CMAKE_CURRENT_BINARY_DIR}/testoutput)
file(MAKE_DIRECTORY ${CMAKE_CURRENT_BINARY_DIR}/testrun)
file(MAKE_DIRECTORY ${CMAKE_CURRENT_BINARY_DIR}/Data)
foreach(FILENAME ${test_input} ${test_output})
    execute_process( COMMAND ${CMAKE_COMMAND} -E create_symlink
           ${CMAKE_CURRENT_SOURCE_DIR}/${FILENAME}
           ${CMAKE_CURRENT_BINARY_DIR}/${FILENAME} )
endforeach(FILENAME)

#===============================================================================
# The following tests use odb compare or nccmp to check the difference between the output
#  file, and the reference copy of what the ouput file should look like.
# The first rgument to the script, is what the output file type is (netcdf or odb)
# The second rgument to the script, wrapped in quotes, is the command to execute
#  the ioda converter.
# The third argument is the name of the output file to compare (one copy to be
#  created in testrun/ by the converter, and one copy already present in in
#  testoutput/)
#===============================================================================

# Typically, a converter is simply doing a format change (ie, copying data directly
# from the input file). For these cases, use a tolerance of zero for the
# iodaconv_comp.sh test.
#
# For a converter that is generating new data, use a non-zero tolerance.
set(IODA_CONV_COMP_TOL_ZERO "0.0")
set(IODA_CONV_COMP_TOL "0.5e-4")

# The ioda-engines CMake configuration has set the file target _ioda_python to
# the full path to the library file containing the python bindings created
# by pybind11. For example:
#
#   path_to_lib/python3.9/ioda/_ioda_python.cpython-39-darwin.so
#
# To be able to import the ioda python module, PYTHONPATH needs to be
# set to the directory that is one above where the ioda module is located.
# Using the above example:
#
#   PYTHONPATH=path_to_lib/python3.9
#
# This can be accompilished by using the TARGET_FILE_DIR cmake generator
# which works like the shell dirname command. In the ecbuild_add_test command
# PYTHONPATH can be set using the ENVIRONMENT keyword. Note that the desired
# path is one directory above what TARGET_FILE_DIR will return in the example below.
#
#   ecbuild_add_test(
#        ...
#        ENVIRONMENT "PYTHONPATH=$<TARGET_FILE_DIR:_ioda_python>/../"
#        ...
#        )
set(IODACONV_PYTHONPATH "$<TARGET_FILE_DIR:_ioda_python>/../:$ENV{PYTHONPATH}")


#===============================================================================
# Marine converters
#===============================================================================

ecbuild_add_test( TARGET  test_${PROJECT_NAME}_gds2_sst_l2p
                  TYPE    SCRIPT
                  ENVIRONMENT "PYTHONPATH=${IODACONV_PYTHONPATH}"
                  COMMAND ${CMAKE_BINARY_DIR}/bin/iodaconv_comp.sh
                  ARGS    netcdf
                          "${Python3_EXECUTABLE} ${CMAKE_BINARY_DIR}/bin/gds2_sst2ioda.py
                          -i testinput/gds2_sst_l2p.nc
                          -o testrun/gds2_sst_l2p.nc
                          -d 2018041512
                          -t 0.5"
                          gds2_sst_l2p.nc ${IODA_CONV_COMP_TOL_ZERO})

ecbuild_add_test( TARGET  test_${PROJECT_NAME}_gds2_sst_l3u
                  TYPE    SCRIPT
                  ENVIRONMENT "PYTHONPATH=${IODACONV_PYTHONPATH}"
                  COMMAND ${CMAKE_BINARY_DIR}/bin/iodaconv_comp.sh
                  ARGS    netcdf
                          "${Python3_EXECUTABLE} ${CMAKE_BINARY_DIR}/bin/gds2_sst2ioda.py
                          -i testinput/gds2_sst_l3u.nc
                          -o testrun/gds2_sst_l3u.nc
                          -d 2018041512
                          -t 0.5"
                          gds2_sst_l3u.nc ${IODA_CONV_COMP_TOL_ZERO})

ecbuild_add_test( TARGET  test_${PROJECT_NAME}_smap_sss
                  TYPE    SCRIPT
                  ENVIRONMENT "PYTHONPATH=${IODACONV_PYTHONPATH}"
                  COMMAND ${CMAKE_BINARY_DIR}/bin/iodaconv_comp.sh
                  ARGS    netcdf
                          "${Python3_EXECUTABLE} ${CMAKE_BINARY_DIR}/bin/smap_sss2ioda.py
                          -i testinput/smap_sss_rss.nc
                          -o testrun/smap_sss_rss.nc
                          -d 2018041512"
                          smap_sss_rss.nc ${IODA_CONV_COMP_TOL_ZERO})

ecbuild_add_test( TARGET  test_${PROJECT_NAME}_rads_adt
                  TYPE    SCRIPT
                  ENVIRONMENT "PYTHONPATH=${IODACONV_PYTHONPATH}"
                  COMMAND ${CMAKE_BINARY_DIR}/bin/iodaconv_comp.sh
                  ARGS    netcdf
                          "${Python3_EXECUTABLE} ${CMAKE_BINARY_DIR}/bin/rads_adt2ioda.py
                          -i testinput/rads_adt.nc
                          -o testrun/rads_adt.nc
                          -d 2018041512"
                          rads_adt.nc ${IODA_CONV_COMP_TOL_ZERO})

ecbuild_add_test( TARGET  test_${PROJECT_NAME}_godae_prof
                  TYPE    SCRIPT
                  COMMAND ${CMAKE_BINARY_DIR}/bin/iodaconv_comp.sh
                  ARGS    netcdf
                          "${Python3_EXECUTABLE} ${CMAKE_BINARY_DIR}/bin/godae_profile2ioda.py
                          -i testinput/godae_prof.bin
                          -o testrun/godae_prof.nc
                          -d 1998092212"
                          godae_prof.nc ${IODA_CONV_COMP_TOL_ZERO})

ecbuild_add_test( TARGET  test_${PROJECT_NAME}_godae_ship
                  TYPE    SCRIPT
                  ENVIRONMENT "PYTHONPATH=${IODACONV_PYTHONPATH}"
                  COMMAND ${CMAKE_BINARY_DIR}/bin/iodaconv_comp.sh
                  ARGS    netcdf
                          "${Python3_EXECUTABLE} ${CMAKE_BINARY_DIR}/bin/godae_ship2ioda.py
                          -i testinput/godae_ship.bin
                          -o testrun/godae_ship.nc
                          -d 1998090112"
                          godae_ship.nc ${IODA_CONV_COMP_TOL_ZERO})

ecbuild_add_test( TARGET  test_${PROJECT_NAME}_godae_trak
                  TYPE    SCRIPT
                  ENVIRONMENT "PYTHONPATH=${IODACONV_PYTHONPATH}"
                  COMMAND ${CMAKE_BINARY_DIR}/bin/iodaconv_comp.sh
                  ARGS    netcdf
                          "${Python3_EXECUTABLE} ${CMAKE_BINARY_DIR}/bin/godae_trak2ioda.py
                          -i testinput/godae_trak.bin
                          -o testrun/godae_trak.nc
                          -d 2004070812"
                          godae_trak.nc ${IODA_CONV_COMP_TOL_ZERO})

ecbuild_add_test( TARGET  test_${PROJECT_NAME}_hgodas_adt
                  TYPE    SCRIPT
                  ENVIRONMENT "PYTHONPATH=${IODACONV_PYTHONPATH}"
                  COMMAND ${CMAKE_BINARY_DIR}/bin/iodaconv_comp.sh
                  ARGS    netcdf
                          "${Python3_EXECUTABLE} ${CMAKE_BINARY_DIR}/bin/hgodas_adt2ioda.py
                          -i testinput/hgodas_adt.nc
                          -o testrun/hgodas_adt.nc
                          -d 2018041512"
                          hgodas_adt.nc ${IODA_CONV_COMP_TOL_ZERO})

ecbuild_add_test( TARGET  test_${PROJECT_NAME}_hgodas_insitu
                  TYPE    SCRIPT
                  COMMAND ${CMAKE_BINARY_DIR}/bin/iodaconv_comp.sh
                  ARGS    netcdf
                          "${Python3_EXECUTABLE} ${CMAKE_BINARY_DIR}/bin/hgodas_insitu2ioda.py
                          -i testinput/hgodas_insitu.nc
                          -o testrun/hgodas_insitu.nc
                          -d 2018041512"
                          hgodas_insitu.nc ${IODA_CONV_COMP_TOL_ZERO})

ecbuild_add_test( TARGET  test_${PROJECT_NAME}_hgodas_sst
                  TYPE    SCRIPT
                  ENVIRONMENT "PYTHONPATH=${IODACONV_PYTHONPATH}"
                  COMMAND ${CMAKE_BINARY_DIR}/bin/iodaconv_comp.sh
                  ARGS    netcdf
                          "${Python3_EXECUTABLE} ${CMAKE_BINARY_DIR}/bin/hgodas_sst2ioda.py
                          -i testinput/hgodas_sst.nc
                          -o testrun/hgodas_sst.nc
                          -d 2018041512"
                          hgodas_sst.nc ${IODA_CONV_COMP_TOL_ZERO})

ecbuild_add_test( TARGET  test_${PROJECT_NAME}_glider
                  TYPE    SCRIPT
                  ENVIRONMENT "PYTHONPATH=${IODACONV_PYTHONPATH}"
                  COMMAND ${CMAKE_BINARY_DIR}/bin/iodaconv_comp.sh
                  ARGS    netcdf
                          "${Python3_EXECUTABLE} ${CMAKE_BINARY_DIR}/bin/glider2ioda.py
                          -i testinput/marineglider_AOML.nc
                          -o testrun/test_glider.nc
                          -d 2016080412
                          -y testinput/glider.yaml"
                          test_glider.nc ${IODA_CONV_COMP_TOL_ZERO})

ecbuild_add_test( TARGET  test_${PROJECT_NAME}_hfradar
                  TYPE    SCRIPT
                  ENVIRONMENT "PYTHONPATH=${IODACONV_PYTHONPATH}"
                  COMMAND ${CMAKE_BINARY_DIR}/bin/iodaconv_comp.sh
                  ARGS    netcdf
                          "${Python3_EXECUTABLE} ${CMAKE_BINARY_DIR}/bin/ndbc_hfradar2ioda.py
                          -i testinput/ndbc_hfradar_in.nc
                          -o testrun/ndbc_hfradar_out.nc
                          -d 2020072012"
                          ndbc_hfradar_out.nc ${IODA_CONV_COMP_TOL_ZERO})

ecbuild_add_test( TARGET  test_${PROJECT_NAME}_argoclim
                  TYPE    SCRIPT
                  COMMAND ${CMAKE_BINARY_DIR}/bin/iodaconv_comp.sh
                  ARGS    netcdf
                          "${Python3_EXECUTABLE} ${CMAKE_BINARY_DIR}/bin/argoClim2ioda.py
                          -i testinput/argoclim_test.nc
                          -o testrun/argoclim.nc
                          -d 2019101600"
                          argoclim.nc ${IODA_CONV_COMP_TOL_ZERO})

ecbuild_add_test( TARGET  test_${PROJECT_NAME}_cryosat2
                  TYPE    SCRIPT
                  ENVIRONMENT "PYTHONPATH=${IODACONV_PYTHONPATH}"
                  COMMAND ${CMAKE_BINARY_DIR}/bin/iodaconv_comp.sh
                  ARGS    netcdf
                          "${Python3_EXECUTABLE} ${CMAKE_BINARY_DIR}/bin/cryosat_ice2ioda.py
                          -i testinput/cryosat2_L2_test.nc
                          -o testrun/cryosat2_L2.nc
                          -d 2019092112"
                          cryosat2_L2.nc ${IODA_CONV_COMP_TOL_ZERO})

ecbuild_add_test( TARGET  test_${PROJECT_NAME}_emc_ice
                  TYPE    SCRIPT
                  ENVIRONMENT "PYTHONPATH=${IODACONV_PYTHONPATH}"
                  COMMAND ${CMAKE_BINARY_DIR}/bin/iodaconv_comp.sh
                  ARGS    netcdf
                          "${Python3_EXECUTABLE} ${CMAKE_BINARY_DIR}/bin/emc_ice2ioda.py
                          -i testinput/emc_ice.nc
                          -o testrun/emc_ice_ioda2.nc
                          -d 2015082812"
                          emc_ice_ioda2.nc ${IODA_CONV_COMP_TOL_ZERO})

ecbuild_add_test( TARGET  test_${PROJECT_NAME}_smos_sss
                  TYPE    SCRIPT
                  ENVIRONMENT "PYTHONPATH=${IODACONV_PYTHONPATH}"
                  COMMAND ${CMAKE_BINARY_DIR}/bin/iodaconv_comp.sh
                  ARGS    netcdf
                          "${Python3_EXECUTABLE} ${CMAKE_BINARY_DIR}/bin/smos_sss2ioda.py
                          -i testinput/SM_REPR_MIR_OSUDP2_20100601T000131_20100601T001849_662_120_1.nc
                          -o testrun/smos_sss_l2.nc
                          -d 2010060100"
                          smos_sss_l2.nc ${IODA_CONV_COMP_TOL_ZERO})

ecbuild_add_test( TARGET  test_${PROJECT_NAME}_copernicus_l4adt
                  TYPE    SCRIPT
                  ENVIRONMENT "PYTHONPATH=${IODACONV_PYTHONPATH}"
                  COMMAND ${CMAKE_BINARY_DIR}/bin/iodaconv_comp.sh
                  ARGS    netcdf
                          "${Python3_EXECUTABLE} ${CMAKE_BINARY_DIR}/bin/copernicus_l4adt2ioda.py
                          -i testinput/dt_global_twosat_phy_l4_20150101_vDT2018.nc
                          -o testrun/ioda_dt_global_twosat_phy_l4_20150101_vDT2018.nc"
                          ioda_dt_global_twosat_phy_l4_20150101_vDT2018.nc ${IODA_CONV_COMP_TOL_ZERO})

ecbuild_add_test( TARGET  test_${PROJECT_NAME}_copernicus_l3swh
                  TYPE    SCRIPT
                  ENVIRONMENT "PYTHONPATH=${IODACONV_PYTHONPATH}"
                  COMMAND ${CMAKE_BINARY_DIR}/bin/iodaconv_comp.sh
                  ARGS    netcdf
                          "${Python3_EXECUTABLE} ${CMAKE_BINARY_DIR}/bin/copernicus_l3swh2ioda.py
                          -i testinput/global_vavh_l3_rt_s3a_20210930T18.nc
                          -o testrun/ioda_global_vavh_l3_rt_s3a_20210930T18.nc"
                          ioda_global_vavh_l3_rt_s3a_20210930T18.nc ${IODA_CONV_COMP_TOL_ZERO})

ecbuild_add_test( TARGET  test_${PROJECT_NAME}_avhrr_radiance
                  TYPE    SCRIPT
                  ENVIRONMENT "PYTHONPATH=${IODACONV_PYTHONPATH}"
                  COMMAND ${CMAKE_BINARY_DIR}/bin/iodaconv_comp.sh
                  ARGS    netcdf
                          "${Python3_EXECUTABLE} ${CMAKE_BINARY_DIR}/bin/avhrr_radiance2ioda.py    
                          -i testinput/avhrr_radiance.nc
                          -o testrun/avhrr_radiance.nc                               
                          -d 2015010100"
                          avhrr_radiance.nc ${IODA_CONV_COMP_TOL_ZERO})


#===============================================================================
# Conventional data, surface Obs - METAR converter
#===============================================================================

ecbuild_add_test( TARGET  test_${PROJECT_NAME}_metar
                  TYPE    SCRIPT
                  ENVIRONMENT "PYTHONPATH=${IODACONV_PYTHONPATH}"
                  COMMAND ${CMAKE_BINARY_DIR}/bin/iodaconv_comp.sh
                  ARGS    netcdf
                          "${Python3_EXECUTABLE} ${CMAKE_BINARY_DIR}/bin/metar_csv2ioda.py
                          -i testinput/2020100106_metars_small.csv
                          -o testrun/2020100106_metars_small.nc
                          -d 2020100106"
                          2020100106_metars_small.nc ${IODA_CONV_COMP_TOL_ZERO})

#===============================================================================
# MISC converters
#===============================================================================

ecbuild_add_test( TARGET  test_${PROJECT_NAME}_viirs_jpss1_oc_l2
                  TYPE    SCRIPT
                  ENVIRONMENT "PYTHONPATH=${IODACONV_PYTHONPATH}"
                  COMMAND ${CMAKE_BINARY_DIR}/bin/iodaconv_comp.sh
                  ARGS    netcdf
                          "${Python3_EXECUTABLE} ${CMAKE_BINARY_DIR}/bin/viirs_modis_l2_oc2ioda.py
                          -i testinput/viirs_jpss1_oc_l2.nc
                          -o testrun/viirs_jpss1_oc_l2.nc
                          -d 2018041512
                          -t 0.5"
                          viirs_jpss1_oc_l2.nc ${IODA_CONV_COMP_TOL_ZERO})

ecbuild_add_test( TARGET  test_${PROJECT_NAME}_modis_aqua_oc_l2
                  TYPE    SCRIPT
                  ENVIRONMENT "PYTHONPATH=${IODACONV_PYTHONPATH}"
                  COMMAND ${CMAKE_BINARY_DIR}/bin/iodaconv_comp.sh
                  ARGS    netcdf
                          "${Python3_EXECUTABLE} ${CMAKE_BINARY_DIR}/bin/viirs_modis_l2_oc2ioda.py
                          -i testinput/modis_aqua_oc_l2.nc
                          -o testrun/modis_aqua_oc_l2.nc
                          -d 2018041512
                          -t 0.5"
                          modis_aqua_oc_l2.nc ${IODA_CONV_COMP_TOL_ZERO})

ecbuild_add_test( TARGET  test_${PROJECT_NAME}_viirs_jpss1_oc_l3
                  ENVIRONMENT "PYTHONPATH=${IODACONV_PYTHONPATH}"
                  TYPE    SCRIPT
                  COMMAND ${CMAKE_BINARY_DIR}/bin/iodaconv_comp.sh
                  ARGS    netcdf
                          "${Python3_EXECUTABLE} ${CMAKE_BINARY_DIR}/bin/viirs_modis_l3_oc2ioda.py
                          -i testinput/viirs_jpss1_oc_l3.nc
                          -o testrun/viirs_jpss1_oc_l3.nc
                          -d 2018041512"
                          viirs_jpss1_oc_l3.nc ${IODA_CONV_COMP_TOL_ZERO})

ecbuild_add_test( TARGET  test_${PROJECT_NAME}_godae_bgc_argo
                  TYPE    SCRIPT
                  ENVIRONMENT "PYTHONPATH=${IODACONV_PYTHONPATH}"
                  COMMAND ${CMAKE_BINARY_DIR}/bin/iodaconv_comp.sh
                  ARGS    netcdf
                          "${Python3_EXECUTABLE} ${CMAKE_BINARY_DIR}/bin/godae_bgc_argo2ioda.py
                          -i testinput/godae_bgc_argo.nc
                          -o testrun/godae_bgc_argo.nc
                          -d 2018041512"
                          godae_bgc_argo.nc ${IODA_CONV_COMP_TOL_ZERO})

ecbuild_add_test( TARGET  test_${PROJECT_NAME}_ncep_bufr
                  TYPE    SCRIPT
                  COMMAND ${CMAKE_BINARY_DIR}/bin/iodaconv_comp.sh
                  ARGS    netcdf
                          "${Python3_EXECUTABLE} ${CMAKE_BINARY_DIR}/bin/ncep_classes.py
                          -p testinput/
                          -i b001xx007.20200310.bufr
                          -o testrun/ioda.NC001007.2020031012.nc
                          -d 2020031012
                          -m 5
                          -l NC001007.yaml
                          -ot NC001007"
                          ioda.NC001007.2020031012.nc ${IODA_CONV_COMP_TOL_ZERO})

ecbuild_add_test( TARGET  test_${PROJECT_NAME}_gen_singleob
                  TYPE    SCRIPT
                  COMMAND ${CMAKE_BINARY_DIR}/bin/iodaconv_comp.sh
                  ARGS    netcdf
                          "${Python3_EXECUTABLE} ${CMAKE_BINARY_DIR}/bin/gen_single_ob.py
                          -y testinput/singleob.yaml"
                          singleob.nc ${IODA_CONV_COMP_TOL_ZERO})

#===============================================================================
# SSEC GIIRS converters
#===============================================================================

# use the non-zero tolerance for this test since the script is doing a variable change
ecbuild_add_test( TARGET  test_${PROJECT_NAME}_giirs_ssec2ioda
                  TYPE    SCRIPT
                  COMMAND ${CMAKE_BINARY_DIR}/bin/iodaconv_comp.sh
                  ARGS    netcdf
                          "${Python3_EXECUTABLE} ${CMAKE_BINARY_DIR}/bin/giirs_ssec2ioda.py
                          -i testinput/giirs_fy4a-test.nc
                          -o testrun/giirs_ssec_ioda.nc4
                          -d 2017030208"
                          giirs_ssec_ioda.nc4 ${IODA_CONV_COMP_TOL})

ecbuild_add_test( TARGET  test_${PROJECT_NAME}_giirs_lw
                  TYPE    SCRIPT
                  COMMAND ${CMAKE_BINARY_DIR}/bin/iodaconv_comp.sh
                  ARGS    netcdf
                          "${Python3_EXECUTABLE} ${CMAKE_BINARY_DIR}/bin/giirs_lw2ioda.py
                          -i testinput/giirs_fy4a-test.nc
                          -o testrun/giirs_fy4a_obs_2017030208.nc4
                          -d 2017030208"
                          giirs_fy4a_obs_2017030208.nc4 ${IODA_CONV_COMP_TOL_ZERO})

#===============================================================================
# GSI ncdiag converters
#===============================================================================

ecbuild_add_test( TARGET  test_${PROJECT_NAME}_gsidiag_conv_uv
                  TYPE    SCRIPT
                  COMMAND ${CMAKE_BINARY_DIR}/bin/iodaconv_comp.sh
                  ARGS    netcdf
                          "${Python3_EXECUTABLE} ${CMAKE_BINARY_DIR}/bin/test_gsidiag.py
                          -i testinput/gsidiag_conv_uv_testinput.nc
                          -o testrun/
                          -t conv
                          -p satwind"
                          satwind_obs_2018041500.nc4 ${IODA_CONV_COMP_TOL_ZERO})

ecbuild_add_test( TARGET  test_${PROJECT_NAME}_gsidiag_conv
                  TYPE    SCRIPT
                  COMMAND ${CMAKE_BINARY_DIR}/bin/iodaconv_comp.sh
                  ARGS    netcdf
                          "${Python3_EXECUTABLE} ${CMAKE_BINARY_DIR}/bin/test_gsidiag.py
                          -i testinput/gsidiag_conv_t_sfc_test.nc
                          -o testrun/
                          -t conv
                          -p sfc"
                          sfc_tv_obs_2018041500.nc4 ${IODA_CONV_COMP_TOL_ZERO})

ecbuild_add_test( TARGET  test_${PROJECT_NAME}_gsidiag_rad
                  TYPE    SCRIPT
                  COMMAND ${CMAKE_BINARY_DIR}/bin/iodaconv_comp.sh
                  ARGS    netcdf
                          "${Python3_EXECUTABLE} ${CMAKE_BINARY_DIR}/bin/test_gsidiag.py
                          -i testinput/gsidiag_amsua_aqua_radiance_test.nc
                          -o testrun/
                          -t rad"
                          amsua_aqua_obs_2018041500.nc4 ${IODA_CONV_COMP_TOL_ZERO})

#===============================================================================
# WRFDA ncdiag converter
#===============================================================================

ecbuild_add_test( TARGET  test_${PROJECT_NAME}_wrfdadiag_rad
                  TYPE    SCRIPT
                  COMMAND ${CMAKE_BINARY_DIR}/bin/iodaconv_comp.sh
                  ARGS    netcdf
                          "${Python3_EXECUTABLE} ${CMAKE_BINARY_DIR}/bin/test_wrfdadiag.py
                          -i testinput/wrfdadiags_goes-16-abi_2018041500.nc
                          -o testrun/
                          -t rad"
                          abi_g16_obs_2018041500.nc4 ${IODA_CONV_COMP_TOL_ZERO})

#===============================================================================
# GNSSRO BUFR converter
#===============================================================================

if( iodaconv_gnssro_ENABLED )
  ecbuild_add_test( TARGET  test_${PROJECT_NAME}_gnssro_bufr_conv
                    TYPE    SCRIPT
                    COMMAND ${CMAKE_BINARY_DIR}/bin/iodaconv_comp.sh
                    ARGS    netcdf
                            "${CMAKE_BINARY_DIR}/bin/gnssro_bufr2ioda
                            2018041500
                            testinput/gnssro_kompsat5_20180415_00Z.bufr
                            testrun/gnssro_kompsat5_2018041500.nc4"
                            gnssro_kompsat5_2018041500.nc4 ${IODA_CONV_COMP_TOL_ZERO}
                    DEPENDS gnssro_bufr2ioda)
endif()

#==============================================================================
# Atmospheric Composition converters
#==============================================================================

ecbuild_add_test( TARGET  test_${PROJECT_NAME}_viirs_aod
                  TYPE    SCRIPT
                  COMMAND ${CMAKE_BINARY_DIR}/bin/iodaconv_comp.sh
                  ARGS    netcdf
                          "${Python3_EXECUTABLE} ${CMAKE_BINARY_DIR}/bin/viirs_aod2ioda.py
                          -i testinput/viirs_aod.nc
                          -o testrun/viirs_aod.nc
                          -m nesdis
                          -k maskout
                          -t 0.0"
                          viirs_aod.nc ${IODA_CONV_COMP_TOL_ZERO})

ecbuild_add_test( TARGET  test_${PROJECT_NAME}_tropomi_no2
                  TYPE    SCRIPT
                  ENVIRONMENT "PYTHONPATH=${IODACONV_PYTHONPATH}"
                  COMMAND ${CMAKE_BINARY_DIR}/bin/iodaconv_comp.sh
                  ARGS    netcdf
                          "${Python3_EXECUTABLE} ${CMAKE_BINARY_DIR}/bin/tropomi_no2_nc2ioda.py
                          -i testinput/tropomi_no2.nc
                          -o testrun/tropomi_no2.nc"
                          tropomi_no2.nc ${IODA_CONV_COMP_TOL_ZERO})

ecbuild_add_test( TARGET  test_${PROJECT_NAME}_modis_aod
                  TYPE    SCRIPT
                  COMMAND ${CMAKE_BINARY_DIR}/bin/iodaconv_comp.sh
                  ARGS    netcdf
                          "${Python3_EXECUTABLE} ${CMAKE_BINARY_DIR}/bin/modis_aod2ioda.py
                          -i testinput/modis_aod.nc
                          -t 2016060100
                          -o testrun/modis_aod.nc"
                          modis_aod.nc ${IODA_CONV_COMP_TOL_ZERO})

ecbuild_add_test( TARGET  test_${PROJECT_NAME}_aeronet_aod
                  TYPE    SCRIPT
		  ENVIRONMENT "PYTHONPATH=${IODACONV_PYTHONPATH}"
                  COMMAND ${CMAKE_BINARY_DIR}/bin/iodaconv_comp.sh
                  ARGS    netcdf
		          "${Python3_EXECUTABLE} ${CMAKE_BINARY_DIR}/bin/aeronet_aod2ioda.py
                          -i testinput/aeronet_aod.dat
                          -o testrun/aeronet_aod.nc"
                          aeronet_aod.nc ${IODA_CONV_COMP_TOL_ZERO})

ecbuild_add_test( TARGET  test_${PROJECT_NAME}_aeronet_aaod
                  TYPE    SCRIPT
		  ENVIRONMENT "PYTHONPATH=${IODACONV_PYTHONPATH}"
		  COMMAND ${CMAKE_BINARY_DIR}/bin/iodaconv_comp.sh
		  ARGS    netcdf
		          "${Python3_EXECUTABLE} ${CMAKE_BINARY_DIR}/bin/aeronet_aaod2ioda.py
			  -c testinput/aeronet_cad.dat
			  -t testinput/aeronet_tab.dat
			  -o testrun/aeronet_aaod.nc"
			  aeronet_aaod.nc ${IODA_CONV_COMP_TOL_ZERO})

ecbuild_add_test( TARGET  test_${PROJECT_NAME}_airnow
                  TYPE    SCRIPT
                  COMMAND ${CMAKE_BINARY_DIR}/bin/iodaconv_comp.sh
                  ARGS    netcdf
                          "${Python3_EXECUTABLE} ${CMAKE_BINARY_DIR}/bin/airnow2ioda-nc.py
                          -i testinput/airnow_2020081306.dat
                          -s testinput/airnow_sites.dat
                          -o testrun/airnow_2020081306.nc"
                          airnow_2020081306.nc ${IODA_CONV_COMP_TOL_ZERO})


#==============================================================================
# Bufr Ingester tests
#==============================================================================

if(iodaconv_bufr_ENABLED)

  ecbuild_add_test( TARGET  test_iodaconv_bufr_bufrdescription
                    SOURCES bufr/TestBufrDescription.cpp
                    ARGS    testinput/bufr_mhs.yaml
                    LIBS    eckit oops iodaconv::ingester)

  ecbuild_add_test( TARGET  test_iodaconv_bufr_mhs2ioda
                    TYPE    SCRIPT
                    COMMAND ${CMAKE_BINARY_DIR}/bin/iodaconv_comp.sh
                    ARGS    netcdf
                            "${CMAKE_BINARY_DIR}/bin/bufr2ioda.x testinput/bufr_mhs.yaml"
                            gdas.t18z.1bmhs.tm00.nc ${IODA_CONV_COMP_TOL_ZERO}
                    DEPENDS bufr2ioda.x )

  ecbuild_add_test( TARGET  test_iodaconv_bufr_hrs2ioda
                    TYPE    SCRIPT
                    COMMAND ${CMAKE_BINARY_DIR}/bin/iodaconv_comp.sh
                    ARGS    netcdf
                            "${CMAKE_BINARY_DIR}/bin/bufr2ioda.x testinput/bufr_hrs.yaml"
                            gdas.t00z.1bhrs4.tm00.nc ${IODA_CONV_COMP_TOL_ZERO}
                    DEPENDS bufr2ioda.x )

  ecbuild_add_test( TARGET  test_iodaconv_bufr_filtering
                    TYPE    SCRIPT
                    COMMAND ${CMAKE_BINARY_DIR}/bin/iodaconv_comp.sh
                    ARGS    netcdf
                            "${CMAKE_BINARY_DIR}/bin/bufr2ioda.x testinput/bufr_filtering.yaml"
                            gdas.t18z.1bmhs.tm00.filtering.nc ${IODA_CONV_COMP_TOL_ZERO}
                    DEPENDS bufr2ioda.x )

  ecbuild_add_test( TARGET  test_iodaconv_bufr_splitting
                    TYPE    SCRIPT
                    COMMAND ${CMAKE_BINARY_DIR}/bin/iodaconv_comp.sh
                    ARGS    netcdf
                            "${CMAKE_BINARY_DIR}/bin/bufr2ioda.x testinput/bufr_splitting.yaml"
                            gdas.t18z.1bmhs.tm00.15.seven.split.nc ${IODA_CONV_COMP_TOL_ZERO}
                    DEPENDS bufr2ioda.x )

  ecbuild_add_test( TARGET  test_iodaconv_bufr_filter_split
                    TYPE    SCRIPT
                    COMMAND ${CMAKE_BINARY_DIR}/bin/iodaconv_comp.sh
                    ARGS    netcdf
                            "${CMAKE_BINARY_DIR}/bin/bufr2ioda.x testinput/bufr_filter_split.yaml"
                            gdas.t18z.1bmhs.tm00.15.7.filter_split.nc ${IODA_CONV_COMP_TOL_ZERO}
                    DEPENDS bufr2ioda.x )

  ecbuild_add_test( TARGET  test_iodaconv_bufr_adpsfc2ioda
                    TYPE    SCRIPT
                    COMMAND ${CMAKE_BINARY_DIR}/bin/iodaconv_comp.sh
                    ARGS    netcdf
                            "${CMAKE_BINARY_DIR}/bin/bufr2ioda.x testinput/bufr_adpsfc.yaml"
                            gdas.t06z.adpsfc.tm00.nc ${IODA_CONV_COMP_TOL_ZERO}
                    DEPENDS bufr2ioda.x )

  ecbuild_add_test( TARGET  test_iodaconv_bufr_snowadpsfc2ioda
                    TYPE    SCRIPT
                    COMMAND ${CMAKE_BINARY_DIR}/bin/iodaconv_comp.sh
                    ARGS    netcdf
                            "${CMAKE_BINARY_DIR}/bin/bufr2ioda.x testinput/bufr_snow_adpsfc.yaml"
                            gdas.t06z.adpsfc_snow.tm00.nc ${IODA_CONV_COMP_TOL_ZERO}
                    DEPENDS bufr2ioda.x )


  ecbuild_add_test( TARGET  test_iodaconv_bufr_read_2_dim_blocks
                    TYPE    SCRIPT
                    COMMAND ${CMAKE_BINARY_DIR}/bin/iodaconv_comp.sh
                    ARGS    netcdf
                            "${CMAKE_BINARY_DIR}/bin/bufr2ioda.x testinput/bufr_read_2_dim_blocks.yaml"
                            bufr_read_2_dim_blocks.nc ${IODA_CONV_COMP_TOL_ZERO}
                    DEPENDS bufr2ioda.x )

  ecbuild_add_test( TARGET  test_iodaconv_bufr_read_wmo_radiosonde
                    TYPE    SCRIPT
                    COMMAND ${CMAKE_BINARY_DIR}/bin/iodaconv_comp.sh
                    ARGS    netcdf
                            "${CMAKE_BINARY_DIR}/bin/bufr2ioda.x testinput/bufr_read_wmo_radiosonde.yaml"
                            bufr_read_wmo_radiosonde.nc ${IODA_CONV_COMP_TOL_ZERO}
                    DEPENDS bufr2ioda.x )

  ecbuild_add_test( TARGET  test_iodaconv_bufr_satwnd_old_format
                    TYPE    SCRIPT
                    COMMAND ${CMAKE_BINARY_DIR}/bin/iodaconv_comp.sh
                    ARGS    netcdf
                    "${CMAKE_BINARY_DIR}/bin/bufr2ioda.x testinput/bufr_satwnd_old_format.yaml"
                    NC005066.nc ${IODA_CONV_COMP_TOL_ZERO}
                    DEPENDS bufr2ioda.x )

  ecbuild_add_test( TARGET  test_iodaconv_bufr_satwnd_new_format
                    TYPE    SCRIPT
                    COMMAND ${CMAKE_BINARY_DIR}/bin/iodaconv_comp.sh
                    ARGS    netcdf
                    "${CMAKE_BINARY_DIR}/bin/bufr2ioda.x testinput/bufr_satwnd_new_format.yaml"
                    NC005031.nc ${IODA_CONV_COMP_TOL_ZERO}
                    DEPENDS bufr2ioda.x )

  ecbuild_add_test( TARGET  test_iodaconv_bufr_airep_wmo_bufr
                    TYPE    SCRIPT
                    COMMAND ${CMAKE_BINARY_DIR}/bin/iodaconv_comp.sh
                    ARGS    netcdf
                    "${CMAKE_BINARY_DIR}/bin/bufr2ioda.x testinput/airep_wmoBUFR2ioda.yaml"
                    airep_multi.nc ${IODA_CONV_COMP_TOL_ZERO}
                    DEPENDS bufr2ioda.x )

  ecbuild_add_test( TARGET  test_iodaconv_bufr_amdar_wmo_bufr
                    TYPE    SCRIPT
                    COMMAND ${CMAKE_BINARY_DIR}/bin/iodaconv_comp.sh
                    ARGS    netcdf
                    "${CMAKE_BINARY_DIR}/bin/bufr2ioda.x testinput/amdar_wmoBUFR2ioda.yaml"
                    amdar_single.nc ${IODA_CONV_COMP_TOL_ZERO}
                    DEPENDS bufr2ioda.x )

  ecbuild_add_test( TARGET  test_iodaconv_bufr_gnssro_wmo_bufr
                    TYPE    SCRIPT
                    COMMAND ${CMAKE_BINARY_DIR}/bin/iodaconv_comp.sh
                    ARGS    netcdf
                    "${CMAKE_BINARY_DIR}/bin/bufr2ioda.x testinput/gnssro_wmoBUFR2ioda.yaml"
                    gnssro_2020-306-2358C2E6.nc ${IODA_CONV_COMP_TOL_ZERO}
                    DEPENDS bufr2ioda.x )

  ecbuild_add_test( TARGET  test_iodaconv_bufr_buoy_wmo_bufr
                    TYPE    SCRIPT
                    COMMAND ${CMAKE_BINARY_DIR}/bin/iodaconv_comp.sh
                    ARGS    netcdf
                    "${CMAKE_BINARY_DIR}/bin/bufr2ioda.x testinput/buoy_wmoBUFR2ioda.yaml"
                    buoy_single.nc ${IODA_CONV_COMP_TOL_ZERO}
                    DEPENDS bufr2ioda.x )

  ecbuild_add_test( TARGET  test_iodaconv_bufr_ship_wmo_bufr
                    TYPE    SCRIPT
                    COMMAND ${CMAKE_BINARY_DIR}/bin/iodaconv_comp.sh
                    ARGS    netcdf
                    "${CMAKE_BINARY_DIR}/bin/bufr2ioda.x testinput/ship_wmoBUFR2ioda.yaml"
                    ship_single.nc ${IODA_CONV_COMP_TOL_ZERO}
                    DEPENDS bufr2ioda.x )

  ecbuild_add_test( TARGET  test_iodaconv_bufr_synop_wmo_bufr
                    TYPE    SCRIPT
                    COMMAND ${CMAKE_BINARY_DIR}/bin/iodaconv_comp.sh
                    ARGS    netcdf
                    "${CMAKE_BINARY_DIR}/bin/bufr2ioda.x testinput/synop_wmoBUFR2ioda.yaml"
                    synop_single.nc ${IODA_CONV_COMP_TOL_ZERO})

  ecbuild_add_test( TARGET  test_iodaconv_bufr_satwind_EUMet_wmo_bufr
                    TYPE    SCRIPT
                    COMMAND ${CMAKE_BINARY_DIR}/bin/iodaconv_comp.sh
                    ARGS    netcdf
                    "${CMAKE_BINARY_DIR}/bin/bufr2ioda.x testinput/satwind_EUMet_wmoBUFR2ioda.yaml"
                    satwind_EUMet.nc ${IODA_CONV_COMP_TOL_ZERO}
                    DEPENDS bufr2ioda.x )

  ecbuild_add_test( TARGET  test_iodaconv_bufr_satwind_Himawari_wmo_bufr
                    TYPE    SCRIPT
                    COMMAND ${CMAKE_BINARY_DIR}/bin/iodaconv_comp.sh
                    ARGS    netcdf
                    "${CMAKE_BINARY_DIR}/bin/bufr2ioda.x testinput/satwind_Himawari_wmoBUFR2ioda.yaml"
                    satwind_Himawari.nc ${IODA_CONV_COMP_TOL_ZERO}
                    DEPENDS bufr2ioda.x )
endif()

#==============================================================================
# PrepBUFR and BUFR tests
#==============================================================================

if( iodaconv_pbfortran_ENABLED )

  ecbuild_add_test( TARGET  test_${PROJECT_NAME}_gnssro_conv
                    TYPE    SCRIPT
                    COMMAND ${CMAKE_BINARY_DIR}/bin/iodaconv_comp.sh
                    ARGS    netcdf
                            "${CMAKE_BINARY_DIR}/bin/bufr2nc_fortran.x
                            -i testinput -o testrun gnssro_kompsat5_20180415_00Z.bufr"
                            gnssro_obs_2018041500.nc4 ${IODA_CONV_COMP_TOL_ZERO}
                    DEPENDS bufr2nc_fortran.x)

  ecbuild_add_test( TARGET  test_${PROJECT_NAME}_prepbufr_conv
                    TYPE    SCRIPT
                    COMMAND ${CMAKE_BINARY_DIR}/bin/iodaconv_comp.sh
                    ARGS    netcdf
                            "${CMAKE_BINARY_DIR}/bin/bufr2nc_fortran.x
                            -i testinput -o testrun prepbufr.bufr"
                            sondes_obs_2020093018.nc4 ${IODA_CONV_COMP_TOL}
                    DEPENDS bufr2nc_fortran.x)

  ecbuild_add_test( TARGET  test_${PROJECT_NAME}_mhs_conv
                    TYPE    SCRIPT
                    COMMAND ${CMAKE_BINARY_DIR}/bin/iodaconv_comp.sh
                    ARGS    netcdf
                            "${CMAKE_BINARY_DIR}/bin/bufr2nc_fortran.x
                            -i testinput -o testrun gdas.t18z.1bmhs.tm00.bufr_d"
                            mhs_metop-b_obs_2020101215.nc4 ${IODA_CONV_COMP_TOL_ZERO}
                    DEPENDS bufr2nc_fortran.x)

endif()


#==============================================================================
# SatBias tests
#==============================================================================

if( iodaconv_satbias_ENABLED )

  ecbuild_add_test( TARGET  test_iodaconv_satbias_amsua
                    TYPE    SCRIPT
                    COMMAND ${CMAKE_BINARY_DIR}/bin/iodaconv_comp.sh
                    ARGS    netcdf
                            "${CMAKE_BINARY_DIR}/bin/satbias2ioda.x testinput/satbias_converter_amsua.yaml"
                            satbias_amsua_n18.nc4 ${IODA_CONV_COMP_TOL_ZERO}
                    DEPENDS satbias2ioda.x )

  ecbuild_add_test( TARGET  test_iodaconv_satbias_cris
                    TYPE    SCRIPT
                    COMMAND ${CMAKE_BINARY_DIR}/bin/iodaconv_comp.sh
                    ARGS    netcdf
                            "${CMAKE_BINARY_DIR}/bin/satbias2ioda.x testinput/satbias_converter_cris.yaml"
                            satbias_cris_npp.nc4 ${IODA_CONV_COMP_TOL_ZERO}
                    DEPENDS satbias2ioda.x )

  ecbuild_add_test( TARGET  test_iodaconv_satbias_ssmis
                    TYPE    SCRIPT
                    COMMAND ${CMAKE_BINARY_DIR}/bin/iodaconv_comp.sh
                    ARGS    netcdf
                            "${CMAKE_BINARY_DIR}/bin/satbias2ioda.x testinput/satbias_converter_ssmis.yaml"
                            satbias_ssmis_f16.nc4 ${IODA_CONV_COMP_TOL_ZERO}
                    DEPENDS satbias2ioda.x )
endif()


#==============================================================================
# ObsError correlations tests
#==============================================================================

if( iodaconv_obserror_ENABLED )

  ecbuild_add_test( TARGET  test_iodaconv_obserror
                    TYPE    SCRIPT
                    COMMAND ${CMAKE_BINARY_DIR}/bin/iodaconv_comp.sh
                    ARGS    netcdf
                            "${CMAKE_BINARY_DIR}/bin/obserror2ioda.x testinput/Rcov_iasi_metop-b_sea.bin testrun/Rcov_iasi_metop-b_sea.nc4"
                            Rcov_iasi_metop-b_sea.nc4 ${IODA_CONV_COMP_TOL_ZERO}
                    DEPENDS obserror2ioda.x )
endif()


# =============================================================================
# Land product converters
#==============================================================================

if( iodaconv_pygrib_ENABLED )
  ecbuild_add_test( TARGET  test_${PROJECT_NAME}_ims_scf
                    TYPE    SCRIPT
                    ENVIRONMENT "PYTHONPATH=${IODACONV_PYTHONPATH}"
                    COMMAND ${CMAKE_BINARY_DIR}/bin/iodaconv_comp.sh
                    ARGS    netcdf
                            "${Python3_EXECUTABLE} ${CMAKE_BINARY_DIR}/bin/ims_scf2ioda.py
                            -i testinput/imssnow_24km.grib2
                            -o testrun/imssnow_scf.nc
                            -m maskout"
                            imssnow_scf.nc ${IODA_CONV_COMP_TOL_ZERO})

  ecbuild_add_test( TARGET  test_${PROJECT_NAME}_afwa_snod
                    TYPE    SCRIPT
                    ENVIRONMENT "PYTHONPATH=${IODACONV_PYTHONPATH}"
                    COMMAND ${CMAKE_BINARY_DIR}/bin/iodaconv_comp.sh
                    ARGS    netcdf
                            "${Python3_EXECUTABLE} ${CMAKE_BINARY_DIR}/bin/afwa_snod2ioda.py
                            -i testinput/afwa_snod_24km.grib
                            -o testrun/afwa_snod.nc
                            -m maskout"
                            afwa_snod.nc ${IODA_CONV_COMP_TOL_ZERO})
endif()

ecbuild_add_test( TARGET  test_${PROJECT_NAME}_ghcn_snod
                  TYPE    SCRIPT
                  ENVIRONMENT "PYTHONPATH=${IODACONV_PYTHONPATH}"
                  COMMAND ${CMAKE_BINARY_DIR}/bin/iodaconv_comp.sh
                  ARGS    netcdf
                          "${Python3_EXECUTABLE} ${CMAKE_BINARY_DIR}/bin/ghcn_snod2ioda.py
                          -i testinput/ghcn_20200228.csv
                          -o testrun/ghcn_snod_20200228.nc
                          -f ${PROJECT_BINARY_DIR}/doc/fix/ghcn-stations.txt
                          -d 20200228
                          -m maskout"
                          ghcn_snod_20200228.nc ${IODA_CONV_COMP_TOL_ZERO})

ecbuild_add_test( TARGET  test_${PROJECT_NAME}_smap_ssm
                    TYPE    SCRIPT
                    ENVIRONMENT "PYTHONPATH=${IODACONV_PYTHONPATH}"
                    COMMAND ${CMAKE_BINARY_DIR}/bin/iodaconv_comp.sh
                    ARGS    netcdf
                            "${Python3_EXECUTABLE} ${CMAKE_BINARY_DIR}/bin/smap_ssm2ioda.py
                            -i testinput/SMAP_L2_SM_P_NRT_24342_A_20190822T224858_N16023_002.h5
                            -o testrun/smap_ssm.nc
                            -m maskout"
                            smap_ssm.nc ${IODA_CONV_COMP_TOL_ZERO})

ecbuild_add_test( TARGET  test_${PROJECT_NAME}_smos_ssm
                    TYPE    SCRIPT
                    ENVIRONMENT "PYTHONPATH=${IODACONV_PYTHONPATH}"
                    COMMAND ${CMAKE_BINARY_DIR}/bin/iodaconv_comp.sh
                    ARGS    netcdf
                            "${Python3_EXECUTABLE} ${CMAKE_BINARY_DIR}/bin/smos_ssm2ioda.py
                            -i testinput/smos_l2nrt_ssm.nc
                            -o testrun/smos_ssm.nc
                            -m maskout"
                            smos_ssm.nc ${IODA_CONV_COMP_TOL_ZERO})

ecbuild_add_test( TARGET  test_${PROJECT_NAME}_ascat_ssm
                    TYPE    SCRIPT
                    ENVIRONMENT "PYTHONPATH=${IODACONV_PYTHONPATH}"
                    COMMAND ${CMAKE_BINARY_DIR}/bin/iodaconv_comp.sh
                    ARGS    netcdf
                            "${Python3_EXECUTABLE} ${CMAKE_BINARY_DIR}/bin/ascat_ssm2ioda.py
                            -i testinput/ascat_ssm.nc
                            -o testrun/ascat_ssm.nc
                            -m maskout"
                            ascat_ssm.nc ${IODA_CONV_COMP_TOL_ZERO})

ecbuild_add_test( TARGET  test_${PROJECT_NAME}_imsfv3_scf
                    TYPE    SCRIPT
                    ENVIRONMENT "PYTHONPATH=${IODACONV_PYTHONPATH}"
                    COMMAND ${CMAKE_BINARY_DIR}/bin/iodaconv_comp.sh
                    ARGS    netcdf
                            "${Python3_EXECUTABLE} ${CMAKE_BINARY_DIR}/bin/imsfv3_scf2ioda.py
                            -i testinput/imsscf_20191215_c48.nc
                            -o testrun/imsfv3_scf.nc"
                            imsfv3_scf.nc ${IODA_CONV_COMP_TOL_ZERO})
<|MERGE_RESOLUTION|>--- conflicted
+++ resolved
@@ -54,12 +54,9 @@
   testinput/aeronet_cad.dat
   testinput/aeronet_tab.dat
   testinput/imsscf_20191215_c48.nc
-<<<<<<< HEAD
-  testinput/avhrr_radiance.nc
-=======
   testinput/glider.yaml
   testinput/godae_bgc_argo.nc
->>>>>>> 5d95a66d
+  testinput/avhrr_radiance.nc
 )
 
 list( APPEND test_output
@@ -107,11 +104,8 @@
   testoutput/ioda_global_vavh_l3_rt_s3a_20210930T18.nc
   testoutput/aeronet_aaod.nc
   testoutput/imsfv3_scf.nc
-<<<<<<< HEAD
+  testoutput/godae_bgc_argo.nc
   testoutput/avhrr_radiance.nc
-=======
-  testoutput/godae_bgc_argo.nc
->>>>>>> 5d95a66d
 )
 
 if( iodaconv_gnssro_ENABLED )
