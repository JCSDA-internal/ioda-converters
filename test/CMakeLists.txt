--- conflicted
+++ resolved
@@ -33,7 +33,6 @@
   testinput/b001xx007.20200310.bufr
   testinput/viirs_aod.nc
   testinput/tropomi_no2.nc
-  testinput/bufrtest_bufrdescription.yaml
 )
 
 list( APPEND test_output
@@ -199,8 +198,8 @@
             -d 2018041512
             -t 0.5"
             modis_aqua_oc_l2.nc)
-
 add_test(NAME test_iodaconv_ncep_bufr
+
          COMMAND ${CMAKE_BINARY_DIR}/bin/iodaconv_comp.sh netcdf
             "${CMAKE_BINARY_DIR}/bin/ncep_classes.py
             -p testinput/
@@ -281,34 +280,6 @@
 # GNSSRO BUFR converter
 #===============================================================================
 
-<<<<<<< HEAD
-if( HAS_NETCDF )
-  ecbuild_add_test( TARGET test_iodaconv_gnssro_bufr_conv
-                    TYPE SCRIPT
-                    COMMAND iodaconv_comp.sh
-                    ARGS netcdf
-                         "${CMAKE_BINARY_DIR}/bin/gnssro_bufr2ioda
-                         2018041500
-                         testinput/gnssro_kompsat5_20180415_00Z.bufr
-                         testrun/gnssro_kompsat5_2018041500.nc4"
-                        gnssro_kompsat5_2018041500.nc4
-                    ENVIRONMENT CTEST_LIBRARY_PATH=${CTEST_LIBRARY_PATH} )
-endif()
-#===============================================================================
-# ODB2 converter
-#===============================================================================
-if (ODB_API_HAVE_PYTHON AND PYTHON_VERSION_STRING VERSION_LESS 3)
-  ecbuild_add_test( TARGET test_iodaconv_odb2_conv
-                    TYPE SCRIPT
-                    COMMAND iodaconv_comp.sh
-                    ARGS netcdf
-                         "${CMAKE_BINARY_DIR}/bin/odbapi2nc.py -c
-                         testinput/odb_sonde_16019.odb
-                         ${CMAKE_BINARY_DIR}/etc/pyiodaconv/MO_radiosonde_Definition.yaml
-                         testrun/odb_sonde_16019.nc4"
-                        odb_sonde_16019.nc4)
-endif ()
-=======
 if( iodaconv_gnssro_ENABLED )
   add_test(NAME test_iodaconv_gnssro_bufr_conv
            COMMAND ${CMAKE_BINARY_DIR}/bin/iodaconv_comp.sh netcdf
@@ -318,53 +289,12 @@
                 testrun/gnssro_kompsat5_2018041500.nc4"
                 gnssro_kompsat5_2018041500.nc4 )
 endif()
->>>>>>> 50893e1d
 
 
 #==============================================================================
 # Atmospheric Composition converters
 #==============================================================================
 
-<<<<<<< HEAD
-ecbuild_add_test( TARGET test_iodaconv_viirs_aod
-                  TYPE SCRIPT
-                  COMMAND iodaconv_comp.sh
-                  ARGS netcdf
-                       "${CMAKE_BINARY_DIR}/bin/viirs_aod2ioda.py
-                       -i testinput/viirs_aod.nc
-                       -o testrun/viirs_aod.nc
-                       -m nesdis
-                       -k maskout
-                       -t 0.0"
-                      viirs_aod.nc)
-
-ecbuild_add_test( TARGET test_iodaconv_tropomi_no2
-                  TYPE SCRIPT
-                  COMMAND iodaconv_comp.sh
-                  ARGS netcdf
-                       "${CMAKE_BINARY_DIR}/bin/tropomi_no2_nc2ioda.py
-                       -i testinput/tropomi_no2.nc
-                       -o testrun/tropomi_no2.nc"
-                      tropomi_no2.nc)
-
-#####################################################################
-# Bufr Converter tests
-#####################################################################
-
-add_library(bufr_test INTERFACE)
-target_include_directories(bufr_test INTERFACE bufr)
-target_link_libraries(bufr_test INTERFACE ingester)
-
-ecbuild_add_test( TARGET  test_iodaconv_bufr_bufrdescription
-                  SOURCES mains/TestBufrDescription.cpp
-                  ARGS    "testinput/bufrtest_bufrdescription.yaml"
-                  LIBS    bufr_test )
-
-ecbuild_add_test( TARGET  test_iodaconv_bufr_bufrparser
-                  SOURCES mains/TestBufrParser.cpp
-                  ARGS    "testinput/bufrtest_bufrdescription.yaml"
-                  LIBS    bufr_test )
-=======
 add_test(NAME test_iodaconv_viirs_aod
          COMMAND ${CMAKE_BINARY_DIR}/bin/iodaconv_comp.sh netcdf
             "${CMAKE_BINARY_DIR}/bin/viirs_aod2ioda.py
@@ -381,4 +311,21 @@
             -i testinput/tropomi_no2.nc
             -o testrun/tropomi_no2.nc"
             tropomi_no2.nc)
->>>>>>> 50893e1d
+
+#####################################################################
+# Bufr Ingester tests
+#####################################################################
+
+add_library(bufr_test INTERFACE)
+target_include_directories(bufr_test INTERFACE bufr)
+target_link_libraries(bufr_test INTERFACE ingester)
+
+add_test( NAME  test_iodaconv_bufr_bufrdescription
+          COMMAND test_iodaconv_bufr_bufrdescription
+                  "testinput/bufrtest_bufrdescription.yaml"
+          LIBS bufr_test)
+
+add_test( NAME  test_iodaconv_bufr_bufrparser
+          COMMAND test_iodaconv_bufr_bufrparser
+                  "testinput/bufrtest_bufrdescription.yaml"
+          LIBS bufr_test)
