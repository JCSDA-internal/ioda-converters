# (C) Copyright 2019-2022 UCAR.
#
# This software is licensed under the terms of the Apache Licence Version 2.0
# which can be obtained at http://www.apache.org/licenses/LICENSE-2.0.

################################################################################
# IODA-CONVERTER tests
################################################################################

list( APPEND test_input
  testinput/gds2_sst_l2p.nc
  testinput/gds2_sst_l3u.nc
  testinput/giirs_fy4a-test.nc
  testinput/gmao-obs-20180415.nc
  testinput/godae_prof.bin
  testinput/godae_ship.bin
  testinput/godae_trak.bin
  testinput/rads_adt.nc
  testinput/smap_sss_rss.nc
  testinput/hgodas_adt.nc
  testinput/hgodas_insitu.nc
  testinput/hgodas_sst.nc
  testinput/marineglider_AOML.nc
  testinput/ndbc_hfradar_in.nc
  testinput/gsidiag_conv_t_sfc_test.nc
  testinput/gsidiag_conv_uv_testinput.nc
  testinput/gsidiag_amsua_aqua_radiance_test.nc
  testinput/argoclim_test.nc
  testinput/cryosat2_L2_test.nc
  testinput/emc_ice.nc
  testinput/viirs_jpss1_oc_l2.nc
  testinput/modis_aqua_oc_l2.nc
  testinput/viirs_jpss1_oc_l3.nc
  testinput/sondes_obs_2018041500_m.nc4
  testinput/gnssro_obs_2018041500_s.nc4
  testinput/wrfdadiags_goes-16-abi_2018041500.nc
  testinput/b001xx007.20200310.bufr
  testinput/viirs_aod.nc
  testinput/tropomi_no2.nc
  testinput/mopitt_co.he5
  testinput/modis_aod.nc
  testinput/2020100106_metars_small.csv
  testinput/singleob.yaml
  testinput/ghcn_20200228.csv
  testinput/SMAP_L2_SM_P_NRT_24342_A_20190822T224858_N16023_002.h5
  testinput/smos_l2nrt_ssm.nc
  testinput/ascat_ssm.nc
  testinput/SM_REPR_MIR_OSUDP2_20100601T000131_20100601T001849_662_120_1.nc
  testinput/airnow_sites.dat
  testinput/airnow_2020081306.dat
  testinput/aeronet_aod.dat
  testinput/dt_global_twosat_phy_l4_20190101_vDT2021.nc
  testinput/global_vavh_l3_rt_s3a_20210930T18.nc
  testinput/aeronet_cad.dat
  testinput/aeronet_tab.dat
  testinput/imsscf_20191215_c48.nc
  testinput/bfrPrf_C2E6.2021.214.12.00.G16_0001.0001_bufr
  testinput/SNDR_SNPP_ATMS_SAMPLE.nc4
  testinput/glider.yaml
  testinput/godae_bgc_argo.nc
  testinput/owp_snow_obs.csv
  testinput/sonde_wmo_multi.bufr
  testinput/avhrr_radiance.nc
  testinput/SMAP_L2_SM_P_E_36365_D_20211122T013945_R18240_001.h5
  testinput/satwinds_ssec2021080103.txt
  testinput/pace_oc_l2.nc
  testinput/mls_o3_l2.he5
  testinput/omi_o3_l2.he5
  testinput/ompsnm_o3_l2.he5
  testinput/sst_ostia.nc
)

list( APPEND test_output
  testoutput/gds2_sst_l2p.nc
  testoutput/gds2_sst_l3u.nc
  testoutput/giirs_fy4a_obs_2017030208.nc4
  testoutput/giirs_ssec_ioda.nc4
  testoutput/gmao_oceanObs.nc
  testoutput/godae_prof.nc
  testoutput/godae_ship.nc
  testoutput/godae_trak.nc
  testoutput/rads_adt.nc
  testoutput/smap_sss_rss.nc
  testoutput/hgodas_adt.nc
  testoutput/hgodas_insitu.nc
  testoutput/hgodas_sst.nc
  testoutput/test_glider.nc
  testoutput/ndbc_hfradar_out.nc
  testoutput/sfc_tv_obs_2018041500.nc4
  testoutput/satwind_obs_2018041500.nc4
  testoutput/amsua_aqua_obs_2018041500.nc4
  testoutput/argoclim.nc
  testoutput/cryosat2_L2.nc
  testoutput/emc_ice_ioda2.nc
  testoutput/viirs_jpss1_oc_l2.nc
  testoutput/modis_aqua_oc_l2.nc
  testoutput/viirs_jpss1_oc_l3.nc
  testoutput/aod_viirs_obs_2018041500_s.nc4
  testoutput/abi_g16_obs_2018041500.nc4
  testoutput/ioda.NC001007.2020031012.nc
  testoutput/viirs_aod.nc
  testoutput/viirs_bias.nc 
  testoutput/tropomi_no2.nc
  testoutput/mopitt_co.nc
  testoutput/modis_aod.nc
  testoutput/2020100106_metars_small.nc
  testoutput/singleob.nc
  testoutput/ghcn_snod_20200228.nc
  testoutput/smap_ssm.nc
  testoutput/smos_ssm.nc
  testoutput/ascat_ssm.nc
  testoutput/smos_sss_l2.nc
  testoutput/airnow_2020081306.nc
  testoutput/aeronet_aod.nc
  testoutput/ioda_dt_global_twosat_phy_l4_20190101_vDT2021.nc
  testoutput/ioda_global_vavh_l3_rt_s3a_20210930T18.nc
  testoutput/aeronet_aaod.nc
  testoutput/imsfv3_scf.nc
  testoutput/gnssro_cosmic2_2021080212.nc4
  testoutput/2021120600_atms_sdr.nc4
  testoutput/godae_bgc_argo.nc
  testoutput/owp_snow_obs_dup_thin_err_fn.nc
  testoutput/sonde_wmo_multi.nc
  testoutput/avhrr_radiance.nc
  testoutput/smap9km_ssm.nc
  testoutput/satwinds_ssec2021080103.nc
  testoutput/pace_oc_l2.nc
  testoutput/mls_o3_l2.nc
  testoutput/omi_o3_l2.nc
  testoutput/ompsnm_o3_l2.nc
  testoutput/sst_ostia.nc
)

if( iodaconv_gnssro_ENABLED )
  list( APPEND test_input
    testinput/gnssro_kompsat5_20180415_00Z.bufr
  )

  list( APPEND test_output
    testoutput/gnssro_kompsat5_2018041500.nc4
  )
endif()

if( iodaconv_bufr_ENABLED )
  list( APPEND test_input
    testinput/bufr_tables
    testinput/gdas.t18z.1bmhs.tm00.bufr_d
    testinput/gdas.t00z.1bhrs4.tm00.bufr_d
    testinput/gdas.t00z.airsev.tm00.bufr_d
    testinput/gdas.t00z.1bamua.tm00.bufr_d
    testinput/gdas.t00z.avcsam.tm00.bufr_d
    testinput/gdas.t00z.atms.tm00.bufr_d
    testinput/gdas.t06z.adpsfc.tm00.bufr_d
    testinput/gdas.t00z.crisf4.tm00.bufr_d
    testinput/gdas.t00z.mtiasi.tm00.bufr_d
    testinput/gdas.t00z.sevcsr.tm00.bufr_d
    testinput/gdas.t00z.ssmisu.tm00.bufr_d
    testinput/bufr_read_2_dim_blocks.bufr
    testinput/bufr_read_wmo_radiosonde.bufr
    testinput/bufr_satwnd_new_format.bufr
    testinput/bufr_satwnd_old_format.bufr
    testinput/bufr_airs.yaml
    testinput/bufr_amsua.yaml
    testinput/bufr_atms.yaml
    testinput/bufr_avhrr.yaml
    testinput/bufr_cris.yaml
    testinput/bufr_hrs.yaml
    testinput/bufr_iasi.yaml
    testinput/bufr_mhs.yaml
    testinput/bufr_seviri.yaml
    testinput/bufr_ssmis.yaml
    testinput/bufr_filtering.yaml
    testinput/bufr_splitting.yaml
    testinput/bufr_filter_split.yaml
    testinput/bufr_adpsfc.yaml
    testinput/bufr_snow_adpsfc.yaml
    testinput/bufr_read_2_dim_blocks.yaml
    testinput/bufr_read_wmo_radiosonde.yaml
    testinput/bufr_satwnd_old_format.yaml
    testinput/bufr_satwnd_new_format.yaml
    testinput/aircar_BUFR2ioda.yaml
    testinput/gdas.aircar.t00z.20210801.bufr
    testinput/airep_wmoBUFR2ioda.yaml
    testinput/airep_wmo_multi.bufr
    testinput/amdar_wmoBUFR2ioda.yaml
    testinput/amdar_wmo_multi.bufr
    testinput/gnssro_wmoBUFR2ioda.yaml
    testinput/gnssro_2020-306-2358C2E6.bufr
    testinput/buoy_wmoBUFR2ioda.yaml
    testinput/buoy_wmo_multi.bufr
    testinput/rass_wmoBUFR2ioda.yaml
    testinput/rass_wmo_multi.bufr
    testinput/ship_wmoBUFR2ioda.yaml
    testinput/ship_wmo_multi.bufr
    testinput/synop_wmoBUFR2ioda.yaml
    testinput/synop_wmo_multi.bufr
    testinput/satwind_EUMet_wmoBUFR2ioda.yaml
    testinput/satwind_EUMet_wmo.bufr
    testinput/satwind_Himawari_wmoBUFR2ioda.yaml
    testinput/satwind_Himawari_wmo.bufr
    testinput/satwind_Insat_wmoBUFR2ioda.yaml
    testinput/satwind_Insat_wmo.bufr
    testinput/vadwinds_wmoBUFR2ioda.yaml
    testinput/vadwinds_wmo_multi.bufr
  )

  list( APPEND test_output
    testoutput/gdas.t18z.1bmhs.tm00.nc
    testoutput/gdas.t00z.1bhrs4.tm00.nc
    testoutput/gdas.t18z.1bmhs.tm00.filtering.nc
    testoutput/gdas.t18z.1bmhs.tm00.15.seven.split.nc
    testoutput/gdas.t18z.1bmhs.tm00.15.7.filter_split.nc
    testoutput/gdas.t00z.airsev.tm00.nc
    testoutput/gdas.t00z.1bamsua.tm00.nc
    testoutput/gdas.t00z.avcsam.tm00.nc
    testoutput/gdas.t00z.atms.tm00.nc
    testoutput/gdas.t06z.adpsfc.tm00.nc
    testoutput/gdas.t06z.adpsfc_snow.tm00.nc
    testoutput/gdas.t00z.crisf4.tm00.nc
    testoutput/gdas.t00z.mtiasi.tm00.nc
    testoutput/gdas.t00z.sevcsr.tm00.nc
    testoutput/gdas.t00z.ssmisu.tm00.nc
    testoutput/bufr_read_2_dim_blocks.nc
    testoutput/bufr_read_wmo_radiosonde.nc
    testoutput/NC005031.nc
    testoutput/NC005066.nc
    testoutput/gdas.aircar.t00z.20210801.nc
    testoutput/airep_multi.nc
    testoutput/amdar_wmo_multi.nc
    testoutput/amdar_wmo_multi2.nc
    testoutput/gnssro_2020-306-2358C2E6.nc
    testoutput/buoy_wmo_multi.nc
    testoutput/buoy_wmo_multi2.nc
    testoutput/rass_wmo_multi.nc
    testoutput/ship_wmo_multi.nc
    testoutput/ship_wmo_multi2.nc
    testoutput/synop_wmo_multi.nc
    testoutput/synop_wmo_multi2.nc
    testoutput/satwind_EUMet.nc
    testoutput/satwind_Himawari.nc
    testoutput/satwind_Insat.nc
    testoutput/vadwinds_wmo_multi.nc
  )
endif()

if (iodaconv_satbias_ENABLED )
  list( APPEND test_input
    testinput/satbias_converter_amsua.yaml
    testinput/satbias_converter_cris.yaml
    testinput/satbias_converter_ssmis.yaml
    testinput/satbias_crtm_in
    testinput/satbias_crtm_pc
  )

  list( APPEND test_output
    testoutput/satbias_amsua_n18.nc4
    testoutput/satbias_cris_npp.nc4
    testoutput/satbias_ssmis_f16.nc4
    testoutput/viirs_bias.nc 
  )
endif()

if (iodaconv_obserror_ENABLED )
  list( APPEND test_input
    testinput/Rcov_iasi_metop-b_sea.bin
  )

  list( APPEND test_output
    testoutput/Rcov_iasi_metop-b_sea.nc4
  )
endif()

if( iodaconv_pbfortran_ENABLED )
  list( APPEND test_input
    testinput/gnssro_kompsat5_20180415_00Z.bufr
    testinput/prepbufr.bufr
    testinput/gdas.t18z.1bmhs.tm00.bufr_d
  )

  list( APPEND test_output
    testoutput/gnssro_obs_2018041500.nc4
    testoutput/sondes_obs_2020093018.nc4
    testoutput/mhs_metop-b_obs_2020101215.nc4
  )
endif()

# create test directories and make links to the input files
file(MAKE_DIRECTORY ${CMAKE_CURRENT_BINARY_DIR}/testinput)
file(MAKE_DIRECTORY ${CMAKE_CURRENT_BINARY_DIR}/testoutput)
file(MAKE_DIRECTORY ${CMAKE_CURRENT_BINARY_DIR}/testrun)
file(MAKE_DIRECTORY ${CMAKE_CURRENT_BINARY_DIR}/Data)
foreach(FILENAME ${test_input} ${test_output})
    execute_process( COMMAND ${CMAKE_COMMAND} -E create_symlink
           ${CMAKE_CURRENT_SOURCE_DIR}/${FILENAME}
           ${CMAKE_CURRENT_BINARY_DIR}/${FILENAME} )
endforeach(FILENAME)

#===============================================================================
# The following tests use odb compare or nccmp to check the difference between the output
#  file, and the reference copy of what the ouput file should look like.
# The first rgument to the script, is what the output file type is (netcdf or odb)
# The second rgument to the script, wrapped in quotes, is the command to execute
#  the ioda converter.
# The third argument is the name of the output file to compare (one copy to be
#  created in testrun/ by the converter, and one copy already present in in
#  testoutput/)
#===============================================================================

# Typically, a converter is simply doing a format change (ie, copying data directly
# from the input file). For these cases, use a tolerance of zero for the
# iodaconv_comp.sh test.
#
# For a converter that is generating new data, use a non-zero tolerance.
set(IODA_CONV_COMP_TOL_ZERO "0.0")
set(IODA_CONV_COMP_TOL "0.5e-4")

# The ioda-engines CMake configuration has set the file target _ioda_python to
# the full path to the library file containing the python bindings created
# by pybind11. For example:
#
#   path_to_lib/python3.9/ioda/_ioda_python.cpython-39-darwin.so
#
# To be able to import the ioda python module, PYTHONPATH needs to be
# set to the directory that is one above where the ioda module is located.
# Using the above example:
#
#   PYTHONPATH=path_to_lib/python3.9
#
# This can be accompilished by using the TARGET_FILE_DIR cmake generator
# which works like the shell dirname command. In the ecbuild_add_test command
# PYTHONPATH can be set using the ENVIRONMENT keyword. Note that the desired
# path is one directory above what TARGET_FILE_DIR will return in the example below.
#
#   ecbuild_add_test(
#        ...
#        ENVIRONMENT "PYTHONPATH=$<TARGET_FILE_DIR:_ioda_python>/../"
#        ...
#        )
set(IODACONV_PYTHONPATH "$<TARGET_FILE_DIR:_ioda_python>/../:$ENV{PYTHONPATH}")

#===============================================================================
# Marine converters
#===============================================================================

ecbuild_add_test( TARGET  test_${PROJECT_NAME}_gds2_sst_l2p
                  TYPE    SCRIPT
                  ENVIRONMENT "PYTHONPATH=${IODACONV_PYTHONPATH}"
                  COMMAND bash
                  ARGS    ${CMAKE_BINARY_DIR}/bin/iodaconv_comp.sh
                          netcdf
                          "${Python3_EXECUTABLE} ${CMAKE_BINARY_DIR}/bin/gds2_sst2ioda.py
                          -i testinput/gds2_sst_l2p.nc
                          -o testrun/gds2_sst_l2p.nc
                          -d 2018041512
                          -t 0.5"
                          gds2_sst_l2p.nc ${IODA_CONV_COMP_TOL_ZERO})

ecbuild_add_test( TARGET  test_${PROJECT_NAME}_gds2_sst_l3u
                  TYPE    SCRIPT
                  ENVIRONMENT "PYTHONPATH=${IODACONV_PYTHONPATH}"
                  COMMAND bash
                  ARGS    ${CMAKE_BINARY_DIR}/bin/iodaconv_comp.sh
                          netcdf
                          "${Python3_EXECUTABLE} ${CMAKE_BINARY_DIR}/bin/gds2_sst2ioda.py
                          -i testinput/gds2_sst_l3u.nc
                          -o testrun/gds2_sst_l3u.nc
                          -d 2018041512
                          -t 0.5"
                          gds2_sst_l3u.nc ${IODA_CONV_COMP_TOL_ZERO})

ecbuild_add_test( TARGET  test_${PROJECT_NAME}_gmao_obs
                  TYPE    SCRIPT
                  ENVIRONMENT "PYTHONPATH=${IODACONV_PYTHONPATH}"
                  COMMAND bash
                  ARGS    ${CMAKE_BINARY_DIR}/bin/iodaconv_comp.sh
                          netcdf
                          "${Python3_EXECUTABLE} ${CMAKE_BINARY_DIR}/bin/gmao_obs2ioda.py
                          -i testinput/gmao-obs-20180415.nc
                          -o testrun/gmao_oceanObs.nc
                          -d 2018041500"
                          gmao_oceanObs.nc ${IODA_CONV_COMP_TOL_ZERO})

ecbuild_add_test( TARGET  test_${PROJECT_NAME}_smap_sss
                  TYPE    SCRIPT
                  ENVIRONMENT "PYTHONPATH=${IODACONV_PYTHONPATH}"
                  COMMAND bash
                  ARGS    ${CMAKE_BINARY_DIR}/bin/iodaconv_comp.sh
                          netcdf
                          "${Python3_EXECUTABLE} ${CMAKE_BINARY_DIR}/bin/smap_sss2ioda.py
                          -i testinput/smap_sss_rss.nc
                          -o testrun/smap_sss_rss.nc
                          -d 2018041512"
                          smap_sss_rss.nc ${IODA_CONV_COMP_TOL_ZERO})

ecbuild_add_test( TARGET  test_${PROJECT_NAME}_rads_adt
                  TYPE    SCRIPT
                  ENVIRONMENT "PYTHONPATH=${IODACONV_PYTHONPATH}"
                  COMMAND bash
                  ARGS    ${CMAKE_BINARY_DIR}/bin/iodaconv_comp.sh
                          netcdf
                          "${Python3_EXECUTABLE} ${CMAKE_BINARY_DIR}/bin/rads_adt2ioda.py
                          -i testinput/rads_adt.nc
                          -o testrun/rads_adt.nc
                          -d 2018041512"
                          rads_adt.nc ${IODA_CONV_COMP_TOL_ZERO})

ecbuild_add_test( TARGET  test_${PROJECT_NAME}_godae_prof
                  TYPE    SCRIPT
                  ENVIRONMENT "PYTHONPATH=${IODACONV_PYTHONPATH}"
                  COMMAND bash
                  ARGS    ${CMAKE_BINARY_DIR}/bin/iodaconv_comp.sh
                          netcdf
                          "${Python3_EXECUTABLE} ${CMAKE_BINARY_DIR}/bin/godae_profile2ioda.py
                          -i testinput/godae_prof.bin
                          -o testrun/godae_prof.nc
                          -d 1998092212"
                          godae_prof.nc ${IODA_CONV_COMP_TOL_ZERO})

ecbuild_add_test( TARGET  test_${PROJECT_NAME}_godae_ship
                  TYPE    SCRIPT
                  ENVIRONMENT "PYTHONPATH=${IODACONV_PYTHONPATH}"
                  COMMAND bash
                  ARGS    ${CMAKE_BINARY_DIR}/bin/iodaconv_comp.sh
                          netcdf
                          "${Python3_EXECUTABLE} ${CMAKE_BINARY_DIR}/bin/godae_ship2ioda.py
                          -i testinput/godae_ship.bin
                          -o testrun/godae_ship.nc
                          -d 1998090112"
                          godae_ship.nc ${IODA_CONV_COMP_TOL_ZERO})

ecbuild_add_test( TARGET  test_${PROJECT_NAME}_godae_trak
                  TYPE    SCRIPT
                  ENVIRONMENT "PYTHONPATH=${IODACONV_PYTHONPATH}"
                  COMMAND bash
                  ARGS    ${CMAKE_BINARY_DIR}/bin/iodaconv_comp.sh
                          netcdf
                          "${Python3_EXECUTABLE} ${CMAKE_BINARY_DIR}/bin/godae_trak2ioda.py
                          -i testinput/godae_trak.bin
                          -o testrun/godae_trak.nc
                          -d 2004070812"
                          godae_trak.nc ${IODA_CONV_COMP_TOL_ZERO})

ecbuild_add_test( TARGET  test_${PROJECT_NAME}_hgodas_adt
                  TYPE    SCRIPT
                  ENVIRONMENT "PYTHONPATH=${IODACONV_PYTHONPATH}"
                  COMMAND bash
                  ARGS    ${CMAKE_BINARY_DIR}/bin/iodaconv_comp.sh
                          netcdf
                          "${Python3_EXECUTABLE} ${CMAKE_BINARY_DIR}/bin/hgodas_adt2ioda.py
                          -i testinput/hgodas_adt.nc
                          -o testrun/hgodas_adt.nc
                          -d 2018041512"
                          hgodas_adt.nc ${IODA_CONV_COMP_TOL_ZERO})

ecbuild_add_test( TARGET  test_${PROJECT_NAME}_hgodas_insitu
                  TYPE    SCRIPT
                  ENVIRONMENT "PYTHONPATH=${IODACONV_PYTHONPATH}"
                  COMMAND bash
                  ARGS    ${CMAKE_BINARY_DIR}/bin/iodaconv_comp.sh
                          netcdf
                          "${Python3_EXECUTABLE} ${CMAKE_BINARY_DIR}/bin/hgodas_insitu2ioda.py
                          -i testinput/hgodas_insitu.nc
                          -o testrun/hgodas_insitu.nc
                          -d 2018041512"
                          hgodas_insitu.nc ${IODA_CONV_COMP_TOL_ZERO})

ecbuild_add_test( TARGET  test_${PROJECT_NAME}_hgodas_sst
                  TYPE    SCRIPT
                  ENVIRONMENT "PYTHONPATH=${IODACONV_PYTHONPATH}"
                  COMMAND bash
                  ARGS    ${CMAKE_BINARY_DIR}/bin/iodaconv_comp.sh
                          netcdf
                          "${Python3_EXECUTABLE} ${CMAKE_BINARY_DIR}/bin/hgodas_sst2ioda.py
                          -i testinput/hgodas_sst.nc
                          -o testrun/hgodas_sst.nc
                          -d 2018041512"
                          hgodas_sst.nc ${IODA_CONV_COMP_TOL_ZERO})

ecbuild_add_test( TARGET  test_${PROJECT_NAME}_glider
                  TYPE    SCRIPT
                  ENVIRONMENT "PYTHONPATH=${IODACONV_PYTHONPATH}"
                  COMMAND bash
                  ARGS    ${CMAKE_BINARY_DIR}/bin/iodaconv_comp.sh
                          netcdf
                          "${Python3_EXECUTABLE} ${CMAKE_BINARY_DIR}/bin/glider2ioda.py
                          -i testinput/marineglider_AOML.nc
                          -o testrun/test_glider.nc
                          -d 2016080412
                          -y testinput/glider.yaml"
                          test_glider.nc ${IODA_CONV_COMP_TOL_ZERO})

ecbuild_add_test( TARGET  test_${PROJECT_NAME}_hfradar
                  TYPE    SCRIPT
                  ENVIRONMENT "PYTHONPATH=${IODACONV_PYTHONPATH}"
                  COMMAND bash
                  ARGS    ${CMAKE_BINARY_DIR}/bin/iodaconv_comp.sh
                          netcdf
                          "${Python3_EXECUTABLE} ${CMAKE_BINARY_DIR}/bin/ndbc_hfradar2ioda.py
                          -i testinput/ndbc_hfradar_in.nc
                          -o testrun/ndbc_hfradar_out.nc
                          -d 2020072012"
                          ndbc_hfradar_out.nc ${IODA_CONV_COMP_TOL_ZERO})

ecbuild_add_test( TARGET  test_${PROJECT_NAME}_argoclim
                  TYPE    SCRIPT
                  ENVIRONMENT "PYTHONPATH=${IODACONV_PYTHONPATH}"
                  COMMAND bash
                  ARGS    ${CMAKE_BINARY_DIR}/bin/iodaconv_comp.sh
                          netcdf
                          "${Python3_EXECUTABLE} ${CMAKE_BINARY_DIR}/bin/argoClim2ioda.py
                          -i testinput/argoclim_test.nc
                          -o testrun/argoclim.nc
                          -d 2004010200"
                          argoclim.nc ${IODA_CONV_COMP_TOL_ZERO})

ecbuild_add_test( TARGET  test_${PROJECT_NAME}_cryosat2
                  TYPE    SCRIPT
                  ENVIRONMENT "PYTHONPATH=${IODACONV_PYTHONPATH}"
                  COMMAND bash
                  ARGS    ${CMAKE_BINARY_DIR}/bin/iodaconv_comp.sh
                          netcdf
                          "${Python3_EXECUTABLE} ${CMAKE_BINARY_DIR}/bin/cryosat_ice2ioda.py
                          -i testinput/cryosat2_L2_test.nc
                          -o testrun/cryosat2_L2.nc
                          -d 2019092112"
                          cryosat2_L2.nc ${IODA_CONV_COMP_TOL_ZERO})

ecbuild_add_test( TARGET  test_${PROJECT_NAME}_emc_ice
                  TYPE    SCRIPT
                  ENVIRONMENT "PYTHONPATH=${IODACONV_PYTHONPATH}"
                  COMMAND bash
                  ARGS    ${CMAKE_BINARY_DIR}/bin/iodaconv_comp.sh
                          netcdf
                          "${Python3_EXECUTABLE} ${CMAKE_BINARY_DIR}/bin/emc_ice2ioda.py
                          -i testinput/emc_ice.nc
                          -o testrun/emc_ice_ioda2.nc
                          -d 2015082812"
                          emc_ice_ioda2.nc ${IODA_CONV_COMP_TOL_ZERO})

ecbuild_add_test( TARGET  test_${PROJECT_NAME}_smos_sss
                  TYPE    SCRIPT
                  ENVIRONMENT "PYTHONPATH=${IODACONV_PYTHONPATH}"
                  COMMAND bash
                  ARGS    ${CMAKE_BINARY_DIR}/bin/iodaconv_comp.sh
                          netcdf
                          "${Python3_EXECUTABLE} ${CMAKE_BINARY_DIR}/bin/smos_sss2ioda.py
                          -i testinput/SM_REPR_MIR_OSUDP2_20100601T000131_20100601T001849_662_120_1.nc
                          -o testrun/smos_sss_l2.nc
                          -d 2010060100"
                          smos_sss_l2.nc ${IODA_CONV_COMP_TOL_ZERO})

ecbuild_add_test( TARGET  test_${PROJECT_NAME}_copernicus_l4adt
                  TYPE    SCRIPT
                  ENVIRONMENT "PYTHONPATH=${IODACONV_PYTHONPATH}"
                  COMMAND bash
                  ARGS    ${CMAKE_BINARY_DIR}/bin/iodaconv_comp.sh
                          netcdf
                          "${Python3_EXECUTABLE} ${CMAKE_BINARY_DIR}/bin/copernicus_l4adt2ioda.py
                          -i testinput/dt_global_twosat_phy_l4_20190101_vDT2021.nc
                          -o testrun/ioda_dt_global_twosat_phy_l4_20190101_vDT2021.nc -d 20190101"
                          ioda_dt_global_twosat_phy_l4_20190101_vDT2021.nc ${IODA_CONV_COMP_TOL_ZERO})

ecbuild_add_test( TARGET  test_${PROJECT_NAME}_copernicus_l3swh
                  TYPE    SCRIPT
                  ENVIRONMENT "PYTHONPATH=${IODACONV_PYTHONPATH}"
                  COMMAND bash
                  ARGS    ${CMAKE_BINARY_DIR}/bin/iodaconv_comp.sh
                          netcdf
                          "${Python3_EXECUTABLE} ${CMAKE_BINARY_DIR}/bin/copernicus_l3swh2ioda.py
                          -i testinput/global_vavh_l3_rt_s3a_20210930T18.nc
                          -o testrun/ioda_global_vavh_l3_rt_s3a_20210930T18.nc"
                          ioda_global_vavh_l3_rt_s3a_20210930T18.nc ${IODA_CONV_COMP_TOL_ZERO})

ecbuild_add_test( TARGET  test_${PROJECT_NAME}_sst_ostia
                  TYPE    SCRIPT
                  ENVIRONMENT "PYTHONPATH=${IODACONV_PYTHONPATH}"
                  COMMAND bash
                  ARGS    ${CMAKE_BINARY_DIR}/bin/iodaconv_comp.sh
                          netcdf
                          "${Python3_EXECUTABLE} ${CMAKE_BINARY_DIR}/bin/ostia_l4sst2ioda.py
                          -i testinput/sst_ostia.nc
                          -o testrun/sst_ostia.nc"
                          sst_ostia.nc ${IODA_CONV_COMP_TOL_ZERO})

ecbuild_add_test( TARGET  test_${PROJECT_NAME}_avhrr_radiance
                  TYPE    SCRIPT
                  ENVIRONMENT "PYTHONPATH=${IODACONV_PYTHONPATH}"
                  COMMAND bash
                  ARGS    ${CMAKE_BINARY_DIR}/bin/iodaconv_comp.sh
                          netcdf
                          "${Python3_EXECUTABLE} ${CMAKE_BINARY_DIR}/bin/avhrr_radiance2ioda.py    
                          -i testinput/avhrr_radiance.nc
                          -o testrun/avhrr_radiance.nc                               
                          -d 2015010100"
                          avhrr_radiance.nc ${IODA_CONV_COMP_TOL_ZERO})

ecbuild_add_test( TARGET  test_${PROJECT_NAME}_pace_oc_l2
                  TYPE    SCRIPT
                  ENVIRONMENT "PYTHONPATH=${IODACONV_PYTHONPATH}"
                  COMMAND bash
                  ARGS    ${CMAKE_BINARY_DIR}/bin/iodaconv_comp.sh
                          netcdf
                          "${Python3_EXECUTABLE} ${CMAKE_BINARY_DIR}/bin/pace_oc2ioda.py                                                       
                          -i testinput/pace_oc_l2.nc                                                                                             
                          -o testrun/pace_oc_l2.nc                                                                                               
                          -d 2019032112                                                                                                               
                          -t 0.5"
                          pace_oc_l2.nc ${IODA_CONV_COMP_TOL_ZERO})

ecbuild_add_test( TARGET  test_${PROJECT_NAME}_mls_o3_l2
                  TYPE    SCRIPT
                  ENVIRONMENT "PYTHONPATH=${IODACONV_PYTHONPATH}"
                  COMMAND bash
                  ARGS    ${CMAKE_BINARY_DIR}/bin/iodaconv_comp.sh
                          netcdf
                          "${Python3_EXECUTABLE} ${CMAKE_BINARY_DIR}/bin/mls_o3_nc2ioda.py                                                       
                          -i testinput/mls_o3_l2.he5                                                                                             
                          -o testrun/mls_o3_l2.nc                                                                                               
                          -y 2022                                                                                                               
                          -m 06                                                                                                               
                          -d 21
                          -z 12"
                          mls_o3_l2.nc ${IODA_CONV_COMP_TOL_ZERO})

ecbuild_add_test( TARGET  test_${PROJECT_NAME}_omi_o3_l2
                  TYPE    SCRIPT
                  ENVIRONMENT "PYTHONPATH=${IODACONV_PYTHONPATH}"
                  COMMAND bash
                  ARGS    ${CMAKE_BINARY_DIR}/bin/iodaconv_comp.sh
                          netcdf
                          "${Python3_EXECUTABLE} ${CMAKE_BINARY_DIR}/bin/omi_o3_nc2ioda.py                                                       
                          -i testinput/omi_o3_l2.he5                                                                                             
                          -o testrun/omi_o3_l2.nc                                                                                               
                          -y 2020                                                                                                               
                          -m 12                                                                                                               
                          -d 15
                          -z 12"
                          omi_o3_l2.nc ${IODA_CONV_COMP_TOL_ZERO})

ecbuild_add_test( TARGET  test_${PROJECT_NAME}_ompsnm_o3_l2
                  TYPE    SCRIPT
                  ENVIRONMENT "PYTHONPATH=${IODACONV_PYTHONPATH}"
                  COMMAND bash
                  ARGS    ${CMAKE_BINARY_DIR}/bin/iodaconv_comp.sh
                          netcdf
                          "${Python3_EXECUTABLE} ${CMAKE_BINARY_DIR}/bin/ompsnm_o3_nc2ioda.py                                                       
                          -i testinput/ompsnm_o3_l2.he5                                                                                             
                          -o testrun/ompsnm_o3_l2.nc                                                                                               
                          -y 2020                                                                                                               
                          -m 12                                                                                                               
                          -d 15
                          -z 12"
                          ompsnm_o3_l2.nc ${IODA_CONV_COMP_TOL_ZERO})

#===============================================================================
# Conventional data, Sat-winds atmospheric motion vectors SSEC ftp server
#===============================================================================

ecbuild_add_test( TARGET  test_${PROJECT_NAME}_satwinds
                  TYPE    SCRIPT
                  ENVIRONMENT "PYTHONPATH=${IODACONV_PYTHONPATH}"
                  COMMAND bash
                  ARGS    ${CMAKE_BINARY_DIR}/bin/iodaconv_comp.sh
                          netcdf
                          "${Python3_EXECUTABLE} ${CMAKE_BINARY_DIR}/bin/amv_ssec_ascii2ioda.py
                          -i testinput/satwinds_ssec2021080103.txt
                          -o testrun/satwinds_ssec2021080103.nc
                          -d 2021080103"
                          satwinds_ssec2021080103.nc ${IODA_CONV_COMP_TOL_ZERO})

#===============================================================================
# Conventional data, surface Obs - METAR converter
#===============================================================================

ecbuild_add_test( TARGET  test_${PROJECT_NAME}_metar
                  TYPE    SCRIPT
                  ENVIRONMENT "PYTHONPATH=${IODACONV_PYTHONPATH}"
                  COMMAND bash
                  ARGS    ${CMAKE_BINARY_DIR}/bin/iodaconv_comp.sh
                          netcdf
                          "${Python3_EXECUTABLE} ${CMAKE_BINARY_DIR}/bin/metar_csv2ioda.py
                          -i testinput/2020100106_metars_small.csv
                          -o testrun/2020100106_metars_small.nc
                          -d 2020100106"
                          2020100106_metars_small.nc ${IODA_CONV_COMP_TOL_ZERO})

#===============================================================================
# MISC converters
#===============================================================================

ecbuild_add_test( TARGET  test_${PROJECT_NAME}_viirs_jpss1_oc_l2
                  TYPE    SCRIPT
                  ENVIRONMENT "PYTHONPATH=${IODACONV_PYTHONPATH}"
                  COMMAND bash
                  ARGS    ${CMAKE_BINARY_DIR}/bin/iodaconv_comp.sh
                          netcdf
                          "${Python3_EXECUTABLE} ${CMAKE_BINARY_DIR}/bin/viirs_modis_l2_oc2ioda.py
                          -i testinput/viirs_jpss1_oc_l2.nc
                          -o testrun/viirs_jpss1_oc_l2.nc
                          -d 2018041512
                          -t 0.5"
                          viirs_jpss1_oc_l2.nc ${IODA_CONV_COMP_TOL_ZERO})

ecbuild_add_test( TARGET  test_${PROJECT_NAME}_modis_aqua_oc_l2
                  TYPE    SCRIPT
                  ENVIRONMENT "PYTHONPATH=${IODACONV_PYTHONPATH}"
                  COMMAND bash
                  ARGS    ${CMAKE_BINARY_DIR}/bin/iodaconv_comp.sh
                          netcdf
                          "${Python3_EXECUTABLE} ${CMAKE_BINARY_DIR}/bin/viirs_modis_l2_oc2ioda.py
                          -i testinput/modis_aqua_oc_l2.nc
                          -o testrun/modis_aqua_oc_l2.nc
                          -d 2018041512
                          -t 0.5"
                          modis_aqua_oc_l2.nc ${IODA_CONV_COMP_TOL_ZERO})

ecbuild_add_test( TARGET  test_${PROJECT_NAME}_viirs_jpss1_oc_l3
                  ENVIRONMENT "PYTHONPATH=${IODACONV_PYTHONPATH}"
                  TYPE    SCRIPT
                  COMMAND bash
                  ARGS    ${CMAKE_BINARY_DIR}/bin/iodaconv_comp.sh
                          netcdf
                          "${Python3_EXECUTABLE} ${CMAKE_BINARY_DIR}/bin/viirs_modis_l3_oc2ioda.py
                          -i testinput/viirs_jpss1_oc_l3.nc
                          -o testrun/viirs_jpss1_oc_l3.nc
                          -d 2018041512"
                          viirs_jpss1_oc_l3.nc ${IODA_CONV_COMP_TOL_ZERO})

ecbuild_add_test( TARGET  test_${PROJECT_NAME}_godae_bgc_argo
                  TYPE    SCRIPT
                  ENVIRONMENT "PYTHONPATH=${IODACONV_PYTHONPATH}"
                  COMMAND bash
                  ARGS    ${CMAKE_BINARY_DIR}/bin/iodaconv_comp.sh
                          netcdf
                          "${Python3_EXECUTABLE} ${CMAKE_BINARY_DIR}/bin/godae_bgc_argo2ioda.py
                          -i testinput/godae_bgc_argo.nc
                          -o testrun/godae_bgc_argo.nc
                          -d 2018041512"
                          godae_bgc_argo.nc ${IODA_CONV_COMP_TOL_ZERO})

ecbuild_add_test( TARGET  test_${PROJECT_NAME}_ncep_bufr
                  TYPE    SCRIPT
                  COMMAND bash
                  ARGS    ${CMAKE_BINARY_DIR}/bin/iodaconv_comp.sh
                          netcdf
                          "${Python3_EXECUTABLE} ${CMAKE_BINARY_DIR}/bin/ncep_classes.py
                          -p testinput/
                          -i b001xx007.20200310.bufr
                          -o testrun/ioda.NC001007.2020031012.nc
                          -d 2020031012
                          -m 5
                          -l NC001007.yaml
                          -ot NC001007"
                          ioda.NC001007.2020031012.nc ${IODA_CONV_COMP_TOL_ZERO})

ecbuild_add_test( TARGET  test_${PROJECT_NAME}_gen_singleob
                  TYPE    SCRIPT
                  COMMAND bash
                  ARGS    ${CMAKE_BINARY_DIR}/bin/iodaconv_comp.sh
                          netcdf
                          "${Python3_EXECUTABLE} ${CMAKE_BINARY_DIR}/bin/gen_single_ob.py
                          -y testinput/singleob.yaml"
                          singleob.nc ${IODA_CONV_COMP_TOL_ZERO})

#===============================================================================
# SSEC GIIRS converters
#===============================================================================

# use the non-zero tolerance for this test since the script is doing a variable change
ecbuild_add_test( TARGET  test_${PROJECT_NAME}_giirs_ssec2ioda
                  TYPE    SCRIPT
                  COMMAND bash
                  ARGS    ${CMAKE_BINARY_DIR}/bin/iodaconv_comp.sh
                          netcdf
                          "${Python3_EXECUTABLE} ${CMAKE_BINARY_DIR}/bin/giirs_ssec2ioda.py
                          -i testinput/giirs_fy4a-test.nc
                          -o testrun/giirs_ssec_ioda.nc4
                          -d 2017030208"
                          giirs_ssec_ioda.nc4 ${IODA_CONV_COMP_TOL})

ecbuild_add_test( TARGET  test_${PROJECT_NAME}_giirs_lw
                  TYPE    SCRIPT
                  COMMAND bash
                  ARGS    ${CMAKE_BINARY_DIR}/bin/iodaconv_comp.sh
                          netcdf
                          "${Python3_EXECUTABLE} ${CMAKE_BINARY_DIR}/bin/giirs_lw2ioda.py
                          -i testinput/giirs_fy4a-test.nc
                          -o testrun/giirs_fy4a_obs_2017030208.nc4
                          -d 2017030208"
                          giirs_fy4a_obs_2017030208.nc4 ${IODA_CONV_COMP_TOL_ZERO})

#===============================================================================
# GSI ncdiag converters
#===============================================================================

ecbuild_add_test( TARGET  test_${PROJECT_NAME}_gsidiag_conv_uv
                  TYPE    SCRIPT
                  ENVIRONMENT "PYTHONPATH=${IODACONV_PYTHONPATH}"
                  COMMAND bash
                  ARGS    ${CMAKE_BINARY_DIR}/bin/iodaconv_comp.sh
                          netcdf
                          "${Python3_EXECUTABLE} ${CMAKE_BINARY_DIR}/bin/test_gsidiag.py
                          -i testinput/gsidiag_conv_uv_testinput.nc
                          -o testrun/
                          -t conv
                          -p satwind"
                          satwind_obs_2018041500.nc4 ${IODA_CONV_COMP_TOL_ZERO})

ecbuild_add_test( TARGET  test_${PROJECT_NAME}_gsidiag_conv
                  TYPE    SCRIPT
                  ENVIRONMENT "PYTHONPATH=${IODACONV_PYTHONPATH}"
                  COMMAND bash
                  ARGS    ${CMAKE_BINARY_DIR}/bin/iodaconv_comp.sh
                          netcdf
                          "${Python3_EXECUTABLE} ${CMAKE_BINARY_DIR}/bin/test_gsidiag.py
                          -i testinput/gsidiag_conv_t_sfc_test.nc
                          -o testrun/
                          -t conv
                          -p sfc"
                          sfc_tv_obs_2018041500.nc4 ${IODA_CONV_COMP_TOL_ZERO})

ecbuild_add_test( TARGET  test_${PROJECT_NAME}_gsidiag_rad
                  ENVIRONMENT "PYTHONPATH=${IODACONV_PYTHONPATH}"
                  TYPE    SCRIPT
                  COMMAND bash
                  ARGS    ${CMAKE_BINARY_DIR}/bin/iodaconv_comp.sh
                          netcdf
                          "${Python3_EXECUTABLE} ${CMAKE_BINARY_DIR}/bin/test_gsidiag.py
                          -i testinput/gsidiag_amsua_aqua_radiance_test.nc
                          -o testrun/
                          -t rad"
                          amsua_aqua_obs_2018041500.nc4 ${IODA_CONV_COMP_TOL_ZERO})

#===============================================================================
# WRFDA ncdiag converter
#===============================================================================

ecbuild_add_test( TARGET  test_${PROJECT_NAME}_wrfdadiag_rad
                  TYPE    SCRIPT
                  COMMAND bash
                  ARGS    ${CMAKE_BINARY_DIR}/bin/iodaconv_comp.sh
                          netcdf
                          "${Python3_EXECUTABLE} ${CMAKE_BINARY_DIR}/bin/test_wrfdadiag.py
                          -i testinput/wrfdadiags_goes-16-abi_2018041500.nc
                          -o testrun/
                          -t rad"
                          abi_g16_obs_2018041500.nc4 ${IODA_CONV_COMP_TOL_ZERO})

#===============================================================================
# GNSSRO BUFR converter
#===============================================================================

if( iodaconv_gnssro_ENABLED )
  ecbuild_add_test( TARGET  test_${PROJECT_NAME}_gnssro_bufr_conv
                    TYPE    SCRIPT
                    COMMAND bash
                    ARGS    ${CMAKE_BINARY_DIR}/bin/iodaconv_comp.sh
                            netcdf
                            "${CMAKE_BINARY_DIR}/bin/gnssro_bufr2ioda
                            2018041500
                            testinput/gnssro_kompsat5_20180415_00Z.bufr
                            testrun/gnssro_kompsat5_2018041500.nc4"
                            gnssro_kompsat5_2018041500.nc4 ${IODA_CONV_COMP_TOL_ZERO}
                    DEPENDS gnssro_bufr2ioda)
endif()

#==============================================================================
# Atmospheric Composition converters
#==============================================================================

ecbuild_add_test( TARGET  test_${PROJECT_NAME}_viirs_aod
                  TYPE    SCRIPT
                  ENVIRONMENT "PYTHONPATH=${IODACONV_PYTHONPATH}"
                  COMMAND bash
                  ARGS    ${CMAKE_BINARY_DIR}/bin/iodaconv_comp.sh
                          netcdf
                          "${Python3_EXECUTABLE} ${CMAKE_BINARY_DIR}/bin/viirs_aod2ioda.py
                          -i testinput/viirs_aod.nc 
                          -o testrun/viirs_aod.nc
                          -m nesdis
                          -k maskout
                          -n 0.0"
                          viirs_aod.nc ${IODA_CONV_COMP_TOL_ZERO})

ecbuild_add_test( TARGET  test_${PROJECT_NAME}_satbias_viirs_aod
                  TYPE    SCRIPT
                  COMMAND bash
                  ARGS    ${CMAKE_BINARY_DIR}/bin/iodaconv_comp.sh
                          netcdf 
                          "${Python3_EXECUTABLE} ${CMAKE_BINARY_DIR}/bin/viirs_biaswriter.py
                          -o testrun/viirs_bias.nc"
                          viirs_bias.nc ${IODA_CONV_COMP_TOL_ZERO})

ecbuild_add_test( TARGET  test_${PROJECT_NAME}_tropomi_no2
                  TYPE    SCRIPT
                  ENVIRONMENT "PYTHONPATH=${IODACONV_PYTHONPATH}"
                  COMMAND bash
                  ARGS    ${CMAKE_BINARY_DIR}/bin/iodaconv_comp.sh
                          netcdf
                          "${Python3_EXECUTABLE} ${CMAKE_BINARY_DIR}/bin/tropomi_no2_nc2ioda.py
                          -i testinput/tropomi_no2.nc
                          -o testrun/tropomi_no2.nc"
                          tropomi_no2.nc ${IODA_CONV_COMP_TOL_ZERO})

ecbuild_add_test( TARGET  test_${PROJECT_NAME}_mopitt_co
                  TYPE    SCRIPT
                  ENVIRONMENT "PYTHONPATH=${IODACONV_PYTHONPATH}"
                  COMMAND bash
                  ARGS    ${CMAKE_BINARY_DIR}/bin/iodaconv_comp.sh
                          netcdf
                          "${Python3_EXECUTABLE} ${CMAKE_BINARY_DIR}/bin/mopitt_co_nc2ioda.py
                          -i testinput/mopitt_co.he5
                          -o testrun/mopitt_co.nc"
                          mopitt_co.nc ${IODA_CONV_COMP_TOL_ZERO})

ecbuild_add_test( TARGET  test_${PROJECT_NAME}_modis_aod
                  TYPE    SCRIPT
                  ENVIRONMENT "PYTHONPATH=${IODACONV_PYTHONPATH}"
                  COMMAND bash
                  ARGS    ${CMAKE_BINARY_DIR}/bin/iodaconv_comp.sh
                          netcdf
                          "${Python3_EXECUTABLE} ${CMAKE_BINARY_DIR}/bin/modis_aod2ioda.py
                          -i testinput/modis_aod.nc
                          -t 2016060100
                          -o testrun/modis_aod.nc"
                          modis_aod.nc ${IODA_CONV_COMP_TOL_ZERO})

ecbuild_add_test( TARGET  test_${PROJECT_NAME}_aeronet_aod
                  TYPE    SCRIPT
		  ENVIRONMENT "PYTHONPATH=${IODACONV_PYTHONPATH}"
                  COMMAND bash
                  ARGS    ${CMAKE_BINARY_DIR}/bin/iodaconv_comp.sh
                          netcdf
		          "${Python3_EXECUTABLE} ${CMAKE_BINARY_DIR}/bin/aeronet_aod2ioda.py
                          -i testinput/aeronet_aod.dat
                          -o testrun/aeronet_aod.nc"
                          aeronet_aod.nc ${IODA_CONV_COMP_TOL_ZERO})

ecbuild_add_test( TARGET  test_${PROJECT_NAME}_aeronet_aaod
                  TYPE    SCRIPT
		  ENVIRONMENT "PYTHONPATH=${IODACONV_PYTHONPATH}"
		  COMMAND bash
                  ARGS    ${CMAKE_BINARY_DIR}/bin/iodaconv_comp.sh
		          netcdf
		          "${Python3_EXECUTABLE} ${CMAKE_BINARY_DIR}/bin/aeronet_aaod2ioda.py
			  -c testinput/aeronet_cad.dat
			  -t testinput/aeronet_tab.dat
			  -o testrun/aeronet_aaod.nc"
			  aeronet_aaod.nc ${IODA_CONV_COMP_TOL_ZERO})

ecbuild_add_test( TARGET  test_${PROJECT_NAME}_airnow
                  TYPE    SCRIPT
                  COMMAND bash
                  ARGS    ${CMAKE_BINARY_DIR}/bin/iodaconv_comp.sh
                          netcdf
                          "${Python3_EXECUTABLE} ${CMAKE_BINARY_DIR}/bin/airnow2ioda-nc.py
                          -i testinput/airnow_2020081306.dat
                          -s testinput/airnow_sites.dat
                          -o testrun/airnow_2020081306.nc"
                          airnow_2020081306.nc ${IODA_CONV_COMP_TOL_ZERO})


#==============================================================================
# Bufr Ingester tests
#==============================================================================

if(iodaconv_bufr_ENABLED)

  ecbuild_add_test( TARGET  test_iodaconv_bufr_bufrdescription
                    SOURCES bufr/TestBufrDescription.cpp
                    ARGS    testinput/bufr_mhs.yaml
                    LIBS    eckit oops iodaconv::ingester)

  ecbuild_add_test( TARGET  test_iodaconv_bufr_mhs2ioda
                    TYPE    SCRIPT
                    COMMAND bash
                    ARGS    ${CMAKE_BINARY_DIR}/bin/iodaconv_comp.sh
                            netcdf
                            "${CMAKE_BINARY_DIR}/bin/bufr2ioda.x testinput/bufr_mhs.yaml"
                            gdas.t18z.1bmhs.tm00.nc ${IODA_CONV_COMP_TOL_ZERO}
                    DEPENDS bufr2ioda.x )

  ecbuild_add_test( TARGET  test_iodaconv_bufr_airs2ioda
                    TYPE    SCRIPT
                    COMMAND bash
                    ARGS    ${CMAKE_BINARY_DIR}/bin/iodaconv_comp.sh
                            netcdf
                            "${CMAKE_BINARY_DIR}/bin/bufr2ioda.x testinput/bufr_airs.yaml"
                            gdas.t00z.airsev.tm00.nc ${IODA_CONV_COMP_TOL_ZERO}
                    DEPENDS bufr2ioda.x )

  ecbuild_add_test( TARGET  test_iodaconv_bufr_amsua2ioda
                    TYPE    SCRIPT
                    COMMAND bash
                    ARGS    ${CMAKE_BINARY_DIR}/bin/iodaconv_comp.sh
                            netcdf
                            "${CMAKE_BINARY_DIR}/bin/bufr2ioda.x testinput/bufr_amsua.yaml"
                            gdas.t00z.1bamsua.tm00.nc ${IODA_CONV_COMP_TOL_ZERO}
                    DEPENDS bufr2ioda.x )

  ecbuild_add_test( TARGET  test_iodaconv_bufr_atms2ioda
                    TYPE    SCRIPT
                    COMMAND bash
                    ARGS    ${CMAKE_BINARY_DIR}/bin/iodaconv_comp.sh
                            netcdf
                            "${CMAKE_BINARY_DIR}/bin/bufr2ioda.x testinput/bufr_atms.yaml"
                            gdas.t00z.atms.tm00.nc ${IODA_CONV_COMP_TOL_ZERO}
                    DEPENDS bufr2ioda.x )

  ecbuild_add_test( TARGET  test_iodaconv_bufr_avhrr2ioda
                    TYPE    SCRIPT
                    COMMAND bash
                    ARGS    ${CMAKE_BINARY_DIR}/bin/iodaconv_comp.sh
                            netcdf
                            "${CMAKE_BINARY_DIR}/bin/bufr2ioda.x testinput/bufr_avhrr.yaml"
                            gdas.t00z.avcsam.tm00.nc ${IODA_CONV_COMP_TOL_ZERO}
                    DEPENDS bufr2ioda.x )

  ecbuild_add_test( TARGET  test_iodaconv_bufr_cris2ioda
                    TYPE    SCRIPT
                    COMMAND bash
                    ARGS    ${CMAKE_BINARY_DIR}/bin/iodaconv_comp.sh
                            netcdf
                            "${CMAKE_BINARY_DIR}/bin/bufr2ioda.x testinput/bufr_cris.yaml"
                            gdas.t00z.crisf4.tm00.nc ${IODA_CONV_COMP_TOL_ZERO}
                    DEPENDS bufr2ioda.x )

  ecbuild_add_test( TARGET  test_iodaconv_bufr_hrs2ioda
                    TYPE    SCRIPT
                    COMMAND bash
                    ARGS    ${CMAKE_BINARY_DIR}/bin/iodaconv_comp.sh
                            netcdf
                            "${CMAKE_BINARY_DIR}/bin/bufr2ioda.x testinput/bufr_hrs.yaml"
                            gdas.t00z.1bhrs4.tm00.nc ${IODA_CONV_COMP_TOL_ZERO}
                    DEPENDS bufr2ioda.x )

  ecbuild_add_test( TARGET  test_iodaconv_bufr_iasi2ioda
                    TYPE    SCRIPT
                    COMMAND bash
                    ARGS    ${CMAKE_BINARY_DIR}/bin/iodaconv_comp.sh
                            netcdf
                            "${CMAKE_BINARY_DIR}/bin/bufr2ioda.x testinput/bufr_iasi.yaml"
                            gdas.t00z.mtiasi.tm00.nc ${IODA_CONV_COMP_TOL_ZERO}
                    DEPENDS bufr2ioda.x )

  ecbuild_add_test( TARGET  test_iodaconv_bufr_seviri2ioda
                    TYPE    SCRIPT
                    COMMAND bash
                    ARGS    ${CMAKE_BINARY_DIR}/bin/iodaconv_comp.sh
                            netcdf
                            "${CMAKE_BINARY_DIR}/bin/bufr2ioda.x testinput/bufr_seviri.yaml"
                            gdas.t00z.sevcsr.tm00.nc ${IODA_CONV_COMP_TOL_ZERO}
                    DEPENDS bufr2ioda.x )

  ecbuild_add_test( TARGET  test_iodaconv_bufr_ssmis2ioda
                    TYPE    SCRIPT
                    COMMAND bash
                    ARGS    ${CMAKE_BINARY_DIR}/bin/iodaconv_comp.sh
                            netcdf
                            "${CMAKE_BINARY_DIR}/bin/bufr2ioda.x testinput/bufr_ssmis.yaml"
                            gdas.t00z.ssmisu.tm00.nc ${IODA_CONV_COMP_TOL_ZERO}
                    DEPENDS bufr2ioda.x )

  ecbuild_add_test( TARGET  test_iodaconv_bufr_filtering
                    TYPE    SCRIPT
                    COMMAND bash
                    ARGS    ${CMAKE_BINARY_DIR}/bin/iodaconv_comp.sh
                            netcdf
                            "${CMAKE_BINARY_DIR}/bin/bufr2ioda.x testinput/bufr_filtering.yaml"
                            gdas.t18z.1bmhs.tm00.filtering.nc ${IODA_CONV_COMP_TOL_ZERO}
                    DEPENDS bufr2ioda.x )

  ecbuild_add_test( TARGET  test_iodaconv_bufr_splitting
                    TYPE    SCRIPT
                    COMMAND bash
                    ARGS    ${CMAKE_BINARY_DIR}/bin/iodaconv_comp.sh
                            netcdf
                            "${CMAKE_BINARY_DIR}/bin/bufr2ioda.x testinput/bufr_splitting.yaml"
                            gdas.t18z.1bmhs.tm00.15.seven.split.nc ${IODA_CONV_COMP_TOL_ZERO}
                    DEPENDS bufr2ioda.x )

  ecbuild_add_test( TARGET  test_iodaconv_bufr_filter_split
                    TYPE    SCRIPT
                    COMMAND bash
                    ARGS    ${CMAKE_BINARY_DIR}/bin/iodaconv_comp.sh
                            netcdf
                            "${CMAKE_BINARY_DIR}/bin/bufr2ioda.x testinput/bufr_filter_split.yaml"
                            gdas.t18z.1bmhs.tm00.15.7.filter_split.nc ${IODA_CONV_COMP_TOL_ZERO}
                    DEPENDS bufr2ioda.x )

  ecbuild_add_test( TARGET  test_iodaconv_bufr_adpsfc2ioda
                    TYPE    SCRIPT
                    COMMAND bash
                    ARGS    ${CMAKE_BINARY_DIR}/bin/iodaconv_comp.sh
                            netcdf
                            "${CMAKE_BINARY_DIR}/bin/bufr2ioda.x testinput/bufr_adpsfc.yaml"
                            gdas.t06z.adpsfc.tm00.nc ${IODA_CONV_COMP_TOL_ZERO}
                    DEPENDS bufr2ioda.x )

  ecbuild_add_test( TARGET  test_iodaconv_bufr_snowadpsfc2ioda
                    TYPE    SCRIPT
                    COMMAND bash
                    ARGS    ${CMAKE_BINARY_DIR}/bin/iodaconv_comp.sh
                            netcdf
                            "${CMAKE_BINARY_DIR}/bin/bufr2ioda.x testinput/bufr_snow_adpsfc.yaml"
                            gdas.t06z.adpsfc_snow.tm00.nc ${IODA_CONV_COMP_TOL_ZERO}
                    DEPENDS bufr2ioda.x )


  ecbuild_add_test( TARGET  test_iodaconv_bufr_read_2_dim_blocks
                    TYPE    SCRIPT
                    COMMAND bash
                    ARGS    ${CMAKE_BINARY_DIR}/bin/iodaconv_comp.sh
                            netcdf
                            "${CMAKE_BINARY_DIR}/bin/bufr2ioda.x testinput/bufr_read_2_dim_blocks.yaml"
                            bufr_read_2_dim_blocks.nc ${IODA_CONV_COMP_TOL_ZERO}
                    DEPENDS bufr2ioda.x )

  ecbuild_add_test( TARGET  test_iodaconv_bufr_read_wmo_radiosonde
                    TYPE    SCRIPT
                    COMMAND bash
                    ARGS    ${CMAKE_BINARY_DIR}/bin/iodaconv_comp.sh
                            netcdf
                            "${CMAKE_BINARY_DIR}/bin/bufr2ioda.x testinput/bufr_read_wmo_radiosonde.yaml"
                            bufr_read_wmo_radiosonde.nc ${IODA_CONV_COMP_TOL_ZERO}
                    DEPENDS bufr2ioda.x )

  ecbuild_add_test( TARGET  test_iodaconv_bufr_satwnd_old_format
                    TYPE    SCRIPT
                    COMMAND bash
                    ARGS    ${CMAKE_BINARY_DIR}/bin/iodaconv_comp.sh
                            netcdf
                    "${CMAKE_BINARY_DIR}/bin/bufr2ioda.x testinput/bufr_satwnd_old_format.yaml"
                    NC005066.nc ${IODA_CONV_COMP_TOL_ZERO}
                    DEPENDS bufr2ioda.x )

  ecbuild_add_test( TARGET  test_iodaconv_bufr_satwnd_new_format
                    TYPE    SCRIPT
                    COMMAND bash
                    ARGS    ${CMAKE_BINARY_DIR}/bin/iodaconv_comp.sh
                            netcdf
                    "${CMAKE_BINARY_DIR}/bin/bufr2ioda.x testinput/bufr_satwnd_new_format.yaml"
                    NC005031.nc ${IODA_CONV_COMP_TOL_ZERO}
                    DEPENDS bufr2ioda.x )

  ecbuild_add_test( TARGET  test_iodaconv_bufr_aircar
                    TYPE    SCRIPT
                    COMMAND bash
                    ARGS    ${CMAKE_BINARY_DIR}/bin/iodaconv_comp.sh
                            netcdf
                    "${CMAKE_BINARY_DIR}/bin/bufr2ioda.x testinput/aircar_BUFR2ioda.yaml"
                    gdas.aircar.t00z.20210801.nc ${IODA_CONV_COMP_TOL_ZERO}
                    DEPENDS bufr2ioda.x )

  ecbuild_add_test( TARGET  test_iodaconv_bufr_airep_wmo_bufr
                    TYPE    SCRIPT
                    COMMAND bash
                    ARGS    ${CMAKE_BINARY_DIR}/bin/iodaconv_comp.sh
                            netcdf
                    "${CMAKE_BINARY_DIR}/bin/bufr2ioda.x testinput/airep_wmoBUFR2ioda.yaml"
                    airep_multi.nc ${IODA_CONV_COMP_TOL_ZERO}
                    DEPENDS bufr2ioda.x )

  ecbuild_add_test( TARGET  test_iodaconv_bufr_amdar_wmo_bufr
                    TYPE    SCRIPT
                    COMMAND bash
                    ARGS    ${CMAKE_BINARY_DIR}/bin/iodaconv_comp.sh
                            netcdf
                    "${CMAKE_BINARY_DIR}/bin/bufr2ioda.x testinput/amdar_wmoBUFR2ioda.yaml"
                    amdar_wmo_multi.nc ${IODA_CONV_COMP_TOL_ZERO}
                    DEPENDS bufr2ioda.x )

  ecbuild_add_test( TARGET  test_iodaconv_bufr_gnssro_wmo_bufr
                    TYPE    SCRIPT
                    COMMAND bash
                    ARGS    ${CMAKE_BINARY_DIR}/bin/iodaconv_comp.sh
                            netcdf
                    "${CMAKE_BINARY_DIR}/bin/bufr2ioda.x testinput/gnssro_wmoBUFR2ioda.yaml"
                    gnssro_2020-306-2358C2E6.nc ${IODA_CONV_COMP_TOL_ZERO}
                    DEPENDS bufr2ioda.x )

  ecbuild_add_test( TARGET  test_iodaconv_generic_gnssro_bufr
                    TYPE    SCRIPT
                    ENVIRONMENT "PYTHONPATH=${IODACONV_PYTHONPATH}"
                    COMMAND bash
                    ARGS    ${CMAKE_BINARY_DIR}/bin/iodaconv_comp.sh
                            netcdf 
                            "${Python3_EXECUTABLE} ${PROJECT_SOURCE_DIR}/src/gnssro/gnssro_bufr2ioda.py
                            -d 2021080212
                            -i testinput/bfrPrf_C2E6.2021.214.12.00.G16_0001.0001_bufr
                            -o testrun/gnssro_cosmic2_2021080212.nc4"
                            gnssro_cosmic2_2021080212.nc4 ${IODA_CONV_COMP_TOL_ZERO})

  ecbuild_add_test( TARGET  test_iodaconv_bufr_buoy_wmo_bufr
                    TYPE    SCRIPT
                    COMMAND bash
                    ARGS    ${CMAKE_BINARY_DIR}/bin/iodaconv_comp.sh
                            netcdf
                    "${CMAKE_BINARY_DIR}/bin/bufr2ioda.x testinput/buoy_wmoBUFR2ioda.yaml"
                    buoy_wmo_multi.nc ${IODA_CONV_COMP_TOL_ZERO}
                    DEPENDS bufr2ioda.x )

  ecbuild_add_test( TARGET  test_iodaconv_bufr_rass_wmo_bufr
                    TYPE    SCRIPT
                    COMMAND bash
                    ARGS    ${CMAKE_BINARY_DIR}/bin/iodaconv_comp.sh
                            netcdf
                    "${CMAKE_BINARY_DIR}/bin/bufr2ioda.x testinput/rass_wmoBUFR2ioda.yaml"
                    rass_wmo_multi.nc ${IODA_CONV_COMP_TOL_ZERO}
                    DEPENDS bufr2ioda.x )

  ecbuild_add_test( TARGET  test_iodaconv_bufr_ship_wmo_bufr
                    TYPE    SCRIPT
                    COMMAND bash
                    ARGS    ${CMAKE_BINARY_DIR}/bin/iodaconv_comp.sh
                            netcdf
                    "${CMAKE_BINARY_DIR}/bin/bufr2ioda.x testinput/ship_wmoBUFR2ioda.yaml"
                    ship_wmo_multi.nc ${IODA_CONV_COMP_TOL_ZERO}
                    DEPENDS bufr2ioda.x )

  ecbuild_add_test( TARGET  test_iodaconv_bufr_synop_wmo_bufr
                    TYPE    SCRIPT
                    COMMAND bash
                    ARGS    ${CMAKE_BINARY_DIR}/bin/iodaconv_comp.sh
                            netcdf
                    "${CMAKE_BINARY_DIR}/bin/bufr2ioda.x testinput/synop_wmoBUFR2ioda.yaml"
                    synop_wmo_multi.nc ${IODA_CONV_COMP_TOL_ZERO})

  ecbuild_add_test( TARGET  test_iodaconv_bufr_satwind_EUMet_wmo_bufr
                    TYPE    SCRIPT
                    COMMAND bash
                    ARGS    ${CMAKE_BINARY_DIR}/bin/iodaconv_comp.sh
                            netcdf
                    "${CMAKE_BINARY_DIR}/bin/bufr2ioda.x testinput/satwind_EUMet_wmoBUFR2ioda.yaml"
                    satwind_EUMet.nc ${IODA_CONV_COMP_TOL_ZERO}
                    DEPENDS bufr2ioda.x )

  ecbuild_add_test( TARGET  test_iodaconv_bufr_satwind_Himawari_wmo_bufr
                    TYPE    SCRIPT
                    COMMAND bash
                    ARGS    ${CMAKE_BINARY_DIR}/bin/iodaconv_comp.sh
                            netcdf
                    "${CMAKE_BINARY_DIR}/bin/bufr2ioda.x testinput/satwind_Himawari_wmoBUFR2ioda.yaml"
                    satwind_Himawari.nc ${IODA_CONV_COMP_TOL_ZERO}
                    DEPENDS bufr2ioda.x )

  ecbuild_add_test( TARGET  test_iodaconv_bufr_satwind_Insat_wmo_bufr
                    TYPE    SCRIPT
                    COMMAND ${CMAKE_BINARY_DIR}/bin/iodaconv_comp.sh
                    ARGS    netcdf
                    "${CMAKE_BINARY_DIR}/bin/bufr2ioda.x testinput/satwind_Insat_wmoBUFR2ioda.yaml"
                    satwind_Insat.nc ${IODA_CONV_COMP_TOL_ZERO}
                    DEPENDS bufr2ioda.x )

  ecbuild_add_test( TARGET  test_iodaconv_bufr_vadwinds_wmo_bufr
                    TYPE    SCRIPT
                    COMMAND bash
                    ARGS    ${CMAKE_BINARY_DIR}/bin/iodaconv_comp.sh
                            netcdf
                    "${CMAKE_BINARY_DIR}/bin/bufr2ioda.x testinput/vadwinds_wmoBUFR2ioda.yaml"
                    vadwinds_wmo_multi.nc ${IODA_CONV_COMP_TOL_ZERO}
                    DEPENDS bufr2ioda.x )
endif()


#==============================================================================
# Converters for NRT ingest
#==============================================================================

ecbuild_add_test( TARGET  test_iodaconv_atms_nc4
                  TYPE    SCRIPT
                  ENVIRONMENT "PYTHONPATH=${IODACONV_PYTHONPATH}"
                  COMMAND bash
                  ARGS    ${CMAKE_BINARY_DIR}/bin/iodaconv_comp.sh
                          netcdf 
                          "${Python3_EXECUTABLE} ${PROJECT_SOURCE_DIR}/src/hdf5/atms_netcdf_hdf5_2ioda.py
                          -d 2021120600
                          -i testinput/SNDR_SNPP_ATMS_SAMPLE.nc4
                          -o testrun/2021120600_atms_sdr.nc4" 2021120600_atms_sdr.nc4 ${IODA_CONV_COMP_TOL_ZERO} )

if( iodaconv_eccodes_ENABLED )

#==============================================================================
# Conventional data, radiosonde (WMO) converter
#==============================================================================

  ecbuild_add_test(TARGET  test_${PROJECT_NAME}_bufr_wmo_sonde
                   TYPE    SCRIPT
                   ENVIRONMENT "PYTHONPATH=${IODACONV_PYTHONPATH}"
                   COMMAND bash
                   ARGS    ${CMAKE_BINARY_DIR}/bin/iodaconv_comp.sh
                           netcdf
<<<<<<< HEAD
                           "${Python3_EXECUTABLE} ${CMAKE_BINARY_DIR}/bin/sonde_bufr2ioda.py
                           -i testinput/sonde_wmo_multi.bufr
                           -o testrun/sonde_wmo_multi.nc"
                           sonde_wmo_multi.nc ${IODA_CONV_COMP_TOL_ZERO})
=======
                           "${Python3_EXECUTABLE} ${CMAKE_BINARY_DIR}/bin/decode_bufr_LDM_raob.py
                           -i testinput/sonde_wmo_double.bufr
                           -o testrun/wmo_raob_double.nc4"
                           wmo_raob_double.nc4 ${IODA_CONV_COMP_TOL_ZERO})
>>>>>>> 47294c1d

#===============================================================================
# Conventional data, aircraft Obs - AMDAR BUFR (WMO) converter
#===============================================================================

  ecbuild_add_test( TARGET  test_${PROJECT_NAME}_amdar
                    TYPE    SCRIPT
                    ENVIRONMENT "PYTHONPATH=${IODACONV_PYTHONPATH}"
                    COMMAND bash
                    ARGS    ${CMAKE_BINARY_DIR}/bin/iodaconv_comp.sh
                            netcdf
                            "${Python3_EXECUTABLE} ${CMAKE_BINARY_DIR}/bin/amdar_bufr2ioda.py
                            -i testinput/amdar_wmo_multi.bufr
                            -o testrun/amdar_wmo_multi2.nc"
                            amdar_wmo_multi2.nc ${IODA_CONV_COMP_TOL_ZERO})

#===============================================================================
# Conventional data, surface Obs - SYNOP, Buoy and Ship BUFR (WMO) converters
#===============================================================================

  ecbuild_add_test( TARGET  test_${PROJECT_NAME}_buoy
                    TYPE    SCRIPT
                    ENVIRONMENT "PYTHONPATH=${IODACONV_PYTHONPATH}"
                    COMMAND bash
                    ARGS    ${CMAKE_BINARY_DIR}/bin/iodaconv_comp.sh
                            netcdf
                            "${Python3_EXECUTABLE} ${CMAKE_BINARY_DIR}/bin/buoy_bufr2ioda.py
                            -i testinput/buoy_wmo_multi.bufr
                            -o testrun/buoy_wmo_multi2.nc"
                            buoy_wmo_multi2.nc ${IODA_CONV_COMP_TOL_ZERO})

  ecbuild_add_test( TARGET  test_${PROJECT_NAME}_ship
                    TYPE    SCRIPT
                    ENVIRONMENT "PYTHONPATH=${IODACONV_PYTHONPATH}"
                    COMMAND bash
                    ARGS    ${CMAKE_BINARY_DIR}/bin/iodaconv_comp.sh
                            netcdf
                            "${Python3_EXECUTABLE} ${CMAKE_BINARY_DIR}/bin/ship_bufr2ioda.py
                            -i testinput/ship_wmo_multi.bufr
                            -o testrun/ship_wmo_multi2.nc"
                            ship_wmo_multi2.nc ${IODA_CONV_COMP_TOL_ZERO})

  ecbuild_add_test( TARGET  test_${PROJECT_NAME}_synop
                    TYPE    SCRIPT
                    ENVIRONMENT "PYTHONPATH=${IODACONV_PYTHONPATH}"
                    COMMAND bash
                    ARGS    ${CMAKE_BINARY_DIR}/bin/iodaconv_comp.sh
                            netcdf
                            "${Python3_EXECUTABLE} ${CMAKE_BINARY_DIR}/bin/synop_bufr2ioda.py
                            -i testinput/synop_wmo_multi.bufr
                            -o testrun/synop_wmo_multi2.nc"
                            synop_wmo_multi2.nc ${IODA_CONV_COMP_TOL_ZERO})

endif()

#==============================================================================
# PrepBUFR and BUFR tests
#==============================================================================

if( iodaconv_pbfortran_ENABLED )

  ecbuild_add_test( TARGET  test_${PROJECT_NAME}_gnssro_conv
                    TYPE    SCRIPT
                    COMMAND bash
                    ARGS    ${CMAKE_BINARY_DIR}/bin/iodaconv_comp.sh
                            netcdf
                            "${CMAKE_BINARY_DIR}/bin/bufr2nc_fortran.x
                            -i testinput -o testrun gnssro_kompsat5_20180415_00Z.bufr"
                            gnssro_obs_2018041500.nc4 ${IODA_CONV_COMP_TOL_ZERO}
                    DEPENDS bufr2nc_fortran.x)

  ecbuild_add_test( TARGET  test_${PROJECT_NAME}_prepbufr_conv
                    TYPE    SCRIPT
                    COMMAND bash
                    ARGS    ${CMAKE_BINARY_DIR}/bin/iodaconv_comp.sh
                            netcdf
                            "${CMAKE_BINARY_DIR}/bin/bufr2nc_fortran.x
                            -i testinput -o testrun prepbufr.bufr"
                            sondes_obs_2020093018.nc4 ${IODA_CONV_COMP_TOL}
                    DEPENDS bufr2nc_fortran.x)

  ecbuild_add_test( TARGET  test_${PROJECT_NAME}_mhs_conv
                    TYPE    SCRIPT
                    COMMAND bash
                    ARGS    ${CMAKE_BINARY_DIR}/bin/iodaconv_comp.sh
                            netcdf
                            "${CMAKE_BINARY_DIR}/bin/bufr2nc_fortran.x
                            -i testinput -o testrun gdas.t18z.1bmhs.tm00.bufr_d"
                            mhs_metop-b_obs_2020101215.nc4 ${IODA_CONV_COMP_TOL_ZERO}
                    DEPENDS bufr2nc_fortran.x)

endif()


#==============================================================================
# SatBias tests
#==============================================================================

if( iodaconv_satbias_ENABLED )

  ecbuild_add_test( TARGET  test_iodaconv_satbias_amsua
                    TYPE    SCRIPT
                    COMMAND bash
                    ARGS    ${CMAKE_BINARY_DIR}/bin/iodaconv_comp.sh
                            netcdf
                            "${CMAKE_BINARY_DIR}/bin/satbias2ioda.x testinput/satbias_converter_amsua.yaml"
                            satbias_amsua_n18.nc4 ${IODA_CONV_COMP_TOL_ZERO}
                    DEPENDS satbias2ioda.x )

  ecbuild_add_test( TARGET  test_iodaconv_satbias_cris
                    TYPE    SCRIPT
                    COMMAND bash
                    ARGS    ${CMAKE_BINARY_DIR}/bin/iodaconv_comp.sh
                            netcdf
                            "${CMAKE_BINARY_DIR}/bin/satbias2ioda.x testinput/satbias_converter_cris.yaml"
                            satbias_cris_npp.nc4 ${IODA_CONV_COMP_TOL_ZERO}
                    DEPENDS satbias2ioda.x )

  ecbuild_add_test( TARGET  test_iodaconv_satbias_ssmis
                    TYPE    SCRIPT
                    COMMAND bash
                    ARGS    ${CMAKE_BINARY_DIR}/bin/iodaconv_comp.sh
                            netcdf
                            "${CMAKE_BINARY_DIR}/bin/satbias2ioda.x testinput/satbias_converter_ssmis.yaml"
                            satbias_ssmis_f16.nc4 ${IODA_CONV_COMP_TOL_ZERO}
                    DEPENDS satbias2ioda.x )
endif()


#==============================================================================
# ObsError correlations tests
#==============================================================================

if( iodaconv_obserror_ENABLED )

  ecbuild_add_test( TARGET  test_iodaconv_obserror
                    TYPE    SCRIPT
                    COMMAND bash
                    ARGS    ${CMAKE_BINARY_DIR}/bin/iodaconv_comp.sh
                            netcdf
                            "${CMAKE_BINARY_DIR}/bin/obserror2ioda.x testinput/Rcov_iasi_metop-b_sea.bin testrun/Rcov_iasi_metop-b_sea.nc4"
                            Rcov_iasi_metop-b_sea.nc4 ${IODA_CONV_COMP_TOL_ZERO}
                    DEPENDS obserror2ioda.x )
endif()


# =============================================================================
# Land product converters
#==============================================================================

ecbuild_add_test( TARGET  test_${PROJECT_NAME}_ghcn_snod
                  TYPE    SCRIPT
                  ENVIRONMENT "PYTHONPATH=${IODACONV_PYTHONPATH}"
                  COMMAND bash
                  ARGS    ${CMAKE_BINARY_DIR}/bin/iodaconv_comp.sh
                          netcdf
                          "${Python3_EXECUTABLE} ${CMAKE_BINARY_DIR}/bin/ghcn_snod2ioda.py
                          -i testinput/ghcn_20200228.csv
                          -o testrun/ghcn_snod_20200228.nc
                          -f ${PROJECT_BINARY_DIR}/doc/fix/ghcn-stations.txt
                          -d 20200228
                          -m maskout"
                          ghcn_snod_20200228.nc ${IODA_CONV_COMP_TOL_ZERO})

ecbuild_add_test( TARGET  test_${PROJECT_NAME}_smap_ssm
                    TYPE    SCRIPT
                    ENVIRONMENT "PYTHONPATH=${IODACONV_PYTHONPATH}"
                    COMMAND bash
                    ARGS    ${CMAKE_BINARY_DIR}/bin/iodaconv_comp.sh
                            netcdf
                            "${Python3_EXECUTABLE} ${CMAKE_BINARY_DIR}/bin/smap_ssm2ioda.py
                            -i testinput/SMAP_L2_SM_P_NRT_24342_A_20190822T224858_N16023_002.h5
                            -o testrun/smap_ssm.nc
                            -m maskout"
                            smap_ssm.nc ${IODA_CONV_COMP_TOL_ZERO})

ecbuild_add_test( TARGET  test_${PROJECT_NAME}_smos_ssm
                    TYPE    SCRIPT
                    ENVIRONMENT "PYTHONPATH=${IODACONV_PYTHONPATH}"
                    COMMAND bash
                    ARGS    ${CMAKE_BINARY_DIR}/bin/iodaconv_comp.sh
                            netcdf
                            "${Python3_EXECUTABLE} ${CMAKE_BINARY_DIR}/bin/smos_ssm2ioda.py
                            -i testinput/smos_l2nrt_ssm.nc
                            -o testrun/smos_ssm.nc
                            -m maskout"
                            smos_ssm.nc ${IODA_CONV_COMP_TOL_ZERO})

ecbuild_add_test( TARGET  test_${PROJECT_NAME}_ascat_ssm
                    TYPE    SCRIPT
                    ENVIRONMENT "PYTHONPATH=${IODACONV_PYTHONPATH}"
                    COMMAND bash
                    ARGS    ${CMAKE_BINARY_DIR}/bin/iodaconv_comp.sh
                            netcdf
                            "${Python3_EXECUTABLE} ${CMAKE_BINARY_DIR}/bin/ascat_ssm2ioda.py
                            -i testinput/ascat_ssm.nc
                            -o testrun/ascat_ssm.nc
                            -m maskout"
                            ascat_ssm.nc ${IODA_CONV_COMP_TOL_ZERO})

ecbuild_add_test( TARGET  test_${PROJECT_NAME}_imsfv3_scf
                    TYPE    SCRIPT
                    ENVIRONMENT "PYTHONPATH=${IODACONV_PYTHONPATH}"
                    COMMAND bash
                    ARGS    ${CMAKE_BINARY_DIR}/bin/iodaconv_comp.sh
                            netcdf
                            "${Python3_EXECUTABLE} ${CMAKE_BINARY_DIR}/bin/imsfv3_scf2ioda.py
                            -i testinput/imsscf_20191215_c48.nc
                            -o testrun/imsfv3_scf.nc"
                            imsfv3_scf.nc ${IODA_CONV_COMP_TOL_ZERO})

ecbuild_add_test( TARGET  test_${PROJECT_NAME}_smap9km_ssm
                    TYPE    SCRIPT
                    ENVIRONMENT "PYTHONPATH=${IODACONV_PYTHONPATH}"
                    COMMAND bash
                    ARGS    ${CMAKE_BINARY_DIR}/bin/iodaconv_comp.sh
                            netcdf
                            "${Python3_EXECUTABLE} ${CMAKE_BINARY_DIR}/bin/smap9km_ssm2ioda.py
                            -i testinput/SMAP_L2_SM_P_E_36365_D_20211122T013945_R18240_001.h5
                            -o testrun/smap9km_ssm.nc
                            -m maskout"
                            smap9km_ssm.nc ${IODA_CONV_COMP_TOL_ZERO})

ecbuild_add_test( TARGET  test_${PROJECT_NAME}_land_owp_snow_obs_dup_thin
                  TYPE    SCRIPT
                  ENVIRONMENT "PYTHONPATH=${IODACONV_PYTHONPATH}"
                  COMMAND ${CMAKE_BINARY_DIR}/bin/iodaconv_comp.sh
                  ARGS    netcdf
                          "${Python3_EXECUTABLE} ${CMAKE_BINARY_DIR}/bin/owp_snow_obs.py
                          -i testinput/owp_snow_obs.csv
                          -o testrun/owp_snow_obs_dup_thin_err_fn.nc
			  --thin_swe 1 --thin_depth .5 --thin_random_seed 3  --err_fn dummy_err"
                          owp_snow_obs_dup_thin_err_fn.nc ${IODA_CONV_COMP_TOL_ZERO})

#######################################################
# Auto-generated tests for ioda file validation
#  For these tests we check the testoutput directory
#  since it already exists with valid data.

file( GLOB_RECURSE TESTOUTPUT_IODA_FILES testoutput/*.nc4 testoutput/*.nc testoutput/*.ioda )

# Remove bias files from validation. These will need a separate YAML file.
list( FILTER TESTOUTPUT_IODA_FILES EXCLUDE REGEX "(.*)bias(.*)" )

foreach ( f ${TESTOUTPUT_IODA_FILES} )
	get_filename_component(filename ${f} NAME)

	# Note: IODA_YAML_ROOT is provided by find_package(ioda).
	# The ObsSpace.yaml file is *not* a test file. It always exists.
	ecbuild_add_test(
		TARGET ${PROJECT_NAME}_validate_testoutput_${filename}
		COMMAND ioda-validate.x
		LABELS ${PROJECT_NAME}_validate
		ENVIRONMENT "ECKIT_COLOUR_OUTPUT=1"
		ARGS "${IODA_YAML_ROOT}/validation/ObsSpace.yaml" "${f}"
		)
endforeach()

<|MERGE_RESOLUTION|>--- conflicted
+++ resolved
@@ -1290,17 +1290,10 @@
                    COMMAND bash
                    ARGS    ${CMAKE_BINARY_DIR}/bin/iodaconv_comp.sh
                            netcdf
-<<<<<<< HEAD
                            "${Python3_EXECUTABLE} ${CMAKE_BINARY_DIR}/bin/sonde_bufr2ioda.py
                            -i testinput/sonde_wmo_multi.bufr
                            -o testrun/sonde_wmo_multi.nc"
                            sonde_wmo_multi.nc ${IODA_CONV_COMP_TOL_ZERO})
-=======
-                           "${Python3_EXECUTABLE} ${CMAKE_BINARY_DIR}/bin/decode_bufr_LDM_raob.py
-                           -i testinput/sonde_wmo_double.bufr
-                           -o testrun/wmo_raob_double.nc4"
-                           wmo_raob_double.nc4 ${IODA_CONV_COMP_TOL_ZERO})
->>>>>>> 47294c1d
 
 #===============================================================================
 # Conventional data, aircraft Obs - AMDAR BUFR (WMO) converter
