# (C) Copyright 2019-2020 UCAR.
#
# This software is licensed under the terms of the Apache Licence Version 2.0
# which can be obtained at http://www.apache.org/licenses/LICENSE-2.0.

################################################################################
# IODA-CONVERTER tests
################################################################################

list( APPEND test_input
  testinput/gds2_sst_l2p.nc
  testinput/gds2_sst_l3u.nc
  testinput/giirs_fy4a-test.nc
  testinput/godae_prof.bin
  testinput/godae_ship.bin
  testinput/godae_trak.bin
  testinput/rads_adt.nc
  testinput/smap_sss_rss.nc
  testinput/hgodas_insitu.nc
  testinput/hgodas_sst.nc
  testinput/marineglider_AOML.nc
  testinput/gsidiag_conv_t_sfc_test.nc
  testinput/gsidiag_conv_uv_testinput.nc
  testinput/gsidiag_amsua_aqua_radiance_test.nc
  testinput/argoclim_test.nc
  testinput/cryosat2_L2_test.nc
  testinput/viirs_jpss1_oc_l2.nc
  testinput/modis_aqua_oc_l2.nc
  testinput/sondes_obs_2018041500_m.nc4
  testinput/gnssro_obs_2018041500_s.nc4
  testinput/wrfdadiags_goes-16-abi_2018041500.nc
  testinput/b001xx007.20200310.bufr
  testinput/viirs_aod.nc
  testinput/tropomi_no2.nc
  testinput/imssnow_24km.grib2
  testinput/2020100106_metars_small.csv
<<<<<<< HEAD
  testinput/afwa_snod_24km.grib
=======
  testinput/singleob.yaml
>>>>>>> 76b8884c
)

list( APPEND test_output
  testoutput/gds2_sst_l2p.nc
  testoutput/gds2_sst_l3u.nc
  testoutput/giirs_fy4a_obs_2017030208.nc4
  testoutput/giirs_ssec_ioda.nc4
  testoutput/godae_prof.nc
  testoutput/godae_ship.nc
  testoutput/godae_trak.nc
  testoutput/rads_adt.nc
  testoutput/smap_sss_rss.nc
  testoutput/hgodas_insitu.nc
  testoutput/hgodas_sst.nc
  testoutput/test_glider.nc
  testoutput/sfc_tv_obs_2018041500.nc4
  testoutput/satwind_obs_2018041500.nc4
  testoutput/amsua_aqua_obs_2018041500.nc4
  testoutput/argoclim.nc
  testoutput/cryosat2_L2.nc
  testoutput/viirs_jpss1_oc_l2.nc
  testoutput/modis_aqua_oc_l2.nc
  testoutput/aod_viirs_obs_2018041500_s.nc4
  testoutput/abi_g16_obs_2018041500.nc4
  testoutput/ioda.NC001007.2020031012.nc
  testoutput/viirs_aod.nc
  testoutput/tropomi_no2.nc
  testoutput/imssnow_scf.nc
  testoutput/2020100106_metars_small.nc
<<<<<<< HEAD
  testoutput/afwa_snod.nc
=======
  testoutput/singleob.nc
>>>>>>> 76b8884c
)

if( iodaconv_gnssro_ENABLED )
  list( APPEND test_input
    testinput/gnssro_kompsat5_20180415_00Z.bufr
  )

  list( APPEND test_output
    testoutput/gnssro_kompsat5_2018041500.nc4
  )
endif()

if( iodaconv_bufr_ENABLED )
  list( APPEND test_input
    testinput/bufr_test.yaml
    testinput/gdas.t18z.1bmhs.tm00.bufr_d
    testinput/gdas.t00z.1bhrs4.tm00.bufr_d
    testinput/bufr_mhs.yaml
    testinput/bufr_hrs.yaml
  )

  list( APPEND test_output
    testoutput/gdas.t18z.1bmhs.tm00.nc
    testoutput/gdas.t00z.1bhrs4.tm00.nc
  )
endif()

# create test directories and make links to the input files
file(MAKE_DIRECTORY ${CMAKE_CURRENT_BINARY_DIR}/testinput)
file(MAKE_DIRECTORY ${CMAKE_CURRENT_BINARY_DIR}/testoutput)
file(MAKE_DIRECTORY ${CMAKE_CURRENT_BINARY_DIR}/testrun)
file(MAKE_DIRECTORY ${CMAKE_CURRENT_BINARY_DIR}/Data)
foreach(FILENAME ${test_input} ${test_output})
    execute_process( COMMAND ${CMAKE_COMMAND} -E create_symlink
           ${CMAKE_CURRENT_SOURCE_DIR}/${FILENAME}
           ${CMAKE_CURRENT_BINARY_DIR}/${FILENAME} )
endforeach(FILENAME)

#===============================================================================
# The following tests use odb compare or nccmp to check the difference between the output
#  file, and the reference copy of what the ouput file should look like.
# The first rgument to the script, is what the output file type is (netcdf or odb)
# The second rgument to the script, wrapped in quotes, is the command to execute
#  the ioda converter.
# The third argument is the name of the output file to compare (one copy to be
#  created in testrun/ by the converter, and one copy already present in in
#  testoutput/)
#===============================================================================

# Typically, a converter is simply doing a format change (ie, copying data directly
# from the input file). For these cases, use a tolerance of zero for the
# iodaconv_comp.sh test.
#
# For a converter that is generating new data, use a non-zero tolerance.
set(IODA_CONV_COMP_TOL_ZERO "0.0")
set(IODA_CONV_COMP_TOL "0.5e-4")

#===============================================================================
# Marine converters
#===============================================================================

ecbuild_add_test( TARGET  test_${PROJECT_NAME}_gds2_sst_l2p
                  TYPE    SCRIPT
                  COMMAND ${CMAKE_BINARY_DIR}/bin/iodaconv_comp.sh
                  ARGS    netcdf
                          "${CMAKE_BINARY_DIR}/bin/gds2_sst2ioda.py
                          -i testinput/gds2_sst_l2p.nc
                          -o testrun/gds2_sst_l2p.nc
                          -d 2018041512
                          -t 0.5"
                          gds2_sst_l2p.nc ${IODA_CONV_COMP_TOL_ZERO})

ecbuild_add_test( TARGET  test_${PROJECT_NAME}_gds2_sst_l3u
                  TYPE    SCRIPT
                  COMMAND ${CMAKE_BINARY_DIR}/bin/iodaconv_comp.sh
                  ARGS    netcdf
                          "${CMAKE_BINARY_DIR}/bin/gds2_sst2ioda.py
                          -i testinput/gds2_sst_l3u.nc
                          -o testrun/gds2_sst_l3u.nc
                          -d 2018041512
                          -t 0.5"
                          gds2_sst_l3u.nc ${IODA_CONV_COMP_TOL_ZERO})

ecbuild_add_test( TARGET  test_${PROJECT_NAME}_smap_sss
                  TYPE    SCRIPT
                  COMMAND ${CMAKE_BINARY_DIR}/bin/iodaconv_comp.sh
                  ARGS    netcdf
                          "${CMAKE_BINARY_DIR}/bin/smap_sss2ioda.py
                          -i testinput/smap_sss_rss.nc
                          -o testrun/smap_sss_rss.nc
                          -d 2018041512"
                          smap_sss_rss.nc ${IODA_CONV_COMP_TOL_ZERO})

ecbuild_add_test( TARGET  test_${PROJECT_NAME}_rads_adt
                  TYPE    SCRIPT
                  COMMAND ${CMAKE_BINARY_DIR}/bin/iodaconv_comp.sh
                  ARGS    netcdf
                          "${CMAKE_BINARY_DIR}/bin/rads_adt2ioda.py
                          -i testinput/rads_adt.nc
                          -o testrun/rads_adt.nc
                          -d 2018041512"
                          rads_adt.nc ${IODA_CONV_COMP_TOL_ZERO})

ecbuild_add_test( TARGET  test_${PROJECT_NAME}_godae_prof
                  TYPE    SCRIPT
                  COMMAND ${CMAKE_BINARY_DIR}/bin/iodaconv_comp.sh
                  ARGS    netcdf
                          "${CMAKE_BINARY_DIR}/bin/godae_profile2ioda.py
                          -i testinput/godae_prof.bin
                          -o testrun/godae_prof.nc
                          -d 1998092212"
                          godae_prof.nc ${IODA_CONV_COMP_TOL_ZERO})

ecbuild_add_test( TARGET  test_${PROJECT_NAME}_godae_ship
                  TYPE    SCRIPT
                  COMMAND ${CMAKE_BINARY_DIR}/bin/iodaconv_comp.sh
                  ARGS    netcdf
                          "${CMAKE_BINARY_DIR}/bin/godae_ship2ioda.py
                          -i testinput/godae_ship.bin
                          -o testrun/godae_ship.nc
                          -d 1998090112"
                          godae_ship.nc ${IODA_CONV_COMP_TOL_ZERO})

ecbuild_add_test( TARGET  test_${PROJECT_NAME}_godae_trak
                  TYPE    SCRIPT
                  COMMAND ${CMAKE_BINARY_DIR}/bin/iodaconv_comp.sh
                  ARGS    netcdf
                          "${CMAKE_BINARY_DIR}/bin/godae_trak2ioda.py
                          -i testinput/godae_trak.bin
                          -o testrun/godae_trak.nc
                          -d 2004070812"
                          godae_trak.nc ${IODA_CONV_COMP_TOL_ZERO})

ecbuild_add_test( TARGET  test_${PROJECT_NAME}_hgodas_insitu
                  TYPE    SCRIPT
                  COMMAND ${CMAKE_BINARY_DIR}/bin/iodaconv_comp.sh
                  ARGS    netcdf
                          "${CMAKE_BINARY_DIR}/bin/hgodas_insitu2ioda.py
                          -i testinput/hgodas_insitu.nc
                          -o testrun/hgodas_insitu.nc
                          -d 2018041512"
                          hgodas_insitu.nc ${IODA_CONV_COMP_TOL_ZERO})

ecbuild_add_test( TARGET  test_${PROJECT_NAME}_hgodas_sst
                  TYPE    SCRIPT
                  COMMAND ${CMAKE_BINARY_DIR}/bin/iodaconv_comp.sh
                  ARGS    netcdf
                          "${CMAKE_BINARY_DIR}/bin/hgodas_sst2ioda.py
                          -i testinput/hgodas_sst.nc
                          -o testrun/hgodas_sst.nc
                          -d 2018041512"
                          hgodas_sst.nc ${IODA_CONV_COMP_TOL_ZERO})

ecbuild_add_test( TARGET  test_${PROJECT_NAME}_glider
                  TYPE    SCRIPT
                  COMMAND ${CMAKE_BINARY_DIR}/bin/iodaconv_comp.sh
                  ARGS    netcdf
                          "${CMAKE_BINARY_DIR}/bin/glider2ioda.py
                          -i testinput/marineglider_AOML.nc
                          -o testrun/test_glider.nc
                          -d 2016080412"
                          test_glider.nc ${IODA_CONV_COMP_TOL_ZERO})

ecbuild_add_test( TARGET  test_${PROJECT_NAME}_argoclim
                  TYPE    SCRIPT
                  COMMAND ${CMAKE_BINARY_DIR}/bin/iodaconv_comp.sh
                  ARGS    netcdf
                          "${CMAKE_BINARY_DIR}/bin/argoClim2ioda.py
                          -i testinput/argoclim_test.nc
                          -o testrun/argoclim.nc
                          -d 2019101600"
                          argoclim.nc ${IODA_CONV_COMP_TOL_ZERO})

ecbuild_add_test( TARGET  test_${PROJECT_NAME}_cryosat2
                  TYPE    SCRIPT
                  COMMAND ${CMAKE_BINARY_DIR}/bin/iodaconv_comp.sh
                  ARGS    netcdf
                          "${CMAKE_BINARY_DIR}/bin/cryosat_ice2ioda.py
                          -i testinput/cryosat2_L2_test.nc
                          -o testrun/cryosat2_L2.nc
                          -d 2019092112"
                          cryosat2_L2.nc ${IODA_CONV_COMP_TOL_ZERO})

#===============================================================================
# Conventional data, surface Obs - METAR converter
#===============================================================================

ecbuild_add_test( TARGET  test_${PROJECT_NAME}_metar
                  TYPE    SCRIPT
                  COMMAND ${CMAKE_BINARY_DIR}/bin/iodaconv_comp.sh
                  ARGS    netcdf
                          "${CMAKE_BINARY_DIR}/bin/metar_csv2ioda.py
                          -i testinput/2020100106_metars_small.csv
                          -o testrun/2020100106_metars_small.nc
                          -d 2020100106"
                          2020100106_metars_small.nc ${IODA_CONV_COMP_TOL_ZERO})

#===============================================================================
# MISC converters
#===============================================================================

ecbuild_add_test( TARGET  test_${PROJECT_NAME}_viirs_jpss1_oc_l2
                  TYPE    SCRIPT
                  COMMAND ${CMAKE_BINARY_DIR}/bin/iodaconv_comp.sh
                  ARGS    netcdf
                          "${CMAKE_BINARY_DIR}/bin/viirs_modis_oc2ioda.py
                          -i testinput/viirs_jpss1_oc_l2.nc
                          -o testrun/viirs_jpss1_oc_l2.nc
                          -d 2018041512
                          -t 0.5"
                          viirs_jpss1_oc_l2.nc ${IODA_CONV_COMP_TOL_ZERO})

ecbuild_add_test( TARGET  test_${PROJECT_NAME}_modis_aqua_oc_l2
                  TYPE    SCRIPT
                  COMMAND ${CMAKE_BINARY_DIR}/bin/iodaconv_comp.sh
                  ARGS    netcdf
                          "${CMAKE_BINARY_DIR}/bin/viirs_modis_oc2ioda.py
                          -i testinput/modis_aqua_oc_l2.nc
                          -o testrun/modis_aqua_oc_l2.nc
                          -d 2018041512
                          -t 0.5"
                          modis_aqua_oc_l2.nc ${IODA_CONV_COMP_TOL_ZERO})

ecbuild_add_test( TARGET  test_${PROJECT_NAME}_ncep_bufr
                  TYPE    SCRIPT
                  COMMAND ${CMAKE_BINARY_DIR}/bin/iodaconv_comp.sh
                  ARGS    netcdf
                          "${CMAKE_BINARY_DIR}/bin/ncep_classes.py
                          -p testinput/
                          -i b001xx007.20200310.bufr
                          -o testrun/ioda.NC001007.2020031012.nc
                          -d 2020031012
                          -m 5
                          -l NC001007.yaml
                          -ot NC001007"
                          ioda.NC001007.2020031012.nc ${IODA_CONV_COMP_TOL_ZERO})

ecbuild_add_test( TARGET  test_${PROJECT_NAME}_gen_singleob
                  TYPE    SCRIPT
                  COMMAND ${CMAKE_BINARY_DIR}/bin/iodaconv_comp.sh
                  ARGS    netcdf
                          "${CMAKE_BINARY_DIR}/bin/gen_single_ob.py
                          -y testinput/singleob.yaml"
                          singleob.nc ${IODA_CONV_COMP_TOL_ZERO})

#===============================================================================
# SSEC GIIRS converters
#===============================================================================

# use the non-zero tolerance for this test since the script is doing a variable change
ecbuild_add_test( TARGET  test_${PROJECT_NAME}_giirs_ssec2ioda
                  TYPE    SCRIPT
                  COMMAND ${CMAKE_BINARY_DIR}/bin/iodaconv_comp.sh
                  ARGS    netcdf
                          "${CMAKE_BINARY_DIR}/bin/giirs_ssec2ioda.py
                          -i testinput/giirs_fy4a-test.nc
                          -o testrun/giirs_ssec_ioda.nc4
                          -d 2017030208"
                          giirs_ssec_ioda.nc4 ${IODA_CONV_COMP_TOL})

ecbuild_add_test( TARGET  test_${PROJECT_NAME}_giirs_lw
                  TYPE    SCRIPT
                  COMMAND ${CMAKE_BINARY_DIR}/bin/iodaconv_comp.sh
                  ARGS    netcdf
                          "${CMAKE_BINARY_DIR}/bin/giirs_lw2ioda.py
                          -i testinput/giirs_fy4a-test.nc
                          -o testrun/giirs_fy4a_obs_2017030208.nc4
                          -d 2017030208"
                          giirs_fy4a_obs_2017030208.nc4 ${IODA_CONV_COMP_TOL_ZERO})

#===============================================================================
# GSI ncdiag converters
#===============================================================================

ecbuild_add_test( TARGET  test_${PROJECT_NAME}_gsidiag_conv_uv
                  TYPE    SCRIPT
                  COMMAND ${CMAKE_BINARY_DIR}/bin/iodaconv_comp.sh
                  ARGS    netcdf
                          "${CMAKE_BINARY_DIR}/bin/test_gsidiag.py
                          -i testinput/gsidiag_conv_uv_testinput.nc
                          -o testrun/
                          -t conv
                          -p satwind"
                          satwind_obs_2018041500.nc4 ${IODA_CONV_COMP_TOL_ZERO})

ecbuild_add_test( TARGET  test_${PROJECT_NAME}_gsidiag_conv
                  TYPE    SCRIPT
                  COMMAND ${CMAKE_BINARY_DIR}/bin/iodaconv_comp.sh
                  ARGS    netcdf
                          "${CMAKE_BINARY_DIR}/bin/test_gsidiag.py
                          -i testinput/gsidiag_conv_t_sfc_test.nc
                          -o testrun/
                          -t conv
                          -p sfc"
                          sfc_tv_obs_2018041500.nc4 ${IODA_CONV_COMP_TOL_ZERO})

ecbuild_add_test( TARGET  test_${PROJECT_NAME}_gsidiag_rad
                  TYPE    SCRIPT
                  COMMAND ${CMAKE_BINARY_DIR}/bin/iodaconv_comp.sh
                  ARGS    netcdf
                          "${CMAKE_BINARY_DIR}/bin/test_gsidiag.py
                          -i testinput/gsidiag_amsua_aqua_radiance_test.nc
                          -o testrun/
                          -t rad"
                          amsua_aqua_obs_2018041500.nc4 ${IODA_CONV_COMP_TOL_ZERO})

#===============================================================================
# WRFDA ncdiag converter
#===============================================================================

ecbuild_add_test( TARGET  test_${PROJECT_NAME}_wrfdadiag_rad
                  TYPE    SCRIPT
                  COMMAND ${CMAKE_BINARY_DIR}/bin/iodaconv_comp.sh
                  ARGS    netcdf
                          "${CMAKE_BINARY_DIR}/bin/test_wrfdadiag.py
                          -i testinput/wrfdadiags_goes-16-abi_2018041500.nc
                          -o testrun/
                          -t rad"
                          abi_g16_obs_2018041500.nc4 ${IODA_CONV_COMP_TOL_ZERO})

#===============================================================================
# GNSSRO BUFR converter
#===============================================================================

if( iodaconv_gnssro_ENABLED )
  ecbuild_add_test( TARGET  test_${PROJECT_NAME}_gnssro_bufr_conv
                    TYPE    SCRIPT
                    COMMAND ${CMAKE_BINARY_DIR}/bin/iodaconv_comp.sh
                    ARGS    netcdf
                            "${CMAKE_BINARY_DIR}/bin/gnssro_bufr2ioda
                            2018041500
                            testinput/gnssro_kompsat5_20180415_00Z.bufr
                            testrun/gnssro_kompsat5_2018041500.nc4"
                            gnssro_kompsat5_2018041500.nc4 ${IODA_CONV_COMP_TOL_ZERO}
                    DEPENDS gnssro_bufr2ioda)
endif()

#==============================================================================
# Atmospheric Composition converters
#==============================================================================

ecbuild_add_test( TARGET  test_${PROJECT_NAME}_viirs_aod
                  TYPE    SCRIPT
                  COMMAND ${CMAKE_BINARY_DIR}/bin/iodaconv_comp.sh
                  ARGS    netcdf
                          "${CMAKE_BINARY_DIR}/bin/viirs_aod2ioda.py
                          -i testinput/viirs_aod.nc
                          -o testrun/viirs_aod.nc
                          -m nesdis
                          -k maskout
                          -t 0.0"
                          viirs_aod.nc ${IODA_CONV_COMP_TOL_ZERO})

ecbuild_add_test( TARGET  test_${PROJECT_NAME}_tropomi_no2
                  TYPE    SCRIPT
                  COMMAND ${CMAKE_BINARY_DIR}/bin/iodaconv_comp.sh
                  ARGS    netcdf
                          "${CMAKE_BINARY_DIR}/bin/tropomi_no2_nc2ioda.py
                          -i testinput/tropomi_no2.nc
                          -o testrun/tropomi_no2.nc"
                          tropomi_no2.nc ${IODA_CONV_COMP_TOL_ZERO})

#==============================================================================
# Bufr Ingester tests
#==============================================================================

if(iodaconv_bufr_ENABLED)

    ecbuild_add_test( TARGET  test_iodaconv_bufr_bufrdescription
                      SOURCES bufr/TestBufrDescription.cpp
                      ARGS    testinput/bufr_mhs.yaml
                      LIBS    eckit oops iodaconv::ingester )

    ecbuild_add_test( TARGET  test_iodaconv_bufr_mhs2ioda
                      TYPE    SCRIPT
                      COMMAND ${CMAKE_BINARY_DIR}/bin/iodaconv_comp.sh
                      ARGS    netcdf
                              "${CMAKE_BINARY_DIR}/bin/bufr2ioda.x testinput/bufr_mhs.yaml"
                              gdas.t18z.1bmhs.tm00.nc ${IODA_CONV_COMP_TOL_ZERO}
                      DEPENDS bufr2ioda.x )

    ecbuild_add_test( TARGET  test_iodaconv_bufr_hrs2ioda
                      TYPE    SCRIPT
                      COMMAND ${CMAKE_BINARY_DIR}/bin/iodaconv_comp.sh
                      ARGS    netcdf
                              "${CMAKE_BINARY_DIR}/bin/bufr2ioda.x testinput/bufr_hrs.yaml"
                              gdas.t00z.1bhrs4.tm00.nc ${IODA_CONV_COMP_TOL_ZERO}
                      DEPENDS bufr2ioda.x )

endif()

# =============================================================================
# Land product converters
#==============================================================================

if( iodaconv_pygrib_ENABLED )
  ecbuild_add_test( TARGET  test_${PROJECT_NAME}_ims_scf
                    TYPE    SCRIPT
                    COMMAND ${CMAKE_BINARY_DIR}/bin/iodaconv_comp.sh
                    ARGS    netcdf
                            "${CMAKE_BINARY_DIR}/bin/ims_scf2ioda.py
                            -i testinput/imssnow_24km.grib2
                            -o testrun/imssnow_scf.nc
                            -m maskout"
                            imssnow_scf.nc ${IODA_CONV_COMP_TOL_ZERO})

  ecbuild_add_test( TARGET  test_${PROJECT_NAME}_afwa_snod
                    TYPE    SCRIPT
                    COMMAND ${CMAKE_BINARY_DIR}/bin/iodaconv_comp.sh
                    ARGS    netcdf
                            "${CMAKE_BINARY_DIR}/bin/afwa_snod2ioda.py
                            -i testinput/afwa_snod_24km.grib
                            -o testrun/afwa_snod.nc
                            -m maskout"
                            afwa_snod.nc ${IODA_CONV_COMP_TOL_ZERO})
endif()<|MERGE_RESOLUTION|>--- conflicted
+++ resolved
@@ -34,11 +34,8 @@
   testinput/tropomi_no2.nc
   testinput/imssnow_24km.grib2
   testinput/2020100106_metars_small.csv
-<<<<<<< HEAD
   testinput/afwa_snod_24km.grib
-=======
   testinput/singleob.yaml
->>>>>>> 76b8884c
 )
 
 list( APPEND test_output
@@ -68,11 +65,8 @@
   testoutput/tropomi_no2.nc
   testoutput/imssnow_scf.nc
   testoutput/2020100106_metars_small.nc
-<<<<<<< HEAD
   testoutput/afwa_snod.nc
-=======
   testoutput/singleob.nc
->>>>>>> 76b8884c
 )
 
 if( iodaconv_gnssro_ENABLED )
