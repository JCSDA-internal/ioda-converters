--- conflicted
+++ resolved
@@ -25,11 +25,8 @@
   testinput/argoclim_test.nc
   testinput/cryosat2_L2_test.nc
   testinput/CS_OFFL_SIR_GDR_2__20160229T132459_20160229T150412_C001.DBL
-<<<<<<< HEAD
-=======
   testinput/viirs_jpss1_oc_l2.nc
   testinput/modis_aqua_oc_l2.nc
->>>>>>> dd5d8f92
   testinput/sondes_obs_2018041500_m.nc4
   testinput/gnssro_obs_2018041500_s.nc4
   testinput/wrfdadiags_goes-16-abi_2018041500.nc
@@ -53,11 +50,8 @@
   testoutput/argoclim.nc
   testoutput/cryosat2_L2.nc
   testoutput/cryosat2_L2_DBL.nc
-<<<<<<< HEAD
-=======
   testoutput/viirs_jpss1_oc_l2.nc
   testoutput/modis_aqua_oc_l2.nc
->>>>>>> dd5d8f92
   testoutput/sondes_obs_2018041500_m.odb
   testoutput/gnssro_obs_2018041500_s.odb
   testoutput/abi_g16_obs_2018041500.nc4
@@ -214,8 +208,6 @@
                        -o testrun/cryosat2_L2_DBL.nc
                        -d 2016022912"
                       cryosat2_L2_DBL.nc)
-<<<<<<< HEAD
-=======
 
 ecbuild_add_test( TARGET test_iodaconv_viirs_jpss1_oc_l2
                   TYPE SCRIPT
@@ -238,7 +230,6 @@
                        -d 2018041512
                        -t 0.5"
                       modis_aqua_oc_l2.nc)
->>>>>>> dd5d8f92
 
 #===============================================================================
 # GSI ncdiag converters
