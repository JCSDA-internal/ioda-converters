--- conflicted
+++ resolved
@@ -94,12 +94,9 @@
     testinput/gdas.t00z.1bhrs4.tm00.bufr_d
     testinput/gdas.t06z.adpsfc.tm00.bufr_d
     testinput/bufr_read_2_dim_blocks.bufr
-<<<<<<< HEAD
     testinput/bufr_read_wmo_radiosonde.bufr
-=======
     testinput/bufr_satwnd_new_format.bufr
     testinput/bufr_satwnd_old_format.bufr
->>>>>>> 152427d7
     testinput/bufr_mhs.yaml
     testinput/bufr_hrs.yaml
     testinput/bufr_filtering.yaml
@@ -107,12 +104,9 @@
     testinput/bufr_filter_split.yaml
     testinput/bufr_adpsfc.yaml
     testinput/bufr_read_2_dim_blocks.yaml
-<<<<<<< HEAD
     testinput/bufr_read_wmo_radiosonde.yaml
-=======
     testinput/bufr_satwnd_old_format.yaml
     testinput/bufr_satwnd_new_format.yaml
->>>>>>> 152427d7
   )
 
   list( APPEND test_output
@@ -123,12 +117,9 @@
     testoutput/gdas.t18z.1bmhs.tm00.15.7.filter_split.nc
     testoutput/gdas.t06z.adpsfc.tm00.nc
     testoutput/bufr_read_2_dim_blocks.nc
-<<<<<<< HEAD
     testoutput/bufr_read_wmo_radiosonde.nc
-=======
     testoutput/NC005031.nc
     testoutput/NC005066.nc
->>>>>>> 152427d7
   )
 endif()
 
@@ -565,7 +556,6 @@
                             bufr_read_2_dim_blocks.nc ${IODA_CONV_COMP_TOL_ZERO}
                     DEPENDS bufr2ioda.x )
 
-<<<<<<< HEAD
   ecbuild_add_test( TARGET  test_iodaconv_bufr_read_wmo_radiosonde
                     TYPE    SCRIPT
                     COMMAND ${CMAKE_BINARY_DIR}/bin/iodaconv_comp.sh
@@ -574,7 +564,6 @@
                             bufr_read_wmo_radiosonde.nc ${IODA_CONV_COMP_TOL_ZERO}
                     DEPENDS bufr2ioda.x )
 
-=======
   ecbuild_add_test( TARGET  test_iodaconv_bufr_satwnd_old_format
                     TYPE    SCRIPT
                     COMMAND ${CMAKE_BINARY_DIR}/bin/iodaconv_comp.sh
@@ -590,7 +579,6 @@
                     "${CMAKE_BINARY_DIR}/bin/bufr2ioda.x testinput/bufr_satwnd_new_format.yaml"
                     NC005031.nc ${IODA_CONV_COMP_TOL_ZERO}
                     DEPENDS bufr2ioda.x )
->>>>>>> 152427d7
 endif()
 
 #==============================================================================
