# (C) Copyright 2019 UCAR.
#
# This software is licensed under the terms of the Apache Licence Version 2.0
# which can be obtained at http://www.apache.org/licenses/LICENSE-2.0.

################################################################################
# IODA-CONVERTER tests
################################################################################

list( APPEND test_input
  testinput/gds2_sst_l2p.nc
  testinput/gds2_sst_l3u.nc
  testinput/godae_prof.bin
  testinput/godae_ship.bin
  testinput/godae_trak.bin
  testinput/rads_adt.nc
  testinput/smap_sss_rss.nc
  testinput/hgodas_insitu.nc
  testinput/hgodas_sst.nc
  testinput/gsidiag_conv_t_sfc_test.nc
  testinput/gsidiag_conv_uv_testinput.nc
  testinput/gsidiag_amsua_aqua_radiance_test.nc
  testinput/odb_sonde_16019.odb
  testinput/gnssro_kompsat5_20180415_00Z.bufr
  testinput/argoclim_test.nc
  testinput/cryosat2_L2_test.nc
  testinput/CS_OFFL_SIR_GDR_2__20160229T132459_20160229T150412_C001.DBL
  testinput/viirs_jpss1_oc_l2.nc
  testinput/modis_aqua_oc_l2.nc
  testinput/sondes_obs_2018041500_m.nc4
  testinput/gnssro_obs_2018041500_s.nc4
  testinput/wrfdadiags_goes-16-abi_2018041500.nc
<<<<<<< HEAD
  testinput/b001xx007.20200310.bufr
=======
  testinput/viirs_aod.nc
>>>>>>> b30e219e
)

list( APPEND test_output
  testoutput/gds2_sst_l2p.nc
  testoutput/gds2_sst_l3u.nc
  testoutput/godae_prof.nc
  testoutput/godae_ship.nc
  testoutput/godae_trak.nc
  testoutput/rads_adt.nc
  testoutput/smap_sss_rss.nc
  testoutput/hgodas_insitu.nc
  testoutput/hgodas_sst.nc
  testoutput/sfc_tv_obs_2018041500.nc4
  testoutput/satwind_obs_2018041500.nc4
  testoutput/amsua_aqua_obs_2018041500.nc4
  testoutput/odb_sonde_16019.nc4
  testoutput/gnssro_kompsat5_2018041500.nc4
  testoutput/argoclim.nc
  testoutput/cryosat2_L2.nc
  testoutput/cryosat2_L2_DBL.nc
  testoutput/viirs_jpss1_oc_l2.nc
  testoutput/modis_aqua_oc_l2.nc
  testoutput/sondes_obs_2018041500_m.odb
  testoutput/gnssro_obs_2018041500_s.odb
  testoutput/abi_g16_obs_2018041500.nc4
<<<<<<< HEAD
  testoutput/ioda.NC001007.2020031012.nc
=======
  testoutput/viirs_aod.nc
>>>>>>> b30e219e
)

# create test directories and make links to the input files
file(MAKE_DIRECTORY ${CMAKE_CURRENT_BINARY_DIR}/testinput)
file(MAKE_DIRECTORY ${CMAKE_CURRENT_BINARY_DIR}/testoutput)
file(MAKE_DIRECTORY ${CMAKE_CURRENT_BINARY_DIR}/testrun)
foreach(FILENAME ${test_input} ${test_output} iodaconv_comp.sh)
    execute_process( COMMAND ${CMAKE_COMMAND} -E create_symlink
           ${CMAKE_CURRENT_SOURCE_DIR}/${FILENAME}
           ${CMAKE_CURRENT_BINARY_DIR}/${FILENAME} )
endforeach(FILENAME)

# create list of library paths for finding shared libraries
string( REPLACE ";" ":"
        CTEST_LIBRARY_PATH
        "${CMAKE_Fortran_IMPLICIT_LINK_DIRECTORIES}" )
message( STATUS "Library path for testing: ${CTEST_LIBRARY_PATH}" )

#===============================================================================
# The following tests use nccmp to check the difference between the output
#  file, and the reference copy of what the ouput file should look like.
# The first argument to the script, wrapped in quotes, is the command to execute
#  the ioda converter.
# The second argument is the name of the output file to compare (one copy to be
#  created in testrun/ by the converter, and one copy already present in in
#  testoutput/)
#===============================================================================

#===============================================================================
# Marine converters
#===============================================================================

ecbuild_add_test( TARGET test_iodaconv_gds2_sst_l2p
                  TYPE SCRIPT
                  COMMAND iodaconv_comp.sh
                  ARGS netcdf
                       "${CMAKE_BINARY_DIR}/bin/gds2_sst2ioda.py
                       -i testinput/gds2_sst_l2p.nc
                       -o testrun/gds2_sst_l2p.nc
                       -d 2018041512
                       -t 0.5"
                      gds2_sst_l2p.nc)

ecbuild_add_test( TARGET test_iodaconv_gds2_sst_l3u
                  TYPE SCRIPT
                  COMMAND iodaconv_comp.sh
                  ARGS netcdf
                       "${CMAKE_BINARY_DIR}/bin/gds2_sst2ioda.py
                       -i testinput/gds2_sst_l3u.nc
                       -o testrun/gds2_sst_l3u.nc
                       -d 2018041512
                       -t 0.5"
                      gds2_sst_l3u.nc)

ecbuild_add_test( TARGET test_iodaconv_smap_sss
                  TYPE SCRIPT
                  COMMAND iodaconv_comp.sh
                  ARGS netcdf
                       "${CMAKE_BINARY_DIR}/bin/smap_sss2ioda.py
                       -i testinput/smap_sss_rss.nc
                       -o testrun/smap_sss_rss.nc
                       -d 2018041512"
                      smap_sss_rss.nc)

ecbuild_add_test( TARGET test_iodaconv_rads_adt
                  TYPE SCRIPT
                  COMMAND iodaconv_comp.sh
                  ARGS netcdf
                       "${CMAKE_BINARY_DIR}/bin/rads_adt2ioda.py
                       -i testinput/rads_adt.nc
                       -o testrun/rads_adt.nc
                       -d 2018041512"
                      rads_adt.nc)

ecbuild_add_test( TARGET test_iodaconv_godae_prof
                  TYPE SCRIPT
                  COMMAND iodaconv_comp.sh
                  ARGS netcdf
                       "${CMAKE_BINARY_DIR}/bin/godae_profile2ioda.py
                       -i testinput/godae_prof.bin
                       -o testrun/godae_prof.nc
                       -d 1998092212"
                      godae_prof.nc)

ecbuild_add_test( TARGET test_iodaconv_godae_ship
                  TYPE SCRIPT
                  COMMAND iodaconv_comp.sh
                  ARGS netcdf
                       "${CMAKE_BINARY_DIR}/bin/godae_ship2ioda.py
                       -i testinput/godae_ship.bin
                       -o testrun/godae_ship.nc
                       -d 1998090112"
                      godae_ship.nc)

ecbuild_add_test( TARGET test_iodaconv_godae_trak
                  TYPE SCRIPT
                  COMMAND iodaconv_comp.sh
                  ARGS netcdf
                       "${CMAKE_BINARY_DIR}/bin/godae_trak2ioda.py
                       -i testinput/godae_trak.bin
                       -o testrun/godae_trak.nc
                       -d 2004070812"
                      godae_trak.nc)

ecbuild_add_test( TARGET test_iodaconv_hgodas_insitu
                  TYPE SCRIPT
                  COMMAND iodaconv_comp.sh
                  ARGS netcdf
                       "${CMAKE_BINARY_DIR}/bin/hgodas_insitu2ioda.py
                       -i testinput/hgodas_insitu.nc
                       -o testrun/hgodas_insitu.nc
                       -d 2018041512"
                      hgodas_insitu.nc)

ecbuild_add_test( TARGET test_iodaconv_hgodas_sst
                  TYPE SCRIPT
                  COMMAND iodaconv_comp.sh
                  ARGS netcdf
                       "${CMAKE_BINARY_DIR}/bin/hgodas_sst2ioda.py
                       -i testinput/hgodas_sst.nc
                       -o testrun/hgodas_sst.nc
                       -d 2018041512"
                      hgodas_sst.nc)

ecbuild_add_test( TARGET test_iodaconv_argoclim
                  TYPE SCRIPT
                  COMMAND iodaconv_comp.sh
                  ARGS netcdf
                       "${CMAKE_BINARY_DIR}/bin/argoClim2ioda.py
                       -i testinput/argoclim_test.nc
                       -o testrun/argoclim.nc
                       -d 2019101600"
                      argoclim.nc)

ecbuild_add_test( TARGET test_iodaconv_cryosat2
                  TYPE SCRIPT
                  COMMAND iodaconv_comp.sh
                  ARGS netcdf
                       "${CMAKE_BINARY_DIR}/bin/cryosat_ice2ioda.py
                       -i testinput/cryosat2_L2_test.nc
                       -o testrun/cryosat2_L2.nc
                       -d 2019092112"
                      cryosat2_L2.nc)

ecbuild_add_test( TARGET test_iodaconv_cryosat2_DBL
                  TYPE SCRIPT
                  COMMAND iodaconv_comp.sh
                  ARGS netcdf
                       "${CMAKE_BINARY_DIR}/bin/cryosat_ice2ioda_DBL.py
                       -i testinput/CS_OFFL_SIR_GDR_2__20160229T132459_20160229T150412_C001.DBL
                       -o testrun/cryosat2_L2_DBL.nc
                       -d 2016022912"
                      cryosat2_L2_DBL.nc)

ecbuild_add_test( TARGET test_iodaconv_viirs_jpss1_oc_l2
                  TYPE SCRIPT
                  COMMAND iodaconv_comp.sh
                  ARGS netcdf
                       "${CMAKE_BINARY_DIR}/bin/viirs_modis_oc2ioda.py
                       -i testinput/viirs_jpss1_oc_l2.nc
                       -o testrun/viirs_jpss1_oc_l2.nc
                       -d 2018041512
                       -t 0.5"
                      viirs_jpss1_oc_l2.nc)

ecbuild_add_test( TARGET test_iodaconv_modis_aqua_oc_l2
                  TYPE SCRIPT
                  COMMAND iodaconv_comp.sh
                  ARGS netcdf
                       "${CMAKE_BINARY_DIR}/bin/viirs_modis_oc2ioda.py
                       -i testinput/modis_aqua_oc_l2.nc
                       -o testrun/modis_aqua_oc_l2.nc
                       -d 2018041512
                       -t 0.5"
                      modis_aqua_oc_l2.nc)

ecbuild_add_test( TARGET test_iodaconv_ncep_bufr
                  TYPE SCRIPT
                  COMMAND iodaconv_comp.sh
                  ARGS netcdf
                       "${CMAKE_BINARY_DIR}/bin/ncep_classes.py
                       -p testinput/
                       -i b001xx007.20200310.bufr
                       -o testrun/ioda.NC001007.2020031012.nc
                       -d 2020031012
                       -m 5
                       -ot NC001007"
                      ioda.NC001007.2020031012.nc)

#===============================================================================
# GSI ncdiag converters
#===============================================================================

ecbuild_add_test( TARGET test_iodaconv_gsidiag_conv_uv
                  TYPE SCRIPT
                  COMMAND iodaconv_comp.sh
                  ARGS netcdf
                       "${CMAKE_BINARY_DIR}/bin/test_gsidiag.py
                       -i testinput/gsidiag_conv_uv_testinput.nc
                       -o testrun/
                       -t conv
                       -p satwind"
                      satwind_obs_2018041500.nc4)

ecbuild_add_test( TARGET test_iodaconv_gsidiag_conv
                  TYPE SCRIPT
                  COMMAND iodaconv_comp.sh
                  ARGS netcdf
                       "${CMAKE_BINARY_DIR}/bin/test_gsidiag.py
                       -i testinput/gsidiag_conv_t_sfc_test.nc
                       -o testrun/
                       -t conv
                       -p sfc"
                      sfc_tv_obs_2018041500.nc4)

ecbuild_add_test( TARGET test_iodaconv_gsidiag_rad
                  TYPE SCRIPT
                  COMMAND iodaconv_comp.sh
                  ARGS netcdf
                       "${CMAKE_BINARY_DIR}/bin/test_gsidiag.py
                       -i testinput/gsidiag_amsua_aqua_radiance_test.nc
                       -o testrun/
                       -t rad"
                      amsua_aqua_obs_2018041500.nc4)

#===============================================================================
# WRFDA ncdiag converter
#===============================================================================

ecbuild_add_test( TARGET test_iodaconv_wrfdadiag_rad
                  TYPE SCRIPT
                  COMMAND iodaconv_comp.sh
                  ARGS netcdf
                       "${CMAKE_BINARY_DIR}/bin/test_wrfdadiag.py
                       -i testinput/wrfdadiags_goes-16-abi_2018041500.nc
                       -o testrun/
                       -t rad"
                      abi_g16_obs_2018041500.nc4)

#===============================================================================
# GNSSRO BUFR converter
#===============================================================================

if( HAVE_BUFRLIB_AND_NETCDF )
  ecbuild_add_test( TARGET test_iodaconv_gnssro_bufr_conv
                    TYPE SCRIPT
                    COMMAND iodaconv_comp.sh
                    ARGS netcdf
                         "${CMAKE_BINARY_DIR}/bin/gnssro_bufr2ioda
                         2018041500
                         testinput/gnssro_kompsat5_20180415_00Z.bufr
                         testrun/gnssro_kompsat5_2018041500.nc4"
                        gnssro_kompsat5_2018041500.nc4
                    ENVIRONMENT CTEST_LIBRARY_PATH=${CTEST_LIBRARY_PATH} )
endif()  
#===============================================================================
# ODB2 converter
#===============================================================================
if (ODB_API_HAVE_PYTHON AND PYTHON_VERSION_STRING VERSION_LESS 3)
  ecbuild_add_test( TARGET test_iodaconv_odb2_conv
                    TYPE SCRIPT
                    COMMAND iodaconv_comp.sh
                    ARGS netcdf
                         "${CMAKE_BINARY_DIR}/bin/odbapi2nc.py -c
                         testinput/odb_sonde_16019.odb
                         ${CMAKE_BINARY_DIR}/etc/pyiodaconv/MO_radiosonde_Definition.yaml
                         testrun/odb_sonde_16019.nc4"
                        odb_sonde_16019.nc4)
endif ()

#===============================================================================
# ODC API based ODB converter
#===============================================================================
if (odc_FOUND)
  ecbuild_add_test( TARGET test_iodaconv_nc2odb_tool_new_dt
                    TYPE SCRIPT
                    COMMAND iodaconv_comp.sh
                    ARGS odb
                         "${CMAKE_BINARY_DIR}/bin/nc2odb.py -c
                         testinput/sondes_obs_2018041500_m.nc4
                         testrun/sondes_obs_2018041500_m.odb"
                        sondes_obs_2018041500_m.odb)

  ecbuild_add_test( TARGET test_iodaconv_nc2odb_tool_old_dt
                    TYPE SCRIPT
                    COMMAND iodaconv_comp.sh
                    ARGS odb
                         "${CMAKE_BINARY_DIR}/bin/nc2odb.py -c
                         testinput/gnssro_obs_2018041500_s.nc4
                         testrun/gnssro_obs_2018041500_s.odb"
                        gnssro_obs_2018041500_s.odb)
endif ()

#==============================================================================
# VIIRS aod converter
#==============================================================================

ecbuild_add_test( TARGET test_iodaconv_viirs_aod
                  TYPE SCRIPT
                  COMMAND iodaconv_comp.sh
                  ARGS netcdf
                       "${CMAKE_BINARY_DIR}/bin/viirs_aod2ioda.py
                       -i testinput/viirs_aod.nc
                       -o testrun/viirs_aod.nc"
                      viirs_aod.nc)
<|MERGE_RESOLUTION|>--- conflicted
+++ resolved
@@ -30,11 +30,8 @@
   testinput/sondes_obs_2018041500_m.nc4
   testinput/gnssro_obs_2018041500_s.nc4
   testinput/wrfdadiags_goes-16-abi_2018041500.nc
-<<<<<<< HEAD
   testinput/b001xx007.20200310.bufr
-=======
   testinput/viirs_aod.nc
->>>>>>> b30e219e
 )
 
 list( APPEND test_output
@@ -60,11 +57,8 @@
   testoutput/sondes_obs_2018041500_m.odb
   testoutput/gnssro_obs_2018041500_s.odb
   testoutput/abi_g16_obs_2018041500.nc4
-<<<<<<< HEAD
   testoutput/ioda.NC001007.2020031012.nc
-=======
   testoutput/viirs_aod.nc
->>>>>>> b30e219e
 )
 
 # create test directories and make links to the input files
