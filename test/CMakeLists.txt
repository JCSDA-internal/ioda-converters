--- conflicted
+++ resolved
@@ -8,11 +8,8 @@
 ################################################################################
 
 list( APPEND test_input
-<<<<<<< HEAD
   testinput/amsr2_gcom-w1_20220216.h5
-=======
   testinput/gmi_gpm_20220216.h5
->>>>>>> 016bd586
   testinput/icethk_coperl4.nc
   testinput/nsidc_l4_icec.nc
   testinput/amsr2_icec_l2p.nc
@@ -99,11 +96,8 @@
 )
 
 list( APPEND test_output
-<<<<<<< HEAD
   testoutput/amsr2_gcom-w1_20220216.nc4
-=======
   testoutput/gmi_gpm_20220216.nc4
->>>>>>> 016bd586
   testoutput/icethk_coperl4.nc
   testoutput/nsidc_l4_icec.nc
   testoutput/amsr2_icec_l2p.nc
@@ -901,29 +895,29 @@
 # MISC converters
 #===============================================================================
 
-<<<<<<< HEAD
 ecbuild_add_test( TARGET  test_iodaconv_amsr2_gcom-w1
-=======
-ecbuild_add_test( TARGET  test_iodaconv_gmi_gpm
->>>>>>> 016bd586
-                  TYPE    SCRIPT
-                  ENVIRONMENT "PYTHONPATH=${IODACONV_PYTHONPATH}"
-                  COMMAND bash
-                  ARGS    ${CMAKE_BINARY_DIR}/bin/iodaconv_comp.sh
-                          netcdf
-<<<<<<< HEAD
+                  TYPE    SCRIPT
+                  ENVIRONMENT "PYTHONPATH=${IODACONV_PYTHONPATH}"
+                  COMMAND bash
+                  ARGS    ${CMAKE_BINARY_DIR}/bin/iodaconv_comp.sh
+                          netcdf
                   "${CMAKE_BINARY_DIR}/bin/amsr2_2ioda.py
                   -i testinput/amsr2_gcom-w1_20220216.h5
                   -o testrun/amsr2_gcom-w1_20220216.nc4
                   -d 2022021600"
                   amsr2_gcom-w1_20220216.nc4 ${IODA_CONV_COMP_TOL})
-=======
+                  
+ecbuild_add_test( TARGET  test_iodaconv_gmi_gpm
+                  TYPE    SCRIPT
+                  ENVIRONMENT "PYTHONPATH=${IODACONV_PYTHONPATH}"
+                  COMMAND bash
+                  ARGS    ${CMAKE_BINARY_DIR}/bin/iodaconv_comp.sh
+                          netcdf
                   "${CMAKE_BINARY_DIR}/bin/gmi_2ioda.py
                   -i testinput/gmi_gpm_20220216.h5
                   -o testrun/gmi_gpm_20220216.nc4
                   -d 2022021600"
                   gmi_gpm_20220216.nc4 ${IODA_CONV_COMP_TOL})
->>>>>>> 016bd586
 
 ecbuild_add_test( TARGET  test_${PROJECT_NAME}_viirs_jpss1_oc_l2
                   TYPE    SCRIPT
