# (C) Copyright 2019-2022 UCAR.
#
# This software is licensed under the terms of the Apache Licence Version 2.0
# which can be obtained at http://www.apache.org/licenses/LICENSE-2.0.

################################################################################
# IODA-CONVERTER tests
################################################################################

list( APPEND test_input
  testinput/gds2_sst_l2p.nc
  testinput/gds2_sst_l3u.nc
  testinput/giirs_fy4a-test.nc
  testinput/godae_prof.bin
  testinput/godae_ship.bin
  testinput/godae_trak.bin
  testinput/rads_adt.nc
  testinput/smap_sss_rss.nc
  testinput/hgodas_adt.nc
  testinput/hgodas_insitu.nc
  testinput/hgodas_sst.nc
  testinput/marineglider_AOML.nc
  testinput/ndbc_hfradar_in.nc
  testinput/gsidiag_conv_t_sfc_test.nc
  testinput/gsidiag_conv_uv_testinput.nc
  testinput/gsidiag_amsua_aqua_radiance_test.nc
  testinput/argoclim_test.nc
  testinput/cryosat2_L2_test.nc
  testinput/emc_ice.nc
  testinput/viirs_jpss1_oc_l2.nc
  testinput/modis_aqua_oc_l2.nc
  testinput/viirs_jpss1_oc_l3.nc
  testinput/sondes_obs_2018041500_m.nc4
  testinput/gnssro_obs_2018041500_s.nc4
  testinput/wrfdadiags_goes-16-abi_2018041500.nc
  testinput/b001xx007.20200310.bufr
  testinput/viirs_aod.nc
  testinput/tropomi_no2.nc
  testinput/mopitt_co.he5
  testinput/modis_aod.hdf
  testinput/imssnow_24km.grib2
  testinput/2020100106_metars_small.csv
  testinput/afwa_snod_24km.grib
  testinput/singleob.yaml
  testinput/ghcn_20200228.csv
  testinput/SMAP_L2_SM_P_NRT_24342_A_20190822T224858_N16023_002.h5
  testinput/smos_l2nrt_ssm.nc
  testinput/ascat_ssm.nc
  testinput/SM_REPR_MIR_OSUDP2_20100601T000131_20100601T001849_662_120_1.nc
  testinput/airnow_sites.dat
  testinput/airnow_2020081306.dat
  testinput/aeronet_aod.dat
  testinput/dt_global_twosat_phy_l4_20190101_vDT2021.nc
  testinput/global_vavh_l3_rt_s3a_20210930T18.nc
  testinput/aeronet_cad.dat
  testinput/aeronet_tab.dat
  testinput/imsscf_20191215_c48.nc
  testinput/bfrPrf_C2E6.2021.214.12.00.G16_0001.0001_bufr
  testinput/SNDR_SNPP_ATMS_SAMPLE.nc4
  testinput/glider.yaml
  testinput/godae_bgc_argo.nc
  testinput/owp_snow_obs.csv
  testinput/sonde_wmo_double.bufr
  testinput/avhrr_radiance.nc
  testinput/SMAP_L2_SM_P_E_36365_D_20211122T013945_R18240_001.h5
  testinput/satwinds_ssec2021080103.txt
  testinput/pace_oc_l2.nc
  testinput/mls_o3_l2.he5
  testinput/omi_o3_l2.he5
  testinput/ompsnm_o3_l2.he5
  testinput/sst_ostia.nc
)

list( APPEND test_output
  testoutput/gds2_sst_l2p.nc
  testoutput/gds2_sst_l3u.nc
  testoutput/giirs_fy4a_obs_2017030208.nc4
  testoutput/giirs_ssec_ioda.nc4
  testoutput/godae_prof.nc
  testoutput/godae_ship.nc
  testoutput/godae_trak.nc
  testoutput/rads_adt.nc
  testoutput/smap_sss_rss.nc
  testoutput/hgodas_adt.nc
  testoutput/hgodas_insitu.nc
  testoutput/hgodas_sst.nc
  testoutput/test_glider.nc
  testoutput/ndbc_hfradar_out.nc
  testoutput/sfc_tv_obs_2018041500.nc4
  testoutput/satwind_obs_2018041500.nc4
  testoutput/amsua_aqua_obs_2018041500.nc4
  testoutput/argoclim.nc
  testoutput/cryosat2_L2.nc
  testoutput/emc_ice_ioda2.nc
  testoutput/viirs_jpss1_oc_l2.nc
  testoutput/modis_aqua_oc_l2.nc
  testoutput/viirs_jpss1_oc_l3.nc
  testoutput/aod_viirs_obs_2018041500_s.nc4
  testoutput/abi_g16_obs_2018041500.nc4
  testoutput/ioda.NC001007.2020031012.nc
  testoutput/viirs_aod.nc
  testoutput/viirs_bias.nc 
  testoutput/tropomi_no2_total.nc
  testoutput/tropomi_no2_tropo.nc
  testoutput/mopitt_co.nc
  testoutput/modis_aod.nc
  testoutput/imssnow_scf.nc
  testoutput/2020100106_metars_small.nc
  testoutput/afwa_snod.nc
  testoutput/singleob.nc
  testoutput/ghcn_snod_20200228.nc
  testoutput/smap_ssm.nc
  testoutput/smos_ssm.nc
  testoutput/ascat_ssm.nc
  testoutput/smos_sss_l2.nc
  testoutput/airnow_2020081306.nc
  testoutput/aeronet_aod.nc
  testoutput/ioda_dt_global_twosat_phy_l4_20190101_vDT2021.nc
  testoutput/ioda_global_vavh_l3_rt_s3a_20210930T18.nc
  testoutput/aeronet_aaod.nc
  testoutput/imsfv3_scf.nc
  testoutput/gnssro_cosmic2_2021080212.nc4
  testoutput/2021120600_atms_sdr.nc4
  testoutput/godae_bgc_argo.nc
  testoutput/owp_snow_obs_dup_thin_err_fn.nc
  testoutput/wmo_raob_double.nc4
  testoutput/wmo_raob_quadruple.nc4
  testoutput/avhrr_radiance.nc
  testoutput/smap9km_ssm.nc
  testoutput/satwinds_ssec2021080103.nc
  testoutput/pace_oc_l2.nc
  testoutput/mls_o3_l2.nc
  testoutput/omi_o3_l2.nc
  testoutput/ompsnm_o3_l2.nc
  testoutput/sst_ostia.nc
)

if( iodaconv_gnssro_ENABLED )
  list( APPEND test_input
    testinput/gnssro_kompsat5_20180415_00Z.bufr
  )

  list( APPEND test_output
    testoutput/gnssro_kompsat5_2018041500.nc4
  )
endif()

if( iodaconv_bufr_ENABLED )
  list( APPEND test_input
    testinput/bufr_tables
    testinput/gdas.t12z.1bamua.tm00.bufr_d
    testinput/gdas.t12z.esamua.tm00.bufr_d
    testinput/gdas.t12z.1bmhs.tm00.bufr_d
    testinput/gdas.t12z.esmhs.tm00.bufr_d
    testinput/gdas.t12z.mtiasi.tm00.bufr_d
    testinput/gdas.t18z.1bmhs.tm00.bufr_d
    testinput/gdas.t00z.1bhrs4.tm00.bufr_d
    testinput/gdas.t00z.sevcsr.tm00.bufr_d
    testinput/gdas.t18z.satwnd_avhrr.tm00.bufr_d
    testinput/bufr_read_2_dim_blocks.bufr
    testinput/bufr_read_wmo_radiosonde.bufr
    testinput/bufr_satwnd_new_format.bufr
    testinput/bufr_satwnd_old_format.bufr
    testinput/bufr_simple_groupby.bufr
    testinput/bufr_empty_fields.bufr_d
    testinput/bufr_sfcshp.bufr
    testinput/ADPUPA.prepbufr
    testinput/bufr_mhs.yaml
    testinput/bufr_hrs.yaml
    testinput/bufr_filtering.yaml
    testinput/bufr_splitting.yaml
    testinput/bufr_filter_split.yaml
    testinput/bufr_ncep_prepbufr_adpsfc.yaml
    testinput/bufr_ncep_adpsfc.yaml
    testinput/gdas.t12z.adpsfc.prepbufr
    testinput/gdas.t06z.adpsfc.tm00.bufr_d
    testinput/gdas.t12z.adpsfc.tm00.bufr_d
    testinput/bufr_ncep_snow_adpsfc.yaml
    testinput/bufr_read_2_dim_blocks.yaml
    testinput/bufr_ncep_1bamua.yaml
    testinput/bufr_ncep_1bamua_n15.yaml
    testinput/bufr_ncep_1bmhs.yaml
    testinput/bufr_ncep_esamua.yaml
    testinput/bufr_ncep_esmhs.yaml
    testinput/bufr_ncep_satwind_avhrr.yaml
    testinput/bufr_read_wmo_radiosonde.yaml
    testinput/bufr_satwnd_old_format.yaml
    testinput/bufr_satwnd_new_format.yaml
    testinput/bufr_ncep_sevcsr.yaml
    testinput/bufr_ncep_mtiasi.yaml
    testinput/bufr_simple_groupby.yaml
    testinput/bufr_empty_fields.yaml
    testinput/bufr_sfcshp.yaml
    testinput/adpupa_prepbufr.yaml
    testinput/aircar_BUFR2ioda.yaml
    testinput/gdas.aircar.t00z.20210801.bufr
    testinput/airep_wmoBUFR2ioda.yaml
    testinput/airep_wmo_multi.bufr
    testinput/amdar_wmoBUFR2ioda.yaml
    testinput/amdar_wmo_multi.bufr
    testinput/gnssro_wmoBUFR2ioda.yaml
    testinput/gnssro_2020-306-2358C2E6.bufr
    testinput/buoy_wmoBUFR2ioda.yaml
    testinput/buoy_wmo_multi.bufr
    testinput/rass_wmoBUFR2ioda.yaml
    testinput/rass_wmo_multi.bufr
    testinput/ship_wmoBUFR2ioda.yaml
    testinput/ship_wmo_multi.bufr
    testinput/synop_wmoBUFR2ioda.yaml
    testinput/synop_wmo_multi.bufr
    testinput/satwind_EUMet_wmoBUFR2ioda.yaml
    testinput/satwind_EUMet_wmo.bufr
    testinput/satwind_Himawari_wmoBUFR2ioda.yaml
    testinput/satwind_Himawari_wmo.bufr
    testinput/satwind_Insat_wmoBUFR2ioda.yaml
    testinput/satwind_Insat_wmo.bufr
    testinput/vadwinds_wmoBUFR2ioda.yaml
    testinput/vadwinds_wmo_multi.bufr
  )

  list( APPEND test_output
    testoutput/gdas.t18z.1bmhs.tm00.nc
    testoutput/gdas.t00z.1bhrs4.tm00.nc
    testoutput/gdas.t18z.1bmhs.tm00.filtering.nc
    testoutput/gdas.t18z.1bmhs.tm00.15.seven.split.nc
    testoutput/gdas.t18z.1bmhs.tm00.15.7.filter_split.nc
    testoutput/gdas.t12z.1bamua.noaa-15.tm00.nc
    testoutput/gdas.t12z.1bamua.metop-c.tm00.nc
    testoutput/gdas.t12z.esamua.noaa-18.tm00.nc
    testoutput/gdas.t12z.1bmhs.metop-b.tm00.nc
    testoutput/gdas.t12z.esmhs.noaa-19.tm00.nc
    testoutput/gdas.t12z.adpsfc.prepbufr.nc
    testoutput/gdas.t12z.adpsfc.tm00.nc
    testoutput/gdas.t06z.adpsfc_snow.tm00.nc
    testoutput/gdas.t00z.sevcsr.tm00.nc
    testoutput/bufr_read_2_dim_blocks.nc
    testoutput/bufr_read_wmo_radiosonde.nc
    testoutput/NC005031.nc
    testoutput/NC005066.nc
    testoutput/gdas.t18z.satwnd_avhrr.tm00.nc
    testoutput/gdas.t12z.mtiasi.metop-c.tm00.nc
    testoutput/bufr_simple_groupby.nc
    testoutput/bufr_empty_fields.nc
    testoutput/bufr_sfcshp.nc
    testoutput/adpupa_prepbufr.nc
    testoutput/gdas.aircar.t00z.20210801.nc
    testoutput/airep_multi.nc
    testoutput/amdar_wmo_multi.nc
    testoutput/amdar_wmo_multi2.nc
    testoutput/gnssro_2020-306-2358C2E6.nc
    testoutput/buoy_wmo_multi.nc
    testoutput/buoy_wmo_multi2.nc
    testoutput/rass_wmo_multi.nc
    testoutput/ship_wmo_multi.nc
    testoutput/ship_wmo_multi2.nc
    testoutput/synop_wmo_multi.nc
    testoutput/synop_wmo_multi2.nc
    testoutput/satwind_EUMet.nc
    testoutput/satwind_Himawari.nc
    testoutput/satwind_Insat.nc
    testoutput/vadwinds_wmo_multi.nc
  )
endif()

if (iodaconv_satbias_ENABLED )
  list( APPEND test_input
    testinput/satbias_converter_amsua.yaml
    testinput/satbias_converter_cris.yaml
    testinput/satbias_converter_gmi_gpm.yaml
    testinput/satbias_converter_ssmis.yaml
    testinput/satbias_crtm_in
    testinput/satbias_crtm_pc
  )

  list( APPEND test_output
    testoutput/satbias_amsua_n18.nc4
    testoutput/satbias_cris_npp.nc4
    testoutput/satbias_gmi_gpm.nc4
    testoutput/satbias_ssmis_f16.nc4
    testoutput/viirs_bias.nc 
  )
endif()

if (iodaconv_obserror_ENABLED )
  list( APPEND test_input
    testinput/Rcov_iasi_metop-b_sea.bin
  )

  list( APPEND test_output
    testoutput/Rcov_iasi_metop-b_sea.nc4
  )
endif()

if( iodaconv_pbfortran_ENABLED )
  list( APPEND test_input
    testinput/gnssro_kompsat5_20180415_00Z.bufr
    testinput/prepbufr.bufr
    testinput/gdas.t18z.1bmhs.tm00.bufr_d
  )

  list( APPEND test_output
    testoutput/gnssro_obs_2018041500.nc4
    testoutput/sondes_obs_2020093018.nc4
    testoutput/mhs_metop-b_obs_2020101215.nc4
    testoutput/mhs_metop-b_obs_2020110112.nc4
    testoutput/mhs_n19_obs_2020110112.nc4
    testoutput/amsua_metop-b_obs_2020110112.nc4
    testoutput/amsua_n18_obs_2020110112.nc4
    testoutput/iasi_metop-b_obs_2022021912.nc4
  )
endif()

# create test directories and make links to the input files
file(MAKE_DIRECTORY ${CMAKE_CURRENT_BINARY_DIR}/testinput)
file(MAKE_DIRECTORY ${CMAKE_CURRENT_BINARY_DIR}/testoutput)
file(MAKE_DIRECTORY ${CMAKE_CURRENT_BINARY_DIR}/testrun)
file(MAKE_DIRECTORY ${CMAKE_CURRENT_BINARY_DIR}/Data)
foreach(FILENAME ${test_input} ${test_output})
    execute_process( COMMAND ${CMAKE_COMMAND} -E create_symlink
           ${CMAKE_CURRENT_SOURCE_DIR}/${FILENAME}
           ${CMAKE_CURRENT_BINARY_DIR}/${FILENAME} )
endforeach(FILENAME)

#===============================================================================
# The following tests use odb compare or nccmp to check the difference between the output
#  file, and the reference copy of what the ouput file should look like.
# The first rgument to the script, is what the output file type is (netcdf or odb)
# The second rgument to the script, wrapped in quotes, is the command to execute
#  the ioda converter.
# The third argument is the name of the output file to compare (one copy to be
#  created in testrun/ by the converter, and one copy already present in in
#  testoutput/)
#===============================================================================

# Typically, a converter is simply doing a format change (ie, copying data directly
# from the input file). For these cases, use a tolerance of zero for the
# iodaconv_comp.sh test.
#
# For a converter that is generating new data, use a non-zero tolerance.
set(IODA_CONV_COMP_TOL_ZERO "0.0")
set(IODA_CONV_COMP_TOL "0.5e-4")

# The ioda-engines CMake configuration has set the file target _ioda_python to
# the full path to the library file containing the python bindings created
# by pybind11. For example:
#
#   path_to_lib/python3.9/ioda/_ioda_python.cpython-39-darwin.so
#
# To be able to import the ioda python module, PYTHONPATH needs to be
# set to the directory that is one above where the ioda module is located.
# Using the above example:
#
#   PYTHONPATH=path_to_lib/python3.9
#
# This can be accompilished by using the TARGET_FILE_DIR cmake generator
# which works like the shell dirname command. In the ecbuild_add_test command
# PYTHONPATH can be set using the ENVIRONMENT keyword. Note that the desired
# path is one directory above what TARGET_FILE_DIR will return in the example below.
#
#   ecbuild_add_test(
#        ...
#        ENVIRONMENT "PYTHONPATH=$<TARGET_FILE_DIR:_ioda_python>/../"
#        ...
#        )
set(IODACONV_PYTHONPATH "$<TARGET_FILE_DIR:_ioda_python>/../:$ENV{PYTHONPATH}")

#===============================================================================
# Marine converters
#===============================================================================

ecbuild_add_test( TARGET  test_${PROJECT_NAME}_gds2_sst_l2p
                  TYPE    SCRIPT
                  ENVIRONMENT "PYTHONPATH=${IODACONV_PYTHONPATH}"
                  COMMAND bash
                  ARGS    ${CMAKE_BINARY_DIR}/bin/iodaconv_comp.sh
                          netcdf
                          "${Python3_EXECUTABLE} ${CMAKE_BINARY_DIR}/bin/gds2_sst2ioda.py
                          -i testinput/gds2_sst_l2p.nc
                          -o testrun/gds2_sst_l2p.nc
                          -d 2018041512
                          -t 0.5"
                          gds2_sst_l2p.nc ${IODA_CONV_COMP_TOL_ZERO})

ecbuild_add_test( TARGET  test_${PROJECT_NAME}_gds2_sst_l3u
                  TYPE    SCRIPT
                  ENVIRONMENT "PYTHONPATH=${IODACONV_PYTHONPATH}"
                  COMMAND bash
                  ARGS    ${CMAKE_BINARY_DIR}/bin/iodaconv_comp.sh
                          netcdf
                          "${Python3_EXECUTABLE} ${CMAKE_BINARY_DIR}/bin/gds2_sst2ioda.py
                          -i testinput/gds2_sst_l3u.nc
                          -o testrun/gds2_sst_l3u.nc
                          -d 2018041512
                          -t 0.5"
                          gds2_sst_l3u.nc ${IODA_CONV_COMP_TOL_ZERO})

ecbuild_add_test( TARGET  test_${PROJECT_NAME}_smap_sss
                  TYPE    SCRIPT
                  ENVIRONMENT "PYTHONPATH=${IODACONV_PYTHONPATH}"
                  COMMAND bash
                  ARGS    ${CMAKE_BINARY_DIR}/bin/iodaconv_comp.sh
                          netcdf
                          "${Python3_EXECUTABLE} ${CMAKE_BINARY_DIR}/bin/smap_sss2ioda.py
                          -i testinput/smap_sss_rss.nc
                          -o testrun/smap_sss_rss.nc
                          -d 2018041512"
                          smap_sss_rss.nc ${IODA_CONV_COMP_TOL_ZERO})

ecbuild_add_test( TARGET  test_${PROJECT_NAME}_rads_adt
                  TYPE    SCRIPT
                  ENVIRONMENT "PYTHONPATH=${IODACONV_PYTHONPATH}"
                  COMMAND bash
                  ARGS    ${CMAKE_BINARY_DIR}/bin/iodaconv_comp.sh
                          netcdf
                          "${Python3_EXECUTABLE} ${CMAKE_BINARY_DIR}/bin/rads_adt2ioda.py
                          -i testinput/rads_adt.nc
                          -o testrun/rads_adt.nc
                          -d 2018041512"
                          rads_adt.nc ${IODA_CONV_COMP_TOL_ZERO})

ecbuild_add_test( TARGET  test_${PROJECT_NAME}_godae_prof
                  TYPE    SCRIPT
                  ENVIRONMENT "PYTHONPATH=${IODACONV_PYTHONPATH}"
                  COMMAND bash
                  ARGS    ${CMAKE_BINARY_DIR}/bin/iodaconv_comp.sh
                          netcdf
                          "${Python3_EXECUTABLE} ${CMAKE_BINARY_DIR}/bin/godae_profile2ioda.py
                          -i testinput/godae_prof.bin
                          -o testrun/godae_prof.nc
                          -d 1998092212"
                          godae_prof.nc ${IODA_CONV_COMP_TOL_ZERO})

ecbuild_add_test( TARGET  test_${PROJECT_NAME}_godae_ship
                  TYPE    SCRIPT
                  ENVIRONMENT "PYTHONPATH=${IODACONV_PYTHONPATH}"
                  COMMAND bash
                  ARGS    ${CMAKE_BINARY_DIR}/bin/iodaconv_comp.sh
                          netcdf
                          "${Python3_EXECUTABLE} ${CMAKE_BINARY_DIR}/bin/godae_ship2ioda.py
                          -i testinput/godae_ship.bin
                          -o testrun/godae_ship.nc
                          -d 1998090112"
                          godae_ship.nc ${IODA_CONV_COMP_TOL_ZERO})

ecbuild_add_test( TARGET  test_${PROJECT_NAME}_godae_trak
                  TYPE    SCRIPT
                  ENVIRONMENT "PYTHONPATH=${IODACONV_PYTHONPATH}"
                  COMMAND bash
                  ARGS    ${CMAKE_BINARY_DIR}/bin/iodaconv_comp.sh
                          netcdf
                          "${Python3_EXECUTABLE} ${CMAKE_BINARY_DIR}/bin/godae_trak2ioda.py
                          -i testinput/godae_trak.bin
                          -o testrun/godae_trak.nc
                          -d 2004070812"
                          godae_trak.nc ${IODA_CONV_COMP_TOL_ZERO})

ecbuild_add_test( TARGET  test_${PROJECT_NAME}_hgodas_adt
                  TYPE    SCRIPT
                  ENVIRONMENT "PYTHONPATH=${IODACONV_PYTHONPATH}"
                  COMMAND bash
                  ARGS    ${CMAKE_BINARY_DIR}/bin/iodaconv_comp.sh
                          netcdf
                          "${Python3_EXECUTABLE} ${CMAKE_BINARY_DIR}/bin/hgodas_adt2ioda.py
                          -i testinput/hgodas_adt.nc
                          -o testrun/hgodas_adt.nc
                          -d 2018041512"
                          hgodas_adt.nc ${IODA_CONV_COMP_TOL_ZERO})

ecbuild_add_test( TARGET  test_${PROJECT_NAME}_hgodas_insitu
                  TYPE    SCRIPT
                  ENVIRONMENT "PYTHONPATH=${IODACONV_PYTHONPATH}"
                  COMMAND bash
                  ARGS    ${CMAKE_BINARY_DIR}/bin/iodaconv_comp.sh
                          netcdf
                          "${Python3_EXECUTABLE} ${CMAKE_BINARY_DIR}/bin/hgodas_insitu2ioda.py
                          -i testinput/hgodas_insitu.nc
                          -o testrun/hgodas_insitu.nc
                          -d 2018041512"
                          hgodas_insitu.nc ${IODA_CONV_COMP_TOL_ZERO})

ecbuild_add_test( TARGET  test_${PROJECT_NAME}_hgodas_sst
                  TYPE    SCRIPT
                  ENVIRONMENT "PYTHONPATH=${IODACONV_PYTHONPATH}"
                  COMMAND bash
                  ARGS    ${CMAKE_BINARY_DIR}/bin/iodaconv_comp.sh
                          netcdf
                          "${Python3_EXECUTABLE} ${CMAKE_BINARY_DIR}/bin/hgodas_sst2ioda.py
                          -i testinput/hgodas_sst.nc
                          -o testrun/hgodas_sst.nc
                          -d 2018041512"
                          hgodas_sst.nc ${IODA_CONV_COMP_TOL_ZERO})

ecbuild_add_test( TARGET  test_${PROJECT_NAME}_glider
                  TYPE    SCRIPT
                  ENVIRONMENT "PYTHONPATH=${IODACONV_PYTHONPATH}"
                  COMMAND bash
                  ARGS    ${CMAKE_BINARY_DIR}/bin/iodaconv_comp.sh
                          netcdf
                          "${Python3_EXECUTABLE} ${CMAKE_BINARY_DIR}/bin/glider2ioda.py
                          -i testinput/marineglider_AOML.nc
                          -o testrun/test_glider.nc
                          -d 2016080412
                          -y testinput/glider.yaml"
                          test_glider.nc ${IODA_CONV_COMP_TOL_ZERO})

ecbuild_add_test( TARGET  test_${PROJECT_NAME}_hfradar
                  TYPE    SCRIPT
                  ENVIRONMENT "PYTHONPATH=${IODACONV_PYTHONPATH}"
                  COMMAND bash
                  ARGS    ${CMAKE_BINARY_DIR}/bin/iodaconv_comp.sh
                          netcdf
                          "${Python3_EXECUTABLE} ${CMAKE_BINARY_DIR}/bin/ndbc_hfradar2ioda.py
                          -i testinput/ndbc_hfradar_in.nc
                          -o testrun/ndbc_hfradar_out.nc
                          -d 2020072012"
                          ndbc_hfradar_out.nc ${IODA_CONV_COMP_TOL_ZERO})

ecbuild_add_test( TARGET  test_${PROJECT_NAME}_argoclim
                  TYPE    SCRIPT
                  ENVIRONMENT "PYTHONPATH=${IODACONV_PYTHONPATH}"
                  COMMAND bash
                  ARGS    ${CMAKE_BINARY_DIR}/bin/iodaconv_comp.sh
                          netcdf
                          "${Python3_EXECUTABLE} ${CMAKE_BINARY_DIR}/bin/argoClim2ioda.py
                          -i testinput/argoclim_test.nc
                          -o testrun/argoclim.nc
                          -d 2004010200"
                          argoclim.nc ${IODA_CONV_COMP_TOL_ZERO})

ecbuild_add_test( TARGET  test_${PROJECT_NAME}_cryosat2
                  TYPE    SCRIPT
                  ENVIRONMENT "PYTHONPATH=${IODACONV_PYTHONPATH}"
                  COMMAND bash
                  ARGS    ${CMAKE_BINARY_DIR}/bin/iodaconv_comp.sh
                          netcdf
                          "${Python3_EXECUTABLE} ${CMAKE_BINARY_DIR}/bin/cryosat_ice2ioda.py
                          -i testinput/cryosat2_L2_test.nc
                          -o testrun/cryosat2_L2.nc
                          -d 2019092112"
                          cryosat2_L2.nc ${IODA_CONV_COMP_TOL_ZERO})

ecbuild_add_test( TARGET  test_${PROJECT_NAME}_emc_ice
                  TYPE    SCRIPT
                  ENVIRONMENT "PYTHONPATH=${IODACONV_PYTHONPATH}"
                  COMMAND bash
                  ARGS    ${CMAKE_BINARY_DIR}/bin/iodaconv_comp.sh
                          netcdf
                          "${Python3_EXECUTABLE} ${CMAKE_BINARY_DIR}/bin/emc_ice2ioda.py
                          -i testinput/emc_ice.nc
                          -o testrun/emc_ice_ioda2.nc
                          -d 2015082812"
                          emc_ice_ioda2.nc ${IODA_CONV_COMP_TOL_ZERO})

ecbuild_add_test( TARGET  test_${PROJECT_NAME}_smos_sss
                  TYPE    SCRIPT
                  ENVIRONMENT "PYTHONPATH=${IODACONV_PYTHONPATH}"
                  COMMAND bash
                  ARGS    ${CMAKE_BINARY_DIR}/bin/iodaconv_comp.sh
                          netcdf
                          "${Python3_EXECUTABLE} ${CMAKE_BINARY_DIR}/bin/smos_sss2ioda.py
                          -i testinput/SM_REPR_MIR_OSUDP2_20100601T000131_20100601T001849_662_120_1.nc
                          -o testrun/smos_sss_l2.nc
                          -d 2010060100"
                          smos_sss_l2.nc ${IODA_CONV_COMP_TOL_ZERO})

ecbuild_add_test( TARGET  test_${PROJECT_NAME}_copernicus_l4adt
                  TYPE    SCRIPT
                  ENVIRONMENT "PYTHONPATH=${IODACONV_PYTHONPATH}"
                  COMMAND bash
                  ARGS    ${CMAKE_BINARY_DIR}/bin/iodaconv_comp.sh
                          netcdf
                          "${Python3_EXECUTABLE} ${CMAKE_BINARY_DIR}/bin/copernicus_l4adt2ioda.py
                          -i testinput/dt_global_twosat_phy_l4_20190101_vDT2021.nc
                          -o testrun/ioda_dt_global_twosat_phy_l4_20190101_vDT2021.nc -d 20190101"
                          ioda_dt_global_twosat_phy_l4_20190101_vDT2021.nc ${IODA_CONV_COMP_TOL_ZERO})

ecbuild_add_test( TARGET  test_${PROJECT_NAME}_copernicus_l3swh
                  TYPE    SCRIPT
                  ENVIRONMENT "PYTHONPATH=${IODACONV_PYTHONPATH}"
                  COMMAND bash
                  ARGS    ${CMAKE_BINARY_DIR}/bin/iodaconv_comp.sh
                          netcdf
                          "${Python3_EXECUTABLE} ${CMAKE_BINARY_DIR}/bin/copernicus_l3swh2ioda.py
                          -i testinput/global_vavh_l3_rt_s3a_20210930T18.nc
                          -o testrun/ioda_global_vavh_l3_rt_s3a_20210930T18.nc"
                          ioda_global_vavh_l3_rt_s3a_20210930T18.nc ${IODA_CONV_COMP_TOL_ZERO})

ecbuild_add_test( TARGET  test_${PROJECT_NAME}_sst_ostia
                  TYPE    SCRIPT
                  ENVIRONMENT "PYTHONPATH=${IODACONV_PYTHONPATH}"
                  COMMAND bash
                  ARGS    ${CMAKE_BINARY_DIR}/bin/iodaconv_comp.sh
                          netcdf
                          "${Python3_EXECUTABLE} ${CMAKE_BINARY_DIR}/bin/ostia_l4sst2ioda.py
                          -i testinput/sst_ostia.nc
                          -o testrun/sst_ostia.nc"
                          sst_ostia.nc ${IODA_CONV_COMP_TOL_ZERO})

ecbuild_add_test( TARGET  test_${PROJECT_NAME}_avhrr_radiance
                  TYPE    SCRIPT
                  ENVIRONMENT "PYTHONPATH=${IODACONV_PYTHONPATH}"
                  COMMAND bash
                  ARGS    ${CMAKE_BINARY_DIR}/bin/iodaconv_comp.sh
                          netcdf
                          "${Python3_EXECUTABLE} ${CMAKE_BINARY_DIR}/bin/avhrr_radiance2ioda.py    
                          -i testinput/avhrr_radiance.nc
                          -o testrun/avhrr_radiance.nc                               
                          -d 2015010100"
                          avhrr_radiance.nc ${IODA_CONV_COMP_TOL_ZERO})

ecbuild_add_test( TARGET  test_${PROJECT_NAME}_pace_oc_l2
                  TYPE    SCRIPT
                  ENVIRONMENT "PYTHONPATH=${IODACONV_PYTHONPATH}"
                  COMMAND bash
                  ARGS    ${CMAKE_BINARY_DIR}/bin/iodaconv_comp.sh
                          netcdf
                          "${Python3_EXECUTABLE} ${CMAKE_BINARY_DIR}/bin/pace_oc2ioda.py                                                       
                          -i testinput/pace_oc_l2.nc                                                                                             
                          -o testrun/pace_oc_l2.nc                                                                                               
                          -d 2019032112                                                                                                               
                          -t 0.5"
                          pace_oc_l2.nc ${IODA_CONV_COMP_TOL_ZERO})

ecbuild_add_test( TARGET  test_${PROJECT_NAME}_mls_o3_l2
                  TYPE    SCRIPT
                  ENVIRONMENT "PYTHONPATH=${IODACONV_PYTHONPATH}"
                  COMMAND bash
                  ARGS    ${CMAKE_BINARY_DIR}/bin/iodaconv_comp.sh
                          netcdf
                          "${Python3_EXECUTABLE} ${CMAKE_BINARY_DIR}/bin/mls_o3_nc2ioda.py                                                       
                          -i testinput/mls_o3_l2.he5                                                                                             
                          -o testrun/mls_o3_l2.nc                                                                                               
                          -y 2022                                                                                                               
                          -m 06                                                                                                               
                          -d 21
                          -z 12"
                          mls_o3_l2.nc ${IODA_CONV_COMP_TOL_ZERO})

ecbuild_add_test( TARGET  test_${PROJECT_NAME}_omi_o3_l2
                  TYPE    SCRIPT
                  ENVIRONMENT "PYTHONPATH=${IODACONV_PYTHONPATH}"
                  COMMAND bash
                  ARGS    ${CMAKE_BINARY_DIR}/bin/iodaconv_comp.sh
                          netcdf
                          "${Python3_EXECUTABLE} ${CMAKE_BINARY_DIR}/bin/omi_o3_nc2ioda.py                                                       
                          -i testinput/omi_o3_l2.he5                                                                                             
                          -o testrun/omi_o3_l2.nc                                                                                               
                          -y 2020                                                                                                               
                          -m 12                                                                                                               
                          -d 15
                          -z 12"
                          omi_o3_l2.nc ${IODA_CONV_COMP_TOL_ZERO})

ecbuild_add_test( TARGET  test_${PROJECT_NAME}_ompsnm_o3_l2
                  TYPE    SCRIPT
                  ENVIRONMENT "PYTHONPATH=${IODACONV_PYTHONPATH}"
                  COMMAND bash
                  ARGS    ${CMAKE_BINARY_DIR}/bin/iodaconv_comp.sh
                          netcdf
                          "${Python3_EXECUTABLE} ${CMAKE_BINARY_DIR}/bin/ompsnm_o3_nc2ioda.py                                                       
                          -i testinput/ompsnm_o3_l2.he5                                                                                             
                          -o testrun/ompsnm_o3_l2.nc                                                                                               
                          -y 2020                                                                                                               
                          -m 12                                                                                                               
                          -d 15
                          -z 12"
                          ompsnm_o3_l2.nc ${IODA_CONV_COMP_TOL_ZERO})

#===============================================================================
# Conventional data, Sat-winds atmospheric motion vectors NESDIS ftp server
#===============================================================================

ecbuild_add_test( TARGET  test_${PROJECT_NAME}_satwinds
                  TYPE    SCRIPT
                  ENVIRONMENT "PYTHONPATH=${IODACONV_PYTHONPATH}"
                  COMMAND bash
                  ARGS    ${CMAKE_BINARY_DIR}/bin/iodaconv_comp.sh
                          netcdf
                          "${Python3_EXECUTABLE} ${CMAKE_BINARY_DIR}/bin/amv_ssec_ascii2ioda.py
                          -i testinput/satwinds_ssec2021080103.txt
                          -o testrun/satwinds_ssec2021080103.nc
                          -d 2021080103"
                          satwinds_ssec2021080103.nc ${IODA_CONV_COMP_TOL_ZERO})

#===============================================================================
# Conventional data, surface Obs - METAR converter
#===============================================================================

ecbuild_add_test( TARGET  test_${PROJECT_NAME}_metar
                  TYPE    SCRIPT
                  ENVIRONMENT "PYTHONPATH=${IODACONV_PYTHONPATH}"
                  COMMAND bash
                  ARGS    ${CMAKE_BINARY_DIR}/bin/iodaconv_comp.sh
                          netcdf
                          "${Python3_EXECUTABLE} ${CMAKE_BINARY_DIR}/bin/metar_csv2ioda.py
                          -i testinput/2020100106_metars_small.csv
                          -o testrun/2020100106_metars_small.nc
                          -d 2020100106"
                          2020100106_metars_small.nc ${IODA_CONV_COMP_TOL_ZERO})

#===============================================================================
# MISC converters
#===============================================================================

ecbuild_add_test( TARGET  test_${PROJECT_NAME}_viirs_jpss1_oc_l2
                  TYPE    SCRIPT
                  ENVIRONMENT "PYTHONPATH=${IODACONV_PYTHONPATH}"
                  COMMAND bash
                  ARGS    ${CMAKE_BINARY_DIR}/bin/iodaconv_comp.sh
                          netcdf
                          "${Python3_EXECUTABLE} ${CMAKE_BINARY_DIR}/bin/viirs_modis_l2_oc2ioda.py
                          -i testinput/viirs_jpss1_oc_l2.nc
                          -o testrun/viirs_jpss1_oc_l2.nc
                          -d 2018041512
                          -t 0.5"
                          viirs_jpss1_oc_l2.nc ${IODA_CONV_COMP_TOL_ZERO})

ecbuild_add_test( TARGET  test_${PROJECT_NAME}_modis_aqua_oc_l2
                  TYPE    SCRIPT
                  ENVIRONMENT "PYTHONPATH=${IODACONV_PYTHONPATH}"
                  COMMAND bash
                  ARGS    ${CMAKE_BINARY_DIR}/bin/iodaconv_comp.sh
                          netcdf
                          "${Python3_EXECUTABLE} ${CMAKE_BINARY_DIR}/bin/viirs_modis_l2_oc2ioda.py
                          -i testinput/modis_aqua_oc_l2.nc
                          -o testrun/modis_aqua_oc_l2.nc
                          -d 2018041512
                          -t 0.5"
                          modis_aqua_oc_l2.nc ${IODA_CONV_COMP_TOL_ZERO})

ecbuild_add_test( TARGET  test_${PROJECT_NAME}_viirs_jpss1_oc_l3
                  ENVIRONMENT "PYTHONPATH=${IODACONV_PYTHONPATH}"
                  TYPE    SCRIPT
                  COMMAND bash
                  ARGS    ${CMAKE_BINARY_DIR}/bin/iodaconv_comp.sh
                          netcdf
                          "${Python3_EXECUTABLE} ${CMAKE_BINARY_DIR}/bin/viirs_modis_l3_oc2ioda.py
                          -i testinput/viirs_jpss1_oc_l3.nc
                          -o testrun/viirs_jpss1_oc_l3.nc
                          -d 2018041512"
                          viirs_jpss1_oc_l3.nc ${IODA_CONV_COMP_TOL_ZERO})

ecbuild_add_test( TARGET  test_${PROJECT_NAME}_godae_bgc_argo
                  TYPE    SCRIPT
                  ENVIRONMENT "PYTHONPATH=${IODACONV_PYTHONPATH}"
                  COMMAND bash
                  ARGS    ${CMAKE_BINARY_DIR}/bin/iodaconv_comp.sh
                          netcdf
                          "${Python3_EXECUTABLE} ${CMAKE_BINARY_DIR}/bin/godae_bgc_argo2ioda.py
                          -i testinput/godae_bgc_argo.nc
                          -o testrun/godae_bgc_argo.nc
                          -d 2018041512"
                          godae_bgc_argo.nc ${IODA_CONV_COMP_TOL_ZERO})

ecbuild_add_test( TARGET  test_${PROJECT_NAME}_ncep_bufr
                  TYPE    SCRIPT
                  COMMAND bash
                  ARGS    ${CMAKE_BINARY_DIR}/bin/iodaconv_comp.sh
                          netcdf
                          "${Python3_EXECUTABLE} ${CMAKE_BINARY_DIR}/bin/ncep_classes.py
                          -p testinput/
                          -i b001xx007.20200310.bufr
                          -o testrun/ioda.NC001007.2020031012.nc
                          -d 2020031012
                          -m 5
                          -l NC001007.yaml
                          -ot NC001007"
                          ioda.NC001007.2020031012.nc ${IODA_CONV_COMP_TOL_ZERO})

ecbuild_add_test( TARGET  test_${PROJECT_NAME}_gen_singleob
                  TYPE    SCRIPT
                  COMMAND bash
                  ARGS    ${CMAKE_BINARY_DIR}/bin/iodaconv_comp.sh
                          netcdf
                          "${Python3_EXECUTABLE} ${CMAKE_BINARY_DIR}/bin/gen_single_ob.py
                          -y testinput/singleob.yaml"
                          singleob.nc ${IODA_CONV_COMP_TOL_ZERO})

#===============================================================================
# SSEC GIIRS converters
#===============================================================================

# use the non-zero tolerance for this test since the script is doing a variable change
ecbuild_add_test( TARGET  test_${PROJECT_NAME}_giirs_ssec2ioda
                  TYPE    SCRIPT
                  COMMAND bash
                  ARGS    ${CMAKE_BINARY_DIR}/bin/iodaconv_comp.sh
                          netcdf
                          "${Python3_EXECUTABLE} ${CMAKE_BINARY_DIR}/bin/giirs_ssec2ioda.py
                          -i testinput/giirs_fy4a-test.nc
                          -o testrun/giirs_ssec_ioda.nc4
                          -d 2017030208"
                          giirs_ssec_ioda.nc4 ${IODA_CONV_COMP_TOL})

ecbuild_add_test( TARGET  test_${PROJECT_NAME}_giirs_lw
                  TYPE    SCRIPT
                  COMMAND bash
                  ARGS    ${CMAKE_BINARY_DIR}/bin/iodaconv_comp.sh
                          netcdf
                          "${Python3_EXECUTABLE} ${CMAKE_BINARY_DIR}/bin/giirs_lw2ioda.py
                          -i testinput/giirs_fy4a-test.nc
                          -o testrun/giirs_fy4a_obs_2017030208.nc4
                          -d 2017030208"
                          giirs_fy4a_obs_2017030208.nc4 ${IODA_CONV_COMP_TOL_ZERO})

#===============================================================================
# GSI ncdiag converters
#===============================================================================

ecbuild_add_test( TARGET  test_${PROJECT_NAME}_gsidiag_conv_uv
                  TYPE    SCRIPT
                  ENVIRONMENT "PYTHONPATH=${IODACONV_PYTHONPATH}"
                  COMMAND bash
                  ARGS    ${CMAKE_BINARY_DIR}/bin/iodaconv_comp.sh
                          netcdf
                          "${Python3_EXECUTABLE} ${CMAKE_BINARY_DIR}/bin/test_gsidiag.py
                          -i testinput/gsidiag_conv_uv_testinput.nc
                          -o testrun/
                          -t conv
                          -p satwind"
                          satwind_obs_2018041500.nc4 ${IODA_CONV_COMP_TOL_ZERO})

ecbuild_add_test( TARGET  test_${PROJECT_NAME}_gsidiag_conv
                  TYPE    SCRIPT
                  ENVIRONMENT "PYTHONPATH=${IODACONV_PYTHONPATH}"
                  COMMAND bash
                  ARGS    ${CMAKE_BINARY_DIR}/bin/iodaconv_comp.sh
                          netcdf
                          "${Python3_EXECUTABLE} ${CMAKE_BINARY_DIR}/bin/test_gsidiag.py
                          -i testinput/gsidiag_conv_t_sfc_test.nc
                          -o testrun/
                          -t conv
                          -p sfc"
                          sfc_tv_obs_2018041500.nc4 ${IODA_CONV_COMP_TOL_ZERO})

ecbuild_add_test( TARGET  test_${PROJECT_NAME}_gsidiag_rad
                  ENVIRONMENT "PYTHONPATH=${IODACONV_PYTHONPATH}"
                  TYPE    SCRIPT
                  COMMAND bash
                  ARGS    ${CMAKE_BINARY_DIR}/bin/iodaconv_comp.sh
                          netcdf
                          "${Python3_EXECUTABLE} ${CMAKE_BINARY_DIR}/bin/test_gsidiag.py
                          -i testinput/gsidiag_amsua_aqua_radiance_test.nc
                          -o testrun/
                          -t rad"
                          amsua_aqua_obs_2018041500.nc4 ${IODA_CONV_COMP_TOL_ZERO})

#===============================================================================
# WRFDA ncdiag converter
#===============================================================================

ecbuild_add_test( TARGET  test_${PROJECT_NAME}_wrfdadiag_rad
                  TYPE    SCRIPT
                  COMMAND bash
                  ARGS    ${CMAKE_BINARY_DIR}/bin/iodaconv_comp.sh
                          netcdf
                          "${Python3_EXECUTABLE} ${CMAKE_BINARY_DIR}/bin/test_wrfdadiag.py
                          -i testinput/wrfdadiags_goes-16-abi_2018041500.nc
                          -o testrun/
                          -t rad"
                          abi_g16_obs_2018041500.nc4 ${IODA_CONV_COMP_TOL_ZERO})

#===============================================================================
# GNSSRO BUFR converter
#===============================================================================

if( iodaconv_gnssro_ENABLED )
  ecbuild_add_test( TARGET  test_${PROJECT_NAME}_gnssro_bufr_conv
                    TYPE    SCRIPT
                    COMMAND bash
                    ARGS    ${CMAKE_BINARY_DIR}/bin/iodaconv_comp.sh
                            netcdf
                            "${CMAKE_BINARY_DIR}/bin/gnssro_bufr2ioda
                            2018041500
                            testinput/gnssro_kompsat5_20180415_00Z.bufr
                            testrun/gnssro_kompsat5_2018041500.nc4"
                            gnssro_kompsat5_2018041500.nc4 ${IODA_CONV_COMP_TOL_ZERO}
                    DEPENDS gnssro_bufr2ioda)
endif()

#==============================================================================
# Atmospheric Composition converters
#==============================================================================

ecbuild_add_test( TARGET  test_${PROJECT_NAME}_viirs_aod
                  TYPE    SCRIPT
                  ENVIRONMENT "PYTHONPATH=${IODACONV_PYTHONPATH}"
                  COMMAND bash
                  ARGS    ${CMAKE_BINARY_DIR}/bin/iodaconv_comp.sh
                          netcdf
                          "${Python3_EXECUTABLE} ${CMAKE_BINARY_DIR}/bin/viirs_aod2ioda.py
                          -i testinput/viirs_aod.nc 
                          -o testrun/viirs_aod.nc
                          -m nesdis
                          -k maskout
                          -n 0.0"
                          viirs_aod.nc ${IODA_CONV_COMP_TOL_ZERO})

ecbuild_add_test( TARGET  test_${PROJECT_NAME}_satbias_viirs_aod
                  TYPE    SCRIPT
                  COMMAND bash
                  ARGS    ${CMAKE_BINARY_DIR}/bin/iodaconv_comp.sh
                  netcdf
                  "${Python3_EXECUTABLE} ${CMAKE_BINARY_DIR}/bin/viirs_biaswriter.py
                                    -o testrun/viirs_bias.nc"
                  viirs_bias.nc ${IODA_CONV_COMP_TOL_ZERO})

ecbuild_add_test( TARGET  test_${PROJECT_NAME}_tropomi_no2_total
                  TYPE    SCRIPT
                  ENVIRONMENT "PYTHONPATH=${IODACONV_PYTHONPATH}"
                  COMMAND bash
                  ARGS    ${CMAKE_BINARY_DIR}/bin/iodaconv_comp.sh
                          netcdf
                          "${Python3_EXECUTABLE} ${CMAKE_BINARY_DIR}/bin/tropomi_no2_nc2ioda.py
                          -i testinput/tropomi_no2.nc
                          -o testrun/tropomi_no2_total.nc
                          -c total"
                          tropomi_no2_total.nc ${IODA_CONV_COMP_TOL_ZERO})

ecbuild_add_test( TARGET  test_${PROJECT_NAME}_tropomi_no2_tropo
                  TYPE    SCRIPT
                  ENVIRONMENT "PYTHONPATH=${IODACONV_PYTHONPATH}"
                  COMMAND bash
                  ARGS    ${CMAKE_BINARY_DIR}/bin/iodaconv_comp.sh
                          netcdf
                          "${Python3_EXECUTABLE} ${CMAKE_BINARY_DIR}/bin/tropomi_no2_nc2ioda.py
                          -i testinput/tropomi_no2.nc
                          -o testrun/tropomi_no2_tropo.nc
                          -c tropo"
                          tropomi_no2_tropo.nc ${IODA_CONV_COMP_TOL_ZERO})

ecbuild_add_test( TARGET  test_${PROJECT_NAME}_mopitt_co
                  TYPE    SCRIPT
                  ENVIRONMENT "PYTHONPATH=${IODACONV_PYTHONPATH}"
                  COMMAND bash
                  ARGS    ${CMAKE_BINARY_DIR}/bin/iodaconv_comp.sh
<<<<<<< HEAD
                  netcdf
                  "${Python3_EXECUTABLE} ${CMAKE_BINARY_DIR}/bin/mopitt_co_nc2ioda.py
                                    -i testinput/mopitt_co.he5
                                    -o testrun/mopitt_co.nc"
                  mopitt_co.nc ${IODA_CONV_COMP_TOL_ZERO})
=======
                          netcdf
                          "${Python3_EXECUTABLE} ${CMAKE_BINARY_DIR}/bin/mopitt_co_nc2ioda.py
                          -i testinput/mopitt_co.he5
                          -o testrun/mopitt_co.nc
                          -r 2021092903 2021092921"
                          mopitt_co.nc ${IODA_CONV_COMP_TOL_ZERO})
>>>>>>> eb59448e

ecbuild_add_test( TARGET  test_${PROJECT_NAME}_modis_aod
                  TYPE    SCRIPT
                  ENVIRONMENT "PYTHONPATH=${IODACONV_PYTHONPATH}"
                  COMMAND bash
                  ARGS    ${CMAKE_BINARY_DIR}/bin/iodaconv_comp.sh
                          netcdf
                          "${Python3_EXECUTABLE} ${CMAKE_BINARY_DIR}/bin/modis_aod2ioda.py
                          -i testinput/modis_aod.hdf
                          -t 2021080100
			  -p Terra
                          -o testrun/modis_aod.nc"
                          modis_aod.nc ${IODA_CONV_COMP_TOL_ZERO})

ecbuild_add_test( TARGET  test_${PROJECT_NAME}_aeronet_aod
                  TYPE    SCRIPT
		  ENVIRONMENT "PYTHONPATH=${IODACONV_PYTHONPATH}"
                  COMMAND bash
                  ARGS    ${CMAKE_BINARY_DIR}/bin/iodaconv_comp.sh
                          netcdf
		          "${Python3_EXECUTABLE} ${CMAKE_BINARY_DIR}/bin/aeronet_aod2ioda.py
                          -i testinput/aeronet_aod.dat
                          -o testrun/aeronet_aod.nc"
                          aeronet_aod.nc ${IODA_CONV_COMP_TOL_ZERO})

ecbuild_add_test( TARGET  test_${PROJECT_NAME}_aeronet_aaod
                  TYPE    SCRIPT
		  ENVIRONMENT "PYTHONPATH=${IODACONV_PYTHONPATH}"
		  COMMAND bash
                  ARGS    ${CMAKE_BINARY_DIR}/bin/iodaconv_comp.sh
		          netcdf
		          "${Python3_EXECUTABLE} ${CMAKE_BINARY_DIR}/bin/aeronet_aaod2ioda.py
			  -c testinput/aeronet_cad.dat
			  -t testinput/aeronet_tab.dat
			  -o testrun/aeronet_aaod.nc"
			  aeronet_aaod.nc ${IODA_CONV_COMP_TOL_ZERO})

ecbuild_add_test( TARGET  test_${PROJECT_NAME}_airnow
                  TYPE    SCRIPT
                  COMMAND bash
                  ARGS    ${CMAKE_BINARY_DIR}/bin/iodaconv_comp.sh
                          netcdf
                          "${Python3_EXECUTABLE} ${CMAKE_BINARY_DIR}/bin/airnow2ioda-nc.py
                          -i testinput/airnow_2020081306.dat
                          -s testinput/airnow_sites.dat
                          -o testrun/airnow_2020081306.nc"
                          airnow_2020081306.nc ${IODA_CONV_COMP_TOL_ZERO})

#==============================================================================
# Bufr Ingester tests
#==============================================================================

if(iodaconv_bufr_ENABLED)

  ecbuild_add_test( TARGET  test_iodaconv_bufr_bufrdescription
                    SOURCES bufr/TestBufrDescription.cpp
                    ARGS    testinput/bufr_mhs.yaml
                    LIBS    eckit oops iodaconv::ingester)

  ecbuild_add_test( TARGET  test_iodaconv_bufr_mhs2ioda
                    TYPE    SCRIPT
                    COMMAND bash
                    ARGS    ${CMAKE_BINARY_DIR}/bin/iodaconv_comp.sh
                            netcdf
                            "${CMAKE_BINARY_DIR}/bin/bufr2ioda.x testinput/bufr_mhs.yaml"
                            gdas.t18z.1bmhs.tm00.nc ${IODA_CONV_COMP_TOL_ZERO}
                    DEPENDS bufr2ioda.x )

  ecbuild_add_test( TARGET  test_iodaconv_bufr_hrs2ioda
                    TYPE    SCRIPT
                    COMMAND bash
                    ARGS    ${CMAKE_BINARY_DIR}/bin/iodaconv_comp.sh
                            netcdf
                            "${CMAKE_BINARY_DIR}/bin/bufr2ioda.x testinput/bufr_hrs.yaml"
                            gdas.t00z.1bhrs4.tm00.nc ${IODA_CONV_COMP_TOL_ZERO}
                    DEPENDS bufr2ioda.x )

  ecbuild_add_test( TARGET  test_iodaconv_bufr_filtering
                    TYPE    SCRIPT
                    COMMAND bash
                    ARGS    ${CMAKE_BINARY_DIR}/bin/iodaconv_comp.sh
                            netcdf
                            "${CMAKE_BINARY_DIR}/bin/bufr2ioda.x testinput/bufr_filtering.yaml"
                            gdas.t18z.1bmhs.tm00.filtering.nc ${IODA_CONV_COMP_TOL_ZERO}
                    DEPENDS bufr2ioda.x )

  ecbuild_add_test( TARGET  test_iodaconv_bufr_splitting
                    TYPE    SCRIPT
                    COMMAND bash
                    ARGS    ${CMAKE_BINARY_DIR}/bin/iodaconv_comp.sh
                            netcdf
                            "${CMAKE_BINARY_DIR}/bin/bufr2ioda.x testinput/bufr_splitting.yaml"
                            gdas.t18z.1bmhs.tm00.15.seven.split.nc ${IODA_CONV_COMP_TOL_ZERO}
                    DEPENDS bufr2ioda.x )

  ecbuild_add_test( TARGET  test_iodaconv_bufr_filter_split
                    TYPE    SCRIPT
                    COMMAND bash
                    ARGS    ${CMAKE_BINARY_DIR}/bin/iodaconv_comp.sh
                            netcdf
                            "${CMAKE_BINARY_DIR}/bin/bufr2ioda.x testinput/bufr_filter_split.yaml"
                            gdas.t18z.1bmhs.tm00.15.7.filter_split.nc ${IODA_CONV_COMP_TOL_ZERO}
                    DEPENDS bufr2ioda.x )

  ecbuild_add_test( TARGET  test_iodaconv_bufr_ncep_1bamua2ioda
                    TYPE    SCRIPT
<<<<<<< HEAD
                    COMMAND ${CMAKE_BINARY_DIR}/bin/iodaconv_comp.sh
                    ARGS    netcdf
=======
                    COMMAND bash
                    ARGS    ${CMAKE_BINARY_DIR}/bin/iodaconv_comp.sh
                            netcdf
>>>>>>> eb59448e
                            "${CMAKE_BINARY_DIR}/bin/bufr2ioda.x testinput/bufr_ncep_1bamua.yaml"
                            gdas.t12z.1bamua.metop-c.tm00.nc ${IODA_CONV_COMP_TOL_ZERO}
                    DEPENDS bufr2ioda.x )

  ecbuild_add_test( TARGET  test_iodaconv_bufr_ncep_1bamua2ioda_n15
                    TYPE    SCRIPT
<<<<<<< HEAD
                    COMMAND ${CMAKE_BINARY_DIR}/bin/iodaconv_comp.sh
                    ARGS    netcdf
=======
                    COMMAND bash
                    ARGS    ${CMAKE_BINARY_DIR}/bin/iodaconv_comp.sh
                            netcdf
>>>>>>> eb59448e
                            "${CMAKE_BINARY_DIR}/bin/bufr2ioda.x testinput/bufr_ncep_1bamua_n15.yaml"
                            gdas.t12z.1bamua.noaa-15.tm00.nc ${IODA_CONV_COMP_TOL_ZERO}
                    DEPENDS bufr2ioda.x )

  ecbuild_add_test( TARGET  test_iodaconv_bufr_ncep_esamua2ioda
<<<<<<< HEAD
                    TYPE    SCRIPT
                    COMMAND ${CMAKE_BINARY_DIR}/bin/iodaconv_comp.sh
                    ARGS    netcdf
                            "${CMAKE_BINARY_DIR}/bin/bufr2ioda.x testinput/bufr_ncep_esamua.yaml"
                            gdas.t12z.esamua.noaa-18.tm00.nc ${IODA_CONV_COMP_TOL_ZERO}
                    DEPENDS bufr2ioda.x )

  ecbuild_add_test( TARGET  test_iodaconv_bufr_ncep_1bmhs2ioda
                    TYPE    SCRIPT
                    COMMAND ${CMAKE_BINARY_DIR}/bin/iodaconv_comp.sh
                    ARGS    netcdf
                            "${CMAKE_BINARY_DIR}/bin/bufr2ioda.x testinput/bufr_ncep_1bmhs.yaml"
                            gdas.t12z.1bmhs.metop-b.tm00.nc ${IODA_CONV_COMP_TOL_ZERO}
                    DEPENDS bufr2ioda.x )

  ecbuild_add_test( TARGET  test_iodaconv_bufr_ncep_esmhs2ioda
                    TYPE    SCRIPT
                    COMMAND ${CMAKE_BINARY_DIR}/bin/iodaconv_comp.sh
                    ARGS    netcdf
                            "${CMAKE_BINARY_DIR}/bin/bufr2ioda.x testinput/bufr_ncep_esmhs.yaml"
                            gdas.t12z.esmhs.noaa-19.tm00.nc ${IODA_CONV_COMP_TOL_ZERO}
                    DEPENDS bufr2ioda.x )

  ecbuild_add_test( TARGET  test_iodaconv_bufr_ncep_adpsfc2ioda
=======
                    TYPE    SCRIPT
                    COMMAND bash
                    ARGS    ${CMAKE_BINARY_DIR}/bin/iodaconv_comp.sh
                            netcdf
                            "${CMAKE_BINARY_DIR}/bin/bufr2ioda.x testinput/bufr_ncep_esamua.yaml"
                            gdas.t12z.esamua.noaa-18.tm00.nc ${IODA_CONV_COMP_TOL_ZERO}
                    DEPENDS bufr2ioda.x )

  ecbuild_add_test( TARGET  test_iodaconv_bufr_ncep_1bmhs2ioda
                    TYPE    SCRIPT
                    COMMAND bash
                    ARGS    ${CMAKE_BINARY_DIR}/bin/iodaconv_comp.sh
                            netcdf
                            "${CMAKE_BINARY_DIR}/bin/bufr2ioda.x testinput/bufr_ncep_1bmhs.yaml"
                            gdas.t12z.1bmhs.metop-b.tm00.nc ${IODA_CONV_COMP_TOL_ZERO}
                    DEPENDS bufr2ioda.x )

  ecbuild_add_test( TARGET  test_iodaconv_bufr_ncep_esmhs2ioda
>>>>>>> eb59448e
                    TYPE    SCRIPT
                    COMMAND bash
                    ARGS    ${CMAKE_BINARY_DIR}/bin/iodaconv_comp.sh
                            netcdf
<<<<<<< HEAD
                            "${CMAKE_BINARY_DIR}/bin/bufr2ioda.x testinput/bufr_ncep_adpsfc.yaml"
                            gdas.t12z.adpsfc.tm00.nc ${IODA_CONV_COMP_TOL_ZERO}
                    DEPENDS bufr2ioda.x )

  ecbuild_add_test( TARGET  test_iodaconv_prepbufr_ncep_adpsfc2ioda
=======
                            "${CMAKE_BINARY_DIR}/bin/bufr2ioda.x testinput/bufr_ncep_esmhs.yaml"
                            gdas.t12z.esmhs.noaa-19.tm00.nc ${IODA_CONV_COMP_TOL_ZERO}
                    DEPENDS bufr2ioda.x )

  ecbuild_add_test( TARGET  test_iodaconv_bufr_ncep_adpsfc2ioda
>>>>>>> eb59448e
                    TYPE    SCRIPT
                    COMMAND bash
                    ARGS    ${CMAKE_BINARY_DIR}/bin/iodaconv_comp.sh
                            netcdf
<<<<<<< HEAD
                            "${CMAKE_BINARY_DIR}/bin/bufr2ioda.x testinput/bufr_ncep_prepbufr_adpsfc.yaml"
                            gdas.t12z.adpsfc.prepbufr.nc ${IODA_CONV_COMP_TOL_ZERO}
                    DEPENDS bufr2ioda.x )

  ecbuild_add_test( TARGET  test_iodaconv_bufr_ncep_snowadpsfc2ioda
=======
                            "${CMAKE_BINARY_DIR}/bin/bufr2ioda.x testinput/bufr_ncep_adpsfc.yaml"
                            gdas.t12z.adpsfc.tm00.nc ${IODA_CONV_COMP_TOL_ZERO}
                    DEPENDS bufr2ioda.x )

  ecbuild_add_test( TARGET  test_iodaconv_prepbufr_ncep_adpsfc2ioda
>>>>>>> eb59448e
                    TYPE    SCRIPT
                    COMMAND bash
                    ARGS    ${CMAKE_BINARY_DIR}/bin/iodaconv_comp.sh
                            netcdf
<<<<<<< HEAD
                            "${CMAKE_BINARY_DIR}/bin/bufr2ioda.x testinput/bufr_ncep_snow_adpsfc.yaml"
                            gdas.t06z.adpsfc_snow.tm00.nc ${IODA_CONV_COMP_TOL_ZERO}
                    DEPENDS bufr2ioda.x )


  ecbuild_add_test( TARGET  test_iodaconv_bufr_read_2_dim_blocks
=======
                            "${CMAKE_BINARY_DIR}/bin/bufr2ioda.x testinput/bufr_ncep_prepbufr_adpsfc.yaml"
                            gdas.t12z.adpsfc.prepbufr.nc ${IODA_CONV_COMP_TOL_ZERO}
                    DEPENDS bufr2ioda.x )

  ecbuild_add_test( TARGET  test_iodaconv_bufr_ncep_snowadpsfc2ioda
>>>>>>> eb59448e
                    TYPE    SCRIPT
                    COMMAND bash
                    ARGS    ${CMAKE_BINARY_DIR}/bin/iodaconv_comp.sh
                            netcdf
<<<<<<< HEAD
                            "${CMAKE_BINARY_DIR}/bin/bufr2ioda.x testinput/bufr_read_2_dim_blocks.yaml"
                            bufr_read_2_dim_blocks.nc ${IODA_CONV_COMP_TOL_ZERO}
                    DEPENDS bufr2ioda.x )

  ecbuild_add_test( TARGET  test_iodaconv_bufr_read_wmo_radiosonde
=======
                            "${CMAKE_BINARY_DIR}/bin/bufr2ioda.x testinput/bufr_ncep_snow_adpsfc.yaml"
                            gdas.t06z.adpsfc_snow.tm00.nc ${IODA_CONV_COMP_TOL_ZERO}
                    DEPENDS bufr2ioda.x )


  ecbuild_add_test( TARGET  test_iodaconv_bufr_read_2_dim_blocks
>>>>>>> eb59448e
                    TYPE    SCRIPT
                    COMMAND bash
                    ARGS    ${CMAKE_BINARY_DIR}/bin/iodaconv_comp.sh
                            netcdf
<<<<<<< HEAD
                            "${CMAKE_BINARY_DIR}/bin/bufr2ioda.x testinput/bufr_read_wmo_radiosonde.yaml"
                            bufr_read_wmo_radiosonde.nc ${IODA_CONV_COMP_TOL_ZERO}
                    DEPENDS bufr2ioda.x )

  ecbuild_add_test( TARGET  test_iodaconv_bufr_satwnd_old_format
=======
                            "${CMAKE_BINARY_DIR}/bin/bufr2ioda.x testinput/bufr_read_2_dim_blocks.yaml"
                            bufr_read_2_dim_blocks.nc ${IODA_CONV_COMP_TOL_ZERO}
                    DEPENDS bufr2ioda.x )

  ecbuild_add_test( TARGET  test_iodaconv_bufr_read_wmo_radiosonde
>>>>>>> eb59448e
                    TYPE    SCRIPT
                    COMMAND bash
                    ARGS    ${CMAKE_BINARY_DIR}/bin/iodaconv_comp.sh
                            netcdf
<<<<<<< HEAD
                    "${CMAKE_BINARY_DIR}/bin/bufr2ioda.x testinput/bufr_satwnd_old_format.yaml"
                    NC005066.nc ${IODA_CONV_COMP_TOL_ZERO}
                    DEPENDS bufr2ioda.x )

=======
                            "${CMAKE_BINARY_DIR}/bin/bufr2ioda.x testinput/bufr_read_wmo_radiosonde.yaml"
                            bufr_read_wmo_radiosonde.nc ${IODA_CONV_COMP_TOL_ZERO}
                    DEPENDS bufr2ioda.x )

  ecbuild_add_test( TARGET  test_iodaconv_bufr_satwnd_old_format
                    TYPE    SCRIPT
                    COMMAND bash
                    ARGS    ${CMAKE_BINARY_DIR}/bin/iodaconv_comp.sh
                            netcdf
                    "${CMAKE_BINARY_DIR}/bin/bufr2ioda.x testinput/bufr_satwnd_old_format.yaml"
                    NC005066.nc ${IODA_CONV_COMP_TOL_ZERO}
                    DEPENDS bufr2ioda.x )

>>>>>>> eb59448e
  ecbuild_add_test( TARGET  test_iodaconv_bufr_satwnd_new_format
                    TYPE    SCRIPT
                    COMMAND bash
                    ARGS    ${CMAKE_BINARY_DIR}/bin/iodaconv_comp.sh
                            netcdf
                    "${CMAKE_BINARY_DIR}/bin/bufr2ioda.x testinput/bufr_satwnd_new_format.yaml"
                    NC005031.nc ${IODA_CONV_COMP_TOL_ZERO}
                    DEPENDS bufr2ioda.x )

  ecbuild_add_test( TARGET  test_iodaconv_bufr_ncep_satwind_avhrr
                    TYPE    SCRIPT
                    COMMAND bash
                    ARGS    ${CMAKE_BINARY_DIR}/bin/iodaconv_comp.sh
                            netcdf
                    "${CMAKE_BINARY_DIR}/bin/bufr2ioda.x testinput/bufr_ncep_satwind_avhrr.yaml"
                    gdas.t18z.satwnd_avhrr.tm00.nc ${IODA_CONV_COMP_TOL_ZERO}
                    DEPENDS bufr2ioda.x )

  ecbuild_add_test( TARGET  test_iodaconv_bufr_ncep_mtiasi
                    TYPE    SCRIPT
<<<<<<< HEAD
                    COMMAND ${CMAKE_BINARY_DIR}/bin/iodaconv_comp.sh
                    ARGS    netcdf
=======
                    COMMAND bash
                    ARGS    ${CMAKE_BINARY_DIR}/bin/iodaconv_comp.sh
                            netcdf
>>>>>>> eb59448e
                    "${CMAKE_BINARY_DIR}/bin/bufr2ioda.x testinput/bufr_ncep_mtiasi.yaml"
                    gdas.t12z.mtiasi.metop-c.tm00.nc ${IODA_CONV_COMP_TOL_ZERO}
                    DEPENDS bufr2ioda.x )

  ecbuild_add_test( TARGET  test_iodaconv_bufr_simple_groupby
                    TYPE    SCRIPT
<<<<<<< HEAD
                    COMMAND ${CMAKE_BINARY_DIR}/bin/iodaconv_comp.sh
                    ARGS    netcdf
=======
                    COMMAND bash
                    ARGS    ${CMAKE_BINARY_DIR}/bin/iodaconv_comp.sh
                            netcdf
>>>>>>> eb59448e
                    "${CMAKE_BINARY_DIR}/bin/bufr2ioda.x testinput/bufr_simple_groupby.yaml"
                    bufr_simple_groupby.nc ${IODA_CONV_COMP_TOL_ZERO}
                    DEPENDS bufr2ioda.x )

  ecbuild_add_test( TARGET  test_iodaconv_bufr_empty_fields
                    TYPE    SCRIPT
<<<<<<< HEAD
                    COMMAND ${CMAKE_BINARY_DIR}/bin/iodaconv_comp.sh
                    ARGS    netcdf
=======
                    COMMAND bash
                    ARGS    ${CMAKE_BINARY_DIR}/bin/iodaconv_comp.sh
                            netcdf
>>>>>>> eb59448e
                    "${CMAKE_BINARY_DIR}/bin/bufr2ioda.x testinput/bufr_empty_fields.yaml"
                    bufr_empty_fields.nc ${IODA_CONV_COMP_TOL_ZERO}
                    DEPENDS bufr2ioda.x )

  ecbuild_add_test( TARGET  test_iodaconv_bufr_sfcshp
                    TYPE    SCRIPT
<<<<<<< HEAD
                    COMMAND ${CMAKE_BINARY_DIR}/bin/iodaconv_comp.sh
                    ARGS    netcdf
=======
                    COMMAND bash
                    ARGS    ${CMAKE_BINARY_DIR}/bin/iodaconv_comp.sh
                            netcdf
>>>>>>> eb59448e
                    "${CMAKE_BINARY_DIR}/bin/bufr2ioda.x testinput/bufr_sfcshp.yaml"
                    bufr_sfcshp.nc ${IODA_CONV_COMP_TOL_ZERO}
                    DEPENDS bufr2ioda.x )

  ecbuild_add_test( TARGET  test_iodaconv_bufr_adpupa
                    TYPE    SCRIPT
                    COMMAND bash
<<<<<<< HEAD
                    COMMAND ${CMAKE_BINARY_DIR}/bin/iodaconv_comp.sh
                    ARGS    netcdf
                    "${CMAKE_BINARY_DIR}/bin/bufr2ioda.x testinput/adpupa_prepbufr.yaml"
                    adpupa_prepbufr.nc ${IODA_CONV_COMP_TOL_ZERO}
                    DEPENDS bufr2ioda.x )

 ecbuild_add_test( TARGET  test_iodaconv_bufr_ncep_sevcsr
                    TYPE    SCRIPT
                    COMMAND ${CMAKE_BINARY_DIR}/bin/iodaconv_comp.sh
                    ARGS    netcdf
                    "${CMAKE_BINARY_DIR}/bin/bufr2ioda.x testinput/bufr_ncep_sevcsr.yaml"
                    gdas.t00z.sevcsr.tm00.nc ${IODA_CONV_COMP_TOL_ZERO}
                    DEPENDS bufr2ioda.x )

#  ecbuild_add_test( TARGET  test_iodaconv_bufr_aircar
#                    TYPE    SCRIPT
#                    COMMAND ${CMAKE_BINARY_DIR}/bin/iodaconv_comp.sh
#                    ARGS    netcdf
#                    "${CMAKE_BINARY_DIR}/bin/bufr2ioda.x testinput/aircar_BUFR2ioda.yaml"
#                    gdas.aircar.t00z.20210801.nc ${IODA_CONV_COMP_TOL_ZERO}
#                    DEPENDS bufr2ioda.x )
#
#  ecbuild_add_test( TARGET  test_iodaconv_bufr_airep_wmo_bufr
#                    TYPE    SCRIPT
#                    COMMAND ${CMAKE_BINARY_DIR}/bin/iodaconv_comp.sh
#                    ARGS    netcdf
#                    "${CMAKE_BINARY_DIR}/bin/bufr2ioda.x testinput/airep_wmoBUFR2ioda.yaml"
#                    airep_multi.nc ${IODA_CONV_COMP_TOL_ZERO}
#                    DEPENDS bufr2ioda.x )
#
#  ecbuild_add_test( TARGET  test_iodaconv_bufr_amdar_wmo_bufr
#                    TYPE    SCRIPT
#                    COMMAND ${CMAKE_BINARY_DIR}/bin/iodaconv_comp.sh
#                    ARGS    netcdf
#                    "${CMAKE_BINARY_DIR}/bin/bufr2ioda.x testinput/amdar_wmoBUFR2ioda.yaml"
#                    amdar_wmo_multi.nc ${IODA_CONV_COMP_TOL_ZERO}
#                    DEPENDS bufr2ioda.x )
#
#  ecbuild_add_test( TARGET  test_iodaconv_bufr_gnssro_wmo_bufr
#                    TYPE    SCRIPT
#                    COMMAND ${CMAKE_BINARY_DIR}/bin/iodaconv_comp.sh
#                    ARGS    netcdf
#                    "${CMAKE_BINARY_DIR}/bin/bufr2ioda.x testinput/gnssro_wmoBUFR2ioda.yaml"
#                    gnssro_2020-306-2358C2E6.nc ${IODA_CONV_COMP_TOL_ZERO}
#                    DEPENDS bufr2ioda.x )

  ecbuild_add_test( TARGET  test_iodaconv_generic_gnssro_bufr
=======
                    COMMAND bash
                    ARGS    ${CMAKE_BINARY_DIR}/bin/iodaconv_comp.sh
                            netcdf
                    "${CMAKE_BINARY_DIR}/bin/bufr2ioda.x testinput/adpupa_prepbufr.yaml"
                    adpupa_prepbufr.nc ${IODA_CONV_COMP_TOL_ZERO}
                    DEPENDS bufr2ioda.x )

 ecbuild_add_test( TARGET  test_iodaconv_bufr_ncep_sevcsr
>>>>>>> eb59448e
                    TYPE    SCRIPT
                    ENVIRONMENT "PYTHONPATH=${IODACONV_PYTHONPATH}"
                    COMMAND bash
                    ARGS    ${CMAKE_BINARY_DIR}/bin/iodaconv_comp.sh
<<<<<<< HEAD
=======
                            netcdf
                    "${CMAKE_BINARY_DIR}/bin/bufr2ioda.x testinput/bufr_ncep_sevcsr.yaml"
                    gdas.t00z.sevcsr.tm00.nc ${IODA_CONV_COMP_TOL_ZERO}
                    DEPENDS bufr2ioda.x )

#  FIXME: Greg Thompson
#  ecbuild_add_test( TARGET  test_iodaconv_bufr_aircar
#                    TYPE    SCRIPT
#                    COMMAND bash
#                    ARGS    ${CMAKE_BINARY_DIR}/bin/iodaconv_comp.sh
#                            netcdf
#                    "${CMAKE_BINARY_DIR}/bin/bufr2ioda.x testinput/aircar_BUFR2ioda.yaml"
#                    gdas.aircar.t00z.20210801.nc ${IODA_CONV_COMP_TOL_ZERO}
#                    DEPENDS bufr2ioda.x )
#
#  ecbuild_add_test( TARGET  test_iodaconv_bufr_airep_wmo_bufr
#                    TYPE    SCRIPT
#                    COMMAND bash
#                    ARGS    ${CMAKE_BINARY_DIR}/bin/iodaconv_comp.sh
#                            netcdf
#                    "${CMAKE_BINARY_DIR}/bin/bufr2ioda.x testinput/airep_wmoBUFR2ioda.yaml"
#                    airep_multi.nc ${IODA_CONV_COMP_TOL_ZERO}
#                    DEPENDS bufr2ioda.x )
#
#  ecbuild_add_test( TARGET  test_iodaconv_bufr_amdar_wmo_bufr
#                    TYPE    SCRIPT
#                    COMMAND bash
#                    ARGS    ${CMAKE_BINARY_DIR}/bin/iodaconv_comp.sh
#                            netcdf
#                    "${CMAKE_BINARY_DIR}/bin/bufr2ioda.x testinput/amdar_wmoBUFR2ioda.yaml"
#                    amdar_wmo_multi.nc ${IODA_CONV_COMP_TOL_ZERO}
#                    DEPENDS bufr2ioda.x )
#
#  ecbuild_add_test( TARGET  test_iodaconv_bufr_gnssro_wmo_bufr
#                    TYPE    SCRIPT
#                    COMMAND bash
#                    ARGS    ${CMAKE_BINARY_DIR}/bin/iodaconv_comp.sh
#                            netcdf
#                    "${CMAKE_BINARY_DIR}/bin/bufr2ioda.x testinput/gnssro_wmoBUFR2ioda.yaml"
#                    gnssro_2020-306-2358C2E6.nc ${IODA_CONV_COMP_TOL_ZERO}
#                    DEPENDS bufr2ioda.x )

  ecbuild_add_test( TARGET  test_iodaconv_generic_gnssro_bufr
                    TYPE    SCRIPT
                    ENVIRONMENT "PYTHONPATH=${IODACONV_PYTHONPATH}"
                    COMMAND bash
                    ARGS    ${CMAKE_BINARY_DIR}/bin/iodaconv_comp.sh
>>>>>>> eb59448e
                    netcdf
                    "${Python3_EXECUTABLE} ${PROJECT_SOURCE_DIR}/src/gnssro/gnssro_bufr2ioda.py
                    -d 2021080212
                    -i testinput/bfrPrf_C2E6.2021.214.12.00.G16_0001.0001_bufr
                    -o testrun/gnssro_cosmic2_2021080212.nc4"
                    gnssro_cosmic2_2021080212.nc4 ${IODA_CONV_COMP_TOL_ZERO})

<<<<<<< HEAD
#  ecbuild_add_test( TARGET  test_iodaconv_bufr_buoy_wmo_bufr
#                    TYPE    SCRIPT
#                    COMMAND ${CMAKE_BINARY_DIR}/bin/iodaconv_comp.sh
#                    ARGS    netcdf
=======
#  FIXME: Greg Thompson
#  ecbuild_add_test( TARGET  test_iodaconv_bufr_buoy_wmo_bufr
#                    TYPE    SCRIPT
#                    COMMAND bash
#                    ARGS    ${CMAKE_BINARY_DIR}/bin/iodaconv_comp.sh
#                            netcdf
>>>>>>> eb59448e
#                    "${CMAKE_BINARY_DIR}/bin/bufr2ioda.x testinput/buoy_wmoBUFR2ioda.yaml"
#                    buoy_wmo_multi.nc ${IODA_CONV_COMP_TOL_ZERO}
#                    DEPENDS bufr2ioda.x )

#  ecbuild_add_test( TARGET  test_iodaconv_bufr_rass_wmo_bufr
#                    TYPE    SCRIPT
#                    COMMAND bash
#                    ARGS    ${CMAKE_BINARY_DIR}/bin/iodaconv_comp.sh
#                    netcdf
#                    "${CMAKE_BINARY_DIR}/bin/bufr2ioda.x testinput/rass_wmoBUFR2ioda.yaml"
#                    rass_wmo_multi.nc ${IODA_CONV_COMP_TOL_ZERO}
#                    DEPENDS bufr2ioda.x )
#
#  ecbuild_add_test( TARGET  test_iodaconv_bufr_ship_wmo_bufr
#                    TYPE    SCRIPT
<<<<<<< HEAD
#                    COMMAND ${CMAKE_BINARY_DIR}/bin/iodaconv_comp.sh
#                    ARGS    netcdf
=======
#                    COMMAND bash
#                    ARGS    ${CMAKE_BINARY_DIR}/bin/iodaconv_comp.sh
#                            netcdf
>>>>>>> eb59448e
#                    "${CMAKE_BINARY_DIR}/bin/bufr2ioda.x testinput/ship_wmoBUFR2ioda.yaml"
#                    ship_wmo_multi.nc ${IODA_CONV_COMP_TOL_ZERO}
#                    DEPENDS bufr2ioda.x )
#
#  ecbuild_add_test( TARGET  test_iodaconv_bufr_synop_wmo_bufr
#                    TYPE    SCRIPT
<<<<<<< HEAD
#                    COMMAND ${CMAKE_BINARY_DIR}/bin/iodaconv_comp.sh
#                    ARGS    netcdf
=======
#                    COMMAND bash
#                    ARGS    ${CMAKE_BINARY_DIR}/bin/iodaconv_comp.sh
#                            netcdf
>>>>>>> eb59448e
#                    "${CMAKE_BINARY_DIR}/bin/bufr2ioda.x testinput/synop_wmoBUFR2ioda.yaml"
#                    synop_wmo_multi.nc ${IODA_CONV_COMP_TOL_ZERO})
#
#  ecbuild_add_test( TARGET  test_iodaconv_bufr_satwind_EUMet_wmo_bufr
#                    TYPE    SCRIPT
<<<<<<< HEAD
#                    COMMAND ${CMAKE_BINARY_DIR}/bin/iodaconv_comp.sh
#                    ARGS    netcdf
=======
#                    COMMAND bash
#                    ARGS    ${CMAKE_BINARY_DIR}/bin/iodaconv_comp.sh
#                            netcdf
>>>>>>> eb59448e
#                    "${CMAKE_BINARY_DIR}/bin/bufr2ioda.x testinput/satwind_EUMet_wmoBUFR2ioda.yaml"
#                    satwind_EUMet.nc ${IODA_CONV_COMP_TOL_ZERO}
#                    DEPENDS bufr2ioda.x )
#
#  ecbuild_add_test( TARGET  test_iodaconv_bufr_satwind_Himawari_wmo_bufr
#                    TYPE    SCRIPT
<<<<<<< HEAD
#                    COMMAND ${CMAKE_BINARY_DIR}/bin/iodaconv_comp.sh
#                    ARGS    netcdf
=======
#                    COMMAND bash
#                    ARGS    ${CMAKE_BINARY_DIR}/bin/iodaconv_comp.sh
#                            netcdf
>>>>>>> eb59448e
#                    "${CMAKE_BINARY_DIR}/bin/bufr2ioda.x testinput/satwind_Himawari_wmoBUFR2ioda.yaml"
#                    satwind_Himawari.nc ${IODA_CONV_COMP_TOL_ZERO}
#                    DEPENDS bufr2ioda.x )
#
#  ecbuild_add_test( TARGET  test_iodaconv_bufr_satwind_Insat_wmo_bufr
#                    TYPE    SCRIPT
#                    COMMAND bash
#                    ARGS    ${CMAKE_BINARY_DIR}/bin/iodaconv_comp.sh
#                    netcdf
#                    "${CMAKE_BINARY_DIR}/bin/bufr2ioda.x testinput/satwind_Insat_wmoBUFR2ioda.yaml"
#                    satwind_Insat.nc ${IODA_CONV_COMP_TOL_ZERO}
#                    DEPENDS bufr2ioda.x )
#
#  ecbuild_add_test( TARGET  test_iodaconv_bufr_vadwinds_wmo_bufr
#                    TYPE    SCRIPT
#                    COMMAND bash
#                    ARGS    ${CMAKE_BINARY_DIR}/bin/iodaconv_comp.sh
#                    netcdf
#                    "${CMAKE_BINARY_DIR}/bin/bufr2ioda.x testinput/vadwinds_wmoBUFR2ioda.yaml"
#                    vadwinds_wmo_multi.nc ${IODA_CONV_COMP_TOL_ZERO}
#                    DEPENDS bufr2ioda.x )
endif()


#==============================================================================
# Converters for NRT ingest
#==============================================================================

ecbuild_add_test( TARGET  test_iodaconv_atms_nc4
                  TYPE    SCRIPT
                  ENVIRONMENT "PYTHONPATH=${IODACONV_PYTHONPATH}"
                  COMMAND bash
                  ARGS    ${CMAKE_BINARY_DIR}/bin/iodaconv_comp.sh
                          netcdf 
                          "${Python3_EXECUTABLE} ${PROJECT_SOURCE_DIR}/src/hdf5/atms_netcdf_hdf5_2ioda.py
                          -d 2021120600
                          -i testinput/SNDR_SNPP_ATMS_SAMPLE.nc4
                          -o testrun/2021120600_atms_sdr.nc4" 2021120600_atms_sdr.nc4 ${IODA_CONV_COMP_TOL_ZERO} )

if( iodaconv_eccodes_ENABLED )

#==============================================================================
# Generic NRT Ingest tests
#==============================================================================

  ecbuild_add_test(TARGET  test_${PROJECT_NAME}_generic_bufr_raob
                   TYPE    SCRIPT
                   ENVIRONMENT "PYTHONPATH=${IODACONV_PYTHONPATH}"
                   COMMAND bash
                   ARGS    ${CMAKE_BINARY_DIR}/bin/iodaconv_comp.sh
                           netcdf
                           "${Python3_EXECUTABLE} ${CMAKE_BINARY_DIR}/bin/decode_bufr_LDM_raob.py
                           -i testinput/sonde_wmo_double.bufr
                           -o testrun/wmo_raob_double.nc4"
                           wmo_raob_double.nc4 ${IODA_CONV_COMP_TOL_ZERO})

#===============================================================================
# Conventional data, aircraft Obs - AMDAR BUFR (WMO) converter
#===============================================================================

  ecbuild_add_test( TARGET  test_${PROJECT_NAME}_amdar
                    TYPE    SCRIPT
                    ENVIRONMENT "PYTHONPATH=${IODACONV_PYTHONPATH}"
                    COMMAND bash
                    ARGS    ${CMAKE_BINARY_DIR}/bin/iodaconv_comp.sh
                            netcdf
                            "${Python3_EXECUTABLE} ${CMAKE_BINARY_DIR}/bin/amdar_bufr2ioda.py
                            -i testinput/amdar_wmo_multi.bufr
                            -o testrun/amdar_wmo_multi2.nc"
                            amdar_wmo_multi2.nc ${IODA_CONV_COMP_TOL_ZERO})

#===============================================================================
# Conventional data, surface Obs - SYNOP, Buoy and Ship BUFR (WMO) converters
#===============================================================================

  ecbuild_add_test( TARGET  test_${PROJECT_NAME}_buoy
                    TYPE    SCRIPT
                    ENVIRONMENT "PYTHONPATH=${IODACONV_PYTHONPATH}"
                    COMMAND bash
                    ARGS    ${CMAKE_BINARY_DIR}/bin/iodaconv_comp.sh
                            netcdf
                            "${Python3_EXECUTABLE} ${CMAKE_BINARY_DIR}/bin/buoy_bufr2ioda.py
                            -i testinput/buoy_wmo_multi.bufr
                            -o testrun/buoy_wmo_multi2.nc"
                            buoy_wmo_multi2.nc ${IODA_CONV_COMP_TOL_ZERO})

  ecbuild_add_test( TARGET  test_${PROJECT_NAME}_ship
                    TYPE    SCRIPT
                    ENVIRONMENT "PYTHONPATH=${IODACONV_PYTHONPATH}"
                    COMMAND bash
                    ARGS    ${CMAKE_BINARY_DIR}/bin/iodaconv_comp.sh
                            netcdf
                            "${Python3_EXECUTABLE} ${CMAKE_BINARY_DIR}/bin/ship_bufr2ioda.py
                            -i testinput/ship_wmo_multi.bufr
                            -o testrun/ship_wmo_multi2.nc"
                            ship_wmo_multi2.nc ${IODA_CONV_COMP_TOL_ZERO})

  ecbuild_add_test( TARGET  test_${PROJECT_NAME}_synop
                    TYPE    SCRIPT
                    ENVIRONMENT "PYTHONPATH=${IODACONV_PYTHONPATH}"
                    COMMAND bash
                    ARGS    ${CMAKE_BINARY_DIR}/bin/iodaconv_comp.sh
                            netcdf
                            "${Python3_EXECUTABLE} ${CMAKE_BINARY_DIR}/bin/synop_bufr2ioda.py
                            -i testinput/synop_wmo_multi.bufr
                            -o testrun/synop_wmo_multi2.nc"
                            synop_wmo_multi2.nc ${IODA_CONV_COMP_TOL_ZERO})

endif()

#==============================================================================
# PrepBUFR and BUFR tests
#==============================================================================

if( iodaconv_pbfortran_ENABLED )

  ecbuild_add_test( TARGET  test_${PROJECT_NAME}_gnssro_conv
                    TYPE    SCRIPT
                    COMMAND bash
                    ARGS    ${CMAKE_BINARY_DIR}/bin/iodaconv_comp.sh
                            netcdf
                            "${CMAKE_BINARY_DIR}/bin/bufr2nc_fortran.x
                            -i testinput -o testrun gnssro_kompsat5_20180415_00Z.bufr"
                            gnssro_obs_2018041500.nc4 ${IODA_CONV_COMP_TOL_ZERO}
                    DEPENDS bufr2nc_fortran.x)

  ecbuild_add_test( TARGET  test_${PROJECT_NAME}_prepbufr_conv
                    TYPE    SCRIPT
                    COMMAND bash
                    ARGS    ${CMAKE_BINARY_DIR}/bin/iodaconv_comp.sh
                            netcdf
                            "${CMAKE_BINARY_DIR}/bin/bufr2nc_fortran.x
                            -i testinput -o testrun prepbufr.bufr"
                            sondes_obs_2020093018.nc4 ${IODA_CONV_COMP_TOL}
                    DEPENDS bufr2nc_fortran.x)

  ecbuild_add_test( TARGET  test_${PROJECT_NAME}_mhs_conv
                    TYPE    SCRIPT
                    COMMAND bash
                    ARGS    ${CMAKE_BINARY_DIR}/bin/iodaconv_comp.sh
                            netcdf
                            "${CMAKE_BINARY_DIR}/bin/bufr2nc_fortran.x
                            -i testinput -o testrun gdas.t18z.1bmhs.tm00.bufr_d"
                            mhs_metop-b_obs_2020101215.nc4 ${IODA_CONV_COMP_TOL_ZERO}
                    DEPENDS bufr2nc_fortran.x)

<<<<<<< HEAD
  ecbuild_add_test( TARGET  test_${PROJECT_NAME}_ears_mhs_conv
                    TYPE    SCRIPT
                    COMMAND ${CMAKE_BINARY_DIR}/bin/iodaconv_comp.sh
                    ARGS    netcdf
                            "${CMAKE_BINARY_DIR}/bin/bufr2nc_fortran.x
                            -i testinput -o testrun gdas.t12z.esmhs.tm00.bufr_d"
                            mhs_n19_obs_2020110112.nc4 ${IODA_CONV_COMP_TOL_ZERO}
                    DEPENDS bufr2nc_fortran.x)

  ecbuild_add_test( TARGET  test_${PROJECT_NAME}_amsua_conv
                    TYPE    SCRIPT
                    COMMAND ${CMAKE_BINARY_DIR}/bin/iodaconv_comp.sh
                    ARGS    netcdf
=======
#  FIXME: Emily Liu
#  ecbuild_add_test( TARGET  test_${PROJECT_NAME}_ears_mhs_conv
#                    TYPE    SCRIPT
#                    COMMAND bash
#                    ARGS    ${CMAKE_BINARY_DIR}/bin/iodaconv_comp.sh
#                            netcdf
#                            "${CMAKE_BINARY_DIR}/bin/bufr2nc_fortran.x
#                            -i testinput -o testrun gdas.t12z.esmhs.tm00.bufr_d"
#                            mhs_n19_obs_2020110112.nc4 ${IODA_CONV_COMP_TOL_ZERO}
#                    DEPENDS bufr2nc_fortran.x)

  ecbuild_add_test( TARGET  test_${PROJECT_NAME}_amsua_conv
                    TYPE    SCRIPT
                    COMMAND bash
                    ARGS    ${CMAKE_BINARY_DIR}/bin/iodaconv_comp.sh
                            netcdf
>>>>>>> eb59448e
                            "${CMAKE_BINARY_DIR}/bin/bufr2nc_fortran.x
                            -i testinput -o testrun gdas.t12z.1bamua.tm00.bufr_d"
                            amsua_metop-b_obs_2020110112.nc4 ${IODA_CONV_COMP_TOL_ZERO}
                    DEPENDS bufr2nc_fortran.x)

<<<<<<< HEAD
  ecbuild_add_test( TARGET  test_${PROJECT_NAME}_ears_amsua_conv
                    TYPE    SCRIPT
                    COMMAND ${CMAKE_BINARY_DIR}/bin/iodaconv_comp.sh
                    ARGS    netcdf
                            "${CMAKE_BINARY_DIR}/bin/bufr2nc_fortran.x
                            -i testinput -o testrun gdas.t12z.esamua.tm00.bufr_d"
                            amsua_n18_obs_2020110112.nc4 ${IODA_CONV_COMP_TOL_ZERO}
                    DEPENDS bufr2nc_fortran.x)

  ecbuild_add_test( TARGET  test_${PROJECT_NAME}_iasi_conv
                    TYPE    SCRIPT
                    COMMAND ${CMAKE_BINARY_DIR}/bin/iodaconv_comp.sh
                    ARGS    netcdf
                            "${CMAKE_BINARY_DIR}/bin/bufr2nc_fortran.x
                            -i testinput -o testrun gdas.t12z.mtiasi.tm00.bufr_d"
                            iasi_metop-b_obs_2022021912.nc4 ${IODA_CONV_COMP_TOL_ZERO}
                    DEPENDS bufr2nc_fortran.x)
=======
#  FIXME: Emily Liu
#  ecbuild_add_test( TARGET  test_${PROJECT_NAME}_ears_amsua_conv
#                    TYPE    SCRIPT
#                    COMMAND bash
#                    ARGS    ${CMAKE_BINARY_DIR}/bin/iodaconv_comp.sh
#                            netcdf
#                            "${CMAKE_BINARY_DIR}/bin/bufr2nc_fortran.x
#                            -i testinput -o testrun gdas.t12z.esamua.tm00.bufr_d"
#                            amsua_n18_obs_2020110112.nc4 ${IODA_CONV_COMP_TOL_ZERO}
#                    DEPENDS bufr2nc_fortran.x)

#  ecbuild_add_test( TARGET  test_${PROJECT_NAME}_iasi_conv
#                    TYPE    SCRIPT
#                    COMMAND bash
#                    ARGS    ${CMAKE_BINARY_DIR}/bin/iodaconv_comp.sh
#                            netcdf
#                            "${CMAKE_BINARY_DIR}/bin/bufr2nc_fortran.x
#                            -i testinput -o testrun gdas.t12z.mtiasi.tm00.bufr_d"
#                            iasi_metop-b_obs_2022021912.nc4 ${IODA_CONV_COMP_TOL_ZERO}
#                    DEPENDS bufr2nc_fortran.x)
>>>>>>> eb59448e

endif()


#==============================================================================
# SatBias tests
#==============================================================================

if( iodaconv_satbias_ENABLED )

  ecbuild_add_test( TARGET  test_iodaconv_satbias_amsua
                    TYPE    SCRIPT
                    COMMAND bash
                    ARGS    ${CMAKE_BINARY_DIR}/bin/iodaconv_comp.sh
                            netcdf
                            "${CMAKE_BINARY_DIR}/bin/satbias2ioda.x testinput/satbias_converter_amsua.yaml"
                            satbias_amsua_n18.nc4 ${IODA_CONV_COMP_TOL_ZERO}
                    DEPENDS satbias2ioda.x )

  ecbuild_add_test( TARGET  test_iodaconv_satbias_cris
                    TYPE    SCRIPT
                    COMMAND bash
                    ARGS    ${CMAKE_BINARY_DIR}/bin/iodaconv_comp.sh
                            netcdf
                            "${CMAKE_BINARY_DIR}/bin/satbias2ioda.x testinput/satbias_converter_cris.yaml"
                            satbias_cris_npp.nc4 ${IODA_CONV_COMP_TOL_ZERO}
                    DEPENDS satbias2ioda.x )

  ecbuild_add_test( TARGET  test_iodaconv_satbias_gmi
                    TYPE    SCRIPT
                    COMMAND bash
                    ARGS    ${CMAKE_BINARY_DIR}/bin/iodaconv_comp.sh
                            netcdf
                            "${CMAKE_BINARY_DIR}/bin/satbias2ioda.x testinput/satbias_converter_gmi_gpm.yaml"
                            satbias_gmi_gpm.nc4 ${IODA_CONV_COMP_TOL_ZERO}
                    DEPENDS satbias2ioda.x )

  ecbuild_add_test( TARGET  test_iodaconv_satbias_ssmis
                    TYPE    SCRIPT
                    COMMAND bash
                    ARGS    ${CMAKE_BINARY_DIR}/bin/iodaconv_comp.sh
                            netcdf
                            "${CMAKE_BINARY_DIR}/bin/satbias2ioda.x testinput/satbias_converter_ssmis.yaml"
                            satbias_ssmis_f16.nc4 ${IODA_CONV_COMP_TOL_ZERO}
                    DEPENDS satbias2ioda.x )
endif()


#==============================================================================
# ObsError correlations tests
#==============================================================================

if( iodaconv_obserror_ENABLED )

  ecbuild_add_test( TARGET  test_iodaconv_obserror
                    TYPE    SCRIPT
                    COMMAND bash
                    ARGS    ${CMAKE_BINARY_DIR}/bin/iodaconv_comp.sh
                            netcdf
                            "${CMAKE_BINARY_DIR}/bin/obserror2ioda.x testinput/Rcov_iasi_metop-b_sea.bin testrun/Rcov_iasi_metop-b_sea.nc4"
                            Rcov_iasi_metop-b_sea.nc4 ${IODA_CONV_COMP_TOL_ZERO}
                    DEPENDS obserror2ioda.x )
endif()


# =============================================================================
# Land product converters
#==============================================================================

if( iodaconv_pygrib_ENABLED )
  ecbuild_add_test( TARGET  test_${PROJECT_NAME}_ims_scf
                    TYPE    SCRIPT
                    ENVIRONMENT "PYTHONPATH=${IODACONV_PYTHONPATH}"
                    COMMAND bash
                    ARGS    ${CMAKE_BINARY_DIR}/bin/iodaconv_comp.sh
                            netcdf
                            "${Python3_EXECUTABLE} ${CMAKE_BINARY_DIR}/bin/ims_scf2ioda.py
                            -i testinput/imssnow_24km.grib2
                            -o testrun/imssnow_scf.nc
                            -m maskout"
                            imssnow_scf.nc ${IODA_CONV_COMP_TOL_ZERO})

  ecbuild_add_test( TARGET  test_${PROJECT_NAME}_afwa_snod
                    TYPE    SCRIPT
                    ENVIRONMENT "PYTHONPATH=${IODACONV_PYTHONPATH}"
                    COMMAND bash
                    ARGS    ${CMAKE_BINARY_DIR}/bin/iodaconv_comp.sh
                            netcdf
                            "${Python3_EXECUTABLE} ${CMAKE_BINARY_DIR}/bin/afwa_snod2ioda.py
                            -i testinput/afwa_snod_24km.grib
                            -o testrun/afwa_snod.nc
                            -m maskout"
                            afwa_snod.nc ${IODA_CONV_COMP_TOL_ZERO})
endif()

ecbuild_add_test( TARGET  test_${PROJECT_NAME}_ghcn_snod
                  TYPE    SCRIPT
                  ENVIRONMENT "PYTHONPATH=${IODACONV_PYTHONPATH}"
                  COMMAND bash
                  ARGS    ${CMAKE_BINARY_DIR}/bin/iodaconv_comp.sh
                          netcdf
                          "${Python3_EXECUTABLE} ${CMAKE_BINARY_DIR}/bin/ghcn_snod2ioda.py
                          -i testinput/ghcn_20200228.csv
                          -o testrun/ghcn_snod_20200228.nc
                          -f ${PROJECT_BINARY_DIR}/doc/fix/ghcn-stations.txt
                          -d 20200228
                          -m maskout"
                          ghcn_snod_20200228.nc ${IODA_CONV_COMP_TOL_ZERO})

ecbuild_add_test( TARGET  test_${PROJECT_NAME}_smap_ssm
                    TYPE    SCRIPT
                    ENVIRONMENT "PYTHONPATH=${IODACONV_PYTHONPATH}"
                    COMMAND bash
                    ARGS    ${CMAKE_BINARY_DIR}/bin/iodaconv_comp.sh
                            netcdf
                            "${Python3_EXECUTABLE} ${CMAKE_BINARY_DIR}/bin/smap_ssm2ioda.py
                            -i testinput/SMAP_L2_SM_P_NRT_24342_A_20190822T224858_N16023_002.h5
                            -o testrun/smap_ssm.nc
                            -m maskout"
                            smap_ssm.nc ${IODA_CONV_COMP_TOL_ZERO})

ecbuild_add_test( TARGET  test_${PROJECT_NAME}_smos_ssm
                    TYPE    SCRIPT
                    ENVIRONMENT "PYTHONPATH=${IODACONV_PYTHONPATH}"
                    COMMAND bash
                    ARGS    ${CMAKE_BINARY_DIR}/bin/iodaconv_comp.sh
                            netcdf
                            "${Python3_EXECUTABLE} ${CMAKE_BINARY_DIR}/bin/smos_ssm2ioda.py
                            -i testinput/smos_l2nrt_ssm.nc
                            -o testrun/smos_ssm.nc
                            -m maskout"
                            smos_ssm.nc ${IODA_CONV_COMP_TOL_ZERO})

ecbuild_add_test( TARGET  test_${PROJECT_NAME}_ascat_ssm
                    TYPE    SCRIPT
                    ENVIRONMENT "PYTHONPATH=${IODACONV_PYTHONPATH}"
                    COMMAND bash
                    ARGS    ${CMAKE_BINARY_DIR}/bin/iodaconv_comp.sh
                            netcdf
                            "${Python3_EXECUTABLE} ${CMAKE_BINARY_DIR}/bin/ascat_ssm2ioda.py
                            -i testinput/ascat_ssm.nc
                            -o testrun/ascat_ssm.nc
                            -m maskout"
                            ascat_ssm.nc ${IODA_CONV_COMP_TOL_ZERO})

ecbuild_add_test( TARGET  test_${PROJECT_NAME}_imsfv3_scf
                    TYPE    SCRIPT
                    ENVIRONMENT "PYTHONPATH=${IODACONV_PYTHONPATH}"
                    COMMAND bash
                    ARGS    ${CMAKE_BINARY_DIR}/bin/iodaconv_comp.sh
                            netcdf
                            "${Python3_EXECUTABLE} ${CMAKE_BINARY_DIR}/bin/imsfv3_scf2ioda.py
                            -i testinput/imsscf_20191215_c48.nc
                            -o testrun/imsfv3_scf.nc"
                            imsfv3_scf.nc ${IODA_CONV_COMP_TOL_ZERO})

ecbuild_add_test( TARGET  test_${PROJECT_NAME}_smap9km_ssm
                    TYPE    SCRIPT
                    ENVIRONMENT "PYTHONPATH=${IODACONV_PYTHONPATH}"
                    COMMAND bash
                    ARGS    ${CMAKE_BINARY_DIR}/bin/iodaconv_comp.sh
                            netcdf
                            "${Python3_EXECUTABLE} ${CMAKE_BINARY_DIR}/bin/smap9km_ssm2ioda.py
                            -i testinput/SMAP_L2_SM_P_E_36365_D_20211122T013945_R18240_001.h5
                            -o testrun/smap9km_ssm.nc
                            -m maskout"
                            smap9km_ssm.nc ${IODA_CONV_COMP_TOL_ZERO})

ecbuild_add_test( TARGET  test_${PROJECT_NAME}_land_owp_snow_obs_dup_thin
                  TYPE    SCRIPT
                  ENVIRONMENT "PYTHONPATH=${IODACONV_PYTHONPATH}"
                  COMMAND bash
                  ARGS    ${CMAKE_BINARY_DIR}/bin/iodaconv_comp.sh
                          netcdf
                          "${Python3_EXECUTABLE} ${CMAKE_BINARY_DIR}/bin/owp_snow_obs.py
                          -i testinput/owp_snow_obs.csv
                          -o testrun/owp_snow_obs_dup_thin_err_fn.nc
			  --thin_swe 1 --thin_depth .5 --thin_random_seed 3  --err_fn dummy_err"
                          owp_snow_obs_dup_thin_err_fn.nc ${IODA_CONV_COMP_TOL_ZERO})

#######################################################
# Auto-generated tests for ioda file validation
#  For these tests we check the testoutput directory
#  since it already exists with valid data.

file( GLOB_RECURSE TESTOUTPUT_IODA_FILES testoutput/*.nc4 testoutput/*.nc testoutput/*.ioda )

foreach ( f ${TESTOUTPUT_IODA_FILES} )
	get_filename_component(filename ${f} NAME)

	# Note: IODA_YAML_ROOT is provided by find_package(ioda).
	# The ObsSpace.yaml file is *not* a test file. It always exists.
	ecbuild_add_test(
		TARGET ${PROJECT_NAME}_validate_testoutput_${filename}
		COMMAND ioda-validate.x
		LABELS ${PROJECT_NAME}_validate
		ENVIRONMENT "ECKIT_COLOUR_OUTPUT=1"
		ARGS "${IODA_YAML_ROOT}/validation/ObsSpace.yaml" "${f}"
		)
endforeach()

<|MERGE_RESOLUTION|>--- conflicted
+++ resolved
@@ -934,20 +934,12 @@
                   ENVIRONMENT "PYTHONPATH=${IODACONV_PYTHONPATH}"
                   COMMAND bash
                   ARGS    ${CMAKE_BINARY_DIR}/bin/iodaconv_comp.sh
-<<<<<<< HEAD
-                  netcdf
-                  "${Python3_EXECUTABLE} ${CMAKE_BINARY_DIR}/bin/mopitt_co_nc2ioda.py
-                                    -i testinput/mopitt_co.he5
-                                    -o testrun/mopitt_co.nc"
-                  mopitt_co.nc ${IODA_CONV_COMP_TOL_ZERO})
-=======
                           netcdf
                           "${Python3_EXECUTABLE} ${CMAKE_BINARY_DIR}/bin/mopitt_co_nc2ioda.py
                           -i testinput/mopitt_co.he5
                           -o testrun/mopitt_co.nc
                           -r 2021092903 2021092921"
                           mopitt_co.nc ${IODA_CONV_COMP_TOL_ZERO})
->>>>>>> eb59448e
 
 ecbuild_add_test( TARGET  test_${PROJECT_NAME}_modis_aod
                   TYPE    SCRIPT
@@ -1054,189 +1046,104 @@
 
   ecbuild_add_test( TARGET  test_iodaconv_bufr_ncep_1bamua2ioda
                     TYPE    SCRIPT
-<<<<<<< HEAD
-                    COMMAND ${CMAKE_BINARY_DIR}/bin/iodaconv_comp.sh
-                    ARGS    netcdf
-=======
-                    COMMAND bash
-                    ARGS    ${CMAKE_BINARY_DIR}/bin/iodaconv_comp.sh
-                            netcdf
->>>>>>> eb59448e
+                    COMMAND bash
+                    ARGS    ${CMAKE_BINARY_DIR}/bin/iodaconv_comp.sh
+                            netcdf
                             "${CMAKE_BINARY_DIR}/bin/bufr2ioda.x testinput/bufr_ncep_1bamua.yaml"
                             gdas.t12z.1bamua.metop-c.tm00.nc ${IODA_CONV_COMP_TOL_ZERO}
                     DEPENDS bufr2ioda.x )
 
   ecbuild_add_test( TARGET  test_iodaconv_bufr_ncep_1bamua2ioda_n15
                     TYPE    SCRIPT
-<<<<<<< HEAD
-                    COMMAND ${CMAKE_BINARY_DIR}/bin/iodaconv_comp.sh
-                    ARGS    netcdf
-=======
-                    COMMAND bash
-                    ARGS    ${CMAKE_BINARY_DIR}/bin/iodaconv_comp.sh
-                            netcdf
->>>>>>> eb59448e
+                    COMMAND bash
+                    ARGS    ${CMAKE_BINARY_DIR}/bin/iodaconv_comp.sh
+                            netcdf
                             "${CMAKE_BINARY_DIR}/bin/bufr2ioda.x testinput/bufr_ncep_1bamua_n15.yaml"
                             gdas.t12z.1bamua.noaa-15.tm00.nc ${IODA_CONV_COMP_TOL_ZERO}
                     DEPENDS bufr2ioda.x )
 
   ecbuild_add_test( TARGET  test_iodaconv_bufr_ncep_esamua2ioda
-<<<<<<< HEAD
-                    TYPE    SCRIPT
-                    COMMAND ${CMAKE_BINARY_DIR}/bin/iodaconv_comp.sh
-                    ARGS    netcdf
+                    TYPE    SCRIPT
+                    COMMAND bash
+                    ARGS    ${CMAKE_BINARY_DIR}/bin/iodaconv_comp.sh
+                            netcdf
                             "${CMAKE_BINARY_DIR}/bin/bufr2ioda.x testinput/bufr_ncep_esamua.yaml"
                             gdas.t12z.esamua.noaa-18.tm00.nc ${IODA_CONV_COMP_TOL_ZERO}
                     DEPENDS bufr2ioda.x )
 
   ecbuild_add_test( TARGET  test_iodaconv_bufr_ncep_1bmhs2ioda
                     TYPE    SCRIPT
-                    COMMAND ${CMAKE_BINARY_DIR}/bin/iodaconv_comp.sh
-                    ARGS    netcdf
+                    COMMAND bash
+                    ARGS    ${CMAKE_BINARY_DIR}/bin/iodaconv_comp.sh
+                            netcdf
                             "${CMAKE_BINARY_DIR}/bin/bufr2ioda.x testinput/bufr_ncep_1bmhs.yaml"
                             gdas.t12z.1bmhs.metop-b.tm00.nc ${IODA_CONV_COMP_TOL_ZERO}
                     DEPENDS bufr2ioda.x )
 
   ecbuild_add_test( TARGET  test_iodaconv_bufr_ncep_esmhs2ioda
                     TYPE    SCRIPT
-                    COMMAND ${CMAKE_BINARY_DIR}/bin/iodaconv_comp.sh
-                    ARGS    netcdf
+                    COMMAND bash
+                    ARGS    ${CMAKE_BINARY_DIR}/bin/iodaconv_comp.sh
+                            netcdf
                             "${CMAKE_BINARY_DIR}/bin/bufr2ioda.x testinput/bufr_ncep_esmhs.yaml"
                             gdas.t12z.esmhs.noaa-19.tm00.nc ${IODA_CONV_COMP_TOL_ZERO}
                     DEPENDS bufr2ioda.x )
 
   ecbuild_add_test( TARGET  test_iodaconv_bufr_ncep_adpsfc2ioda
-=======
-                    TYPE    SCRIPT
-                    COMMAND bash
-                    ARGS    ${CMAKE_BINARY_DIR}/bin/iodaconv_comp.sh
-                            netcdf
-                            "${CMAKE_BINARY_DIR}/bin/bufr2ioda.x testinput/bufr_ncep_esamua.yaml"
-                            gdas.t12z.esamua.noaa-18.tm00.nc ${IODA_CONV_COMP_TOL_ZERO}
-                    DEPENDS bufr2ioda.x )
-
-  ecbuild_add_test( TARGET  test_iodaconv_bufr_ncep_1bmhs2ioda
-                    TYPE    SCRIPT
-                    COMMAND bash
-                    ARGS    ${CMAKE_BINARY_DIR}/bin/iodaconv_comp.sh
-                            netcdf
-                            "${CMAKE_BINARY_DIR}/bin/bufr2ioda.x testinput/bufr_ncep_1bmhs.yaml"
-                            gdas.t12z.1bmhs.metop-b.tm00.nc ${IODA_CONV_COMP_TOL_ZERO}
-                    DEPENDS bufr2ioda.x )
-
-  ecbuild_add_test( TARGET  test_iodaconv_bufr_ncep_esmhs2ioda
->>>>>>> eb59448e
-                    TYPE    SCRIPT
-                    COMMAND bash
-                    ARGS    ${CMAKE_BINARY_DIR}/bin/iodaconv_comp.sh
-                            netcdf
-<<<<<<< HEAD
+                    TYPE    SCRIPT
+                    COMMAND bash
+                    ARGS    ${CMAKE_BINARY_DIR}/bin/iodaconv_comp.sh
+                            netcdf
                             "${CMAKE_BINARY_DIR}/bin/bufr2ioda.x testinput/bufr_ncep_adpsfc.yaml"
                             gdas.t12z.adpsfc.tm00.nc ${IODA_CONV_COMP_TOL_ZERO}
                     DEPENDS bufr2ioda.x )
 
   ecbuild_add_test( TARGET  test_iodaconv_prepbufr_ncep_adpsfc2ioda
-=======
-                            "${CMAKE_BINARY_DIR}/bin/bufr2ioda.x testinput/bufr_ncep_esmhs.yaml"
-                            gdas.t12z.esmhs.noaa-19.tm00.nc ${IODA_CONV_COMP_TOL_ZERO}
-                    DEPENDS bufr2ioda.x )
-
-  ecbuild_add_test( TARGET  test_iodaconv_bufr_ncep_adpsfc2ioda
->>>>>>> eb59448e
-                    TYPE    SCRIPT
-                    COMMAND bash
-                    ARGS    ${CMAKE_BINARY_DIR}/bin/iodaconv_comp.sh
-                            netcdf
-<<<<<<< HEAD
+                    TYPE    SCRIPT
+                    COMMAND bash
+                    ARGS    ${CMAKE_BINARY_DIR}/bin/iodaconv_comp.sh
+                            netcdf
                             "${CMAKE_BINARY_DIR}/bin/bufr2ioda.x testinput/bufr_ncep_prepbufr_adpsfc.yaml"
                             gdas.t12z.adpsfc.prepbufr.nc ${IODA_CONV_COMP_TOL_ZERO}
                     DEPENDS bufr2ioda.x )
 
   ecbuild_add_test( TARGET  test_iodaconv_bufr_ncep_snowadpsfc2ioda
-=======
-                            "${CMAKE_BINARY_DIR}/bin/bufr2ioda.x testinput/bufr_ncep_adpsfc.yaml"
-                            gdas.t12z.adpsfc.tm00.nc ${IODA_CONV_COMP_TOL_ZERO}
-                    DEPENDS bufr2ioda.x )
-
-  ecbuild_add_test( TARGET  test_iodaconv_prepbufr_ncep_adpsfc2ioda
->>>>>>> eb59448e
-                    TYPE    SCRIPT
-                    COMMAND bash
-                    ARGS    ${CMAKE_BINARY_DIR}/bin/iodaconv_comp.sh
-                            netcdf
-<<<<<<< HEAD
+                    TYPE    SCRIPT
+                    COMMAND bash
+                    ARGS    ${CMAKE_BINARY_DIR}/bin/iodaconv_comp.sh
+                            netcdf
                             "${CMAKE_BINARY_DIR}/bin/bufr2ioda.x testinput/bufr_ncep_snow_adpsfc.yaml"
                             gdas.t06z.adpsfc_snow.tm00.nc ${IODA_CONV_COMP_TOL_ZERO}
                     DEPENDS bufr2ioda.x )
 
 
   ecbuild_add_test( TARGET  test_iodaconv_bufr_read_2_dim_blocks
-=======
-                            "${CMAKE_BINARY_DIR}/bin/bufr2ioda.x testinput/bufr_ncep_prepbufr_adpsfc.yaml"
-                            gdas.t12z.adpsfc.prepbufr.nc ${IODA_CONV_COMP_TOL_ZERO}
-                    DEPENDS bufr2ioda.x )
-
-  ecbuild_add_test( TARGET  test_iodaconv_bufr_ncep_snowadpsfc2ioda
->>>>>>> eb59448e
-                    TYPE    SCRIPT
-                    COMMAND bash
-                    ARGS    ${CMAKE_BINARY_DIR}/bin/iodaconv_comp.sh
-                            netcdf
-<<<<<<< HEAD
+                    TYPE    SCRIPT
+                    COMMAND bash
+                    ARGS    ${CMAKE_BINARY_DIR}/bin/iodaconv_comp.sh
+                            netcdf
                             "${CMAKE_BINARY_DIR}/bin/bufr2ioda.x testinput/bufr_read_2_dim_blocks.yaml"
                             bufr_read_2_dim_blocks.nc ${IODA_CONV_COMP_TOL_ZERO}
                     DEPENDS bufr2ioda.x )
 
   ecbuild_add_test( TARGET  test_iodaconv_bufr_read_wmo_radiosonde
-=======
-                            "${CMAKE_BINARY_DIR}/bin/bufr2ioda.x testinput/bufr_ncep_snow_adpsfc.yaml"
-                            gdas.t06z.adpsfc_snow.tm00.nc ${IODA_CONV_COMP_TOL_ZERO}
-                    DEPENDS bufr2ioda.x )
-
-
-  ecbuild_add_test( TARGET  test_iodaconv_bufr_read_2_dim_blocks
->>>>>>> eb59448e
-                    TYPE    SCRIPT
-                    COMMAND bash
-                    ARGS    ${CMAKE_BINARY_DIR}/bin/iodaconv_comp.sh
-                            netcdf
-<<<<<<< HEAD
+                    TYPE    SCRIPT
+                    COMMAND bash
+                    ARGS    ${CMAKE_BINARY_DIR}/bin/iodaconv_comp.sh
+                            netcdf
                             "${CMAKE_BINARY_DIR}/bin/bufr2ioda.x testinput/bufr_read_wmo_radiosonde.yaml"
                             bufr_read_wmo_radiosonde.nc ${IODA_CONV_COMP_TOL_ZERO}
                     DEPENDS bufr2ioda.x )
 
   ecbuild_add_test( TARGET  test_iodaconv_bufr_satwnd_old_format
-=======
-                            "${CMAKE_BINARY_DIR}/bin/bufr2ioda.x testinput/bufr_read_2_dim_blocks.yaml"
-                            bufr_read_2_dim_blocks.nc ${IODA_CONV_COMP_TOL_ZERO}
-                    DEPENDS bufr2ioda.x )
-
-  ecbuild_add_test( TARGET  test_iodaconv_bufr_read_wmo_radiosonde
->>>>>>> eb59448e
-                    TYPE    SCRIPT
-                    COMMAND bash
-                    ARGS    ${CMAKE_BINARY_DIR}/bin/iodaconv_comp.sh
-                            netcdf
-<<<<<<< HEAD
+                    TYPE    SCRIPT
+                    COMMAND bash
+                    ARGS    ${CMAKE_BINARY_DIR}/bin/iodaconv_comp.sh
+                            netcdf
                     "${CMAKE_BINARY_DIR}/bin/bufr2ioda.x testinput/bufr_satwnd_old_format.yaml"
                     NC005066.nc ${IODA_CONV_COMP_TOL_ZERO}
                     DEPENDS bufr2ioda.x )
 
-=======
-                            "${CMAKE_BINARY_DIR}/bin/bufr2ioda.x testinput/bufr_read_wmo_radiosonde.yaml"
-                            bufr_read_wmo_radiosonde.nc ${IODA_CONV_COMP_TOL_ZERO}
-                    DEPENDS bufr2ioda.x )
-
-  ecbuild_add_test( TARGET  test_iodaconv_bufr_satwnd_old_format
-                    TYPE    SCRIPT
-                    COMMAND bash
-                    ARGS    ${CMAKE_BINARY_DIR}/bin/iodaconv_comp.sh
-                            netcdf
-                    "${CMAKE_BINARY_DIR}/bin/bufr2ioda.x testinput/bufr_satwnd_old_format.yaml"
-                    NC005066.nc ${IODA_CONV_COMP_TOL_ZERO}
-                    DEPENDS bufr2ioda.x )
-
->>>>>>> eb59448e
   ecbuild_add_test( TARGET  test_iodaconv_bufr_satwnd_new_format
                     TYPE    SCRIPT
                     COMMAND bash
@@ -1257,56 +1164,36 @@
 
   ecbuild_add_test( TARGET  test_iodaconv_bufr_ncep_mtiasi
                     TYPE    SCRIPT
-<<<<<<< HEAD
-                    COMMAND ${CMAKE_BINARY_DIR}/bin/iodaconv_comp.sh
-                    ARGS    netcdf
-=======
-                    COMMAND bash
-                    ARGS    ${CMAKE_BINARY_DIR}/bin/iodaconv_comp.sh
-                            netcdf
->>>>>>> eb59448e
+                    COMMAND bash
+                    ARGS    ${CMAKE_BINARY_DIR}/bin/iodaconv_comp.sh
+                            netcdf
                     "${CMAKE_BINARY_DIR}/bin/bufr2ioda.x testinput/bufr_ncep_mtiasi.yaml"
                     gdas.t12z.mtiasi.metop-c.tm00.nc ${IODA_CONV_COMP_TOL_ZERO}
                     DEPENDS bufr2ioda.x )
 
   ecbuild_add_test( TARGET  test_iodaconv_bufr_simple_groupby
                     TYPE    SCRIPT
-<<<<<<< HEAD
-                    COMMAND ${CMAKE_BINARY_DIR}/bin/iodaconv_comp.sh
-                    ARGS    netcdf
-=======
-                    COMMAND bash
-                    ARGS    ${CMAKE_BINARY_DIR}/bin/iodaconv_comp.sh
-                            netcdf
->>>>>>> eb59448e
+                    COMMAND bash
+                    ARGS    ${CMAKE_BINARY_DIR}/bin/iodaconv_comp.sh
+                            netcdf
                     "${CMAKE_BINARY_DIR}/bin/bufr2ioda.x testinput/bufr_simple_groupby.yaml"
                     bufr_simple_groupby.nc ${IODA_CONV_COMP_TOL_ZERO}
                     DEPENDS bufr2ioda.x )
 
   ecbuild_add_test( TARGET  test_iodaconv_bufr_empty_fields
                     TYPE    SCRIPT
-<<<<<<< HEAD
-                    COMMAND ${CMAKE_BINARY_DIR}/bin/iodaconv_comp.sh
-                    ARGS    netcdf
-=======
-                    COMMAND bash
-                    ARGS    ${CMAKE_BINARY_DIR}/bin/iodaconv_comp.sh
-                            netcdf
->>>>>>> eb59448e
+                    COMMAND bash
+                    ARGS    ${CMAKE_BINARY_DIR}/bin/iodaconv_comp.sh
+                            netcdf
                     "${CMAKE_BINARY_DIR}/bin/bufr2ioda.x testinput/bufr_empty_fields.yaml"
                     bufr_empty_fields.nc ${IODA_CONV_COMP_TOL_ZERO}
                     DEPENDS bufr2ioda.x )
 
   ecbuild_add_test( TARGET  test_iodaconv_bufr_sfcshp
                     TYPE    SCRIPT
-<<<<<<< HEAD
-                    COMMAND ${CMAKE_BINARY_DIR}/bin/iodaconv_comp.sh
-                    ARGS    netcdf
-=======
-                    COMMAND bash
-                    ARGS    ${CMAKE_BINARY_DIR}/bin/iodaconv_comp.sh
-                            netcdf
->>>>>>> eb59448e
+                    COMMAND bash
+                    ARGS    ${CMAKE_BINARY_DIR}/bin/iodaconv_comp.sh
+                            netcdf
                     "${CMAKE_BINARY_DIR}/bin/bufr2ioda.x testinput/bufr_sfcshp.yaml"
                     bufr_sfcshp.nc ${IODA_CONV_COMP_TOL_ZERO}
                     DEPENDS bufr2ioda.x )
@@ -1314,70 +1201,16 @@
   ecbuild_add_test( TARGET  test_iodaconv_bufr_adpupa
                     TYPE    SCRIPT
                     COMMAND bash
-<<<<<<< HEAD
-                    COMMAND ${CMAKE_BINARY_DIR}/bin/iodaconv_comp.sh
-                    ARGS    netcdf
+                    ARGS    ${CMAKE_BINARY_DIR}/bin/iodaconv_comp.sh
+                            netcdf
                     "${CMAKE_BINARY_DIR}/bin/bufr2ioda.x testinput/adpupa_prepbufr.yaml"
                     adpupa_prepbufr.nc ${IODA_CONV_COMP_TOL_ZERO}
                     DEPENDS bufr2ioda.x )
 
  ecbuild_add_test( TARGET  test_iodaconv_bufr_ncep_sevcsr
                     TYPE    SCRIPT
-                    COMMAND ${CMAKE_BINARY_DIR}/bin/iodaconv_comp.sh
-                    ARGS    netcdf
-                    "${CMAKE_BINARY_DIR}/bin/bufr2ioda.x testinput/bufr_ncep_sevcsr.yaml"
-                    gdas.t00z.sevcsr.tm00.nc ${IODA_CONV_COMP_TOL_ZERO}
-                    DEPENDS bufr2ioda.x )
-
-#  ecbuild_add_test( TARGET  test_iodaconv_bufr_aircar
-#                    TYPE    SCRIPT
-#                    COMMAND ${CMAKE_BINARY_DIR}/bin/iodaconv_comp.sh
-#                    ARGS    netcdf
-#                    "${CMAKE_BINARY_DIR}/bin/bufr2ioda.x testinput/aircar_BUFR2ioda.yaml"
-#                    gdas.aircar.t00z.20210801.nc ${IODA_CONV_COMP_TOL_ZERO}
-#                    DEPENDS bufr2ioda.x )
-#
-#  ecbuild_add_test( TARGET  test_iodaconv_bufr_airep_wmo_bufr
-#                    TYPE    SCRIPT
-#                    COMMAND ${CMAKE_BINARY_DIR}/bin/iodaconv_comp.sh
-#                    ARGS    netcdf
-#                    "${CMAKE_BINARY_DIR}/bin/bufr2ioda.x testinput/airep_wmoBUFR2ioda.yaml"
-#                    airep_multi.nc ${IODA_CONV_COMP_TOL_ZERO}
-#                    DEPENDS bufr2ioda.x )
-#
-#  ecbuild_add_test( TARGET  test_iodaconv_bufr_amdar_wmo_bufr
-#                    TYPE    SCRIPT
-#                    COMMAND ${CMAKE_BINARY_DIR}/bin/iodaconv_comp.sh
-#                    ARGS    netcdf
-#                    "${CMAKE_BINARY_DIR}/bin/bufr2ioda.x testinput/amdar_wmoBUFR2ioda.yaml"
-#                    amdar_wmo_multi.nc ${IODA_CONV_COMP_TOL_ZERO}
-#                    DEPENDS bufr2ioda.x )
-#
-#  ecbuild_add_test( TARGET  test_iodaconv_bufr_gnssro_wmo_bufr
-#                    TYPE    SCRIPT
-#                    COMMAND ${CMAKE_BINARY_DIR}/bin/iodaconv_comp.sh
-#                    ARGS    netcdf
-#                    "${CMAKE_BINARY_DIR}/bin/bufr2ioda.x testinput/gnssro_wmoBUFR2ioda.yaml"
-#                    gnssro_2020-306-2358C2E6.nc ${IODA_CONV_COMP_TOL_ZERO}
-#                    DEPENDS bufr2ioda.x )
-
-  ecbuild_add_test( TARGET  test_iodaconv_generic_gnssro_bufr
-=======
-                    COMMAND bash
-                    ARGS    ${CMAKE_BINARY_DIR}/bin/iodaconv_comp.sh
-                            netcdf
-                    "${CMAKE_BINARY_DIR}/bin/bufr2ioda.x testinput/adpupa_prepbufr.yaml"
-                    adpupa_prepbufr.nc ${IODA_CONV_COMP_TOL_ZERO}
-                    DEPENDS bufr2ioda.x )
-
- ecbuild_add_test( TARGET  test_iodaconv_bufr_ncep_sevcsr
->>>>>>> eb59448e
-                    TYPE    SCRIPT
-                    ENVIRONMENT "PYTHONPATH=${IODACONV_PYTHONPATH}"
-                    COMMAND bash
-                    ARGS    ${CMAKE_BINARY_DIR}/bin/iodaconv_comp.sh
-<<<<<<< HEAD
-=======
+                    COMMAND bash
+                    ARGS    ${CMAKE_BINARY_DIR}/bin/iodaconv_comp.sh
                             netcdf
                     "${CMAKE_BINARY_DIR}/bin/bufr2ioda.x testinput/bufr_ncep_sevcsr.yaml"
                     gdas.t00z.sevcsr.tm00.nc ${IODA_CONV_COMP_TOL_ZERO}
@@ -1425,7 +1258,6 @@
                     ENVIRONMENT "PYTHONPATH=${IODACONV_PYTHONPATH}"
                     COMMAND bash
                     ARGS    ${CMAKE_BINARY_DIR}/bin/iodaconv_comp.sh
->>>>>>> eb59448e
                     netcdf
                     "${Python3_EXECUTABLE} ${PROJECT_SOURCE_DIR}/src/gnssro/gnssro_bufr2ioda.py
                     -d 2021080212
@@ -1433,19 +1265,12 @@
                     -o testrun/gnssro_cosmic2_2021080212.nc4"
                     gnssro_cosmic2_2021080212.nc4 ${IODA_CONV_COMP_TOL_ZERO})
 
-<<<<<<< HEAD
-#  ecbuild_add_test( TARGET  test_iodaconv_bufr_buoy_wmo_bufr
-#                    TYPE    SCRIPT
-#                    COMMAND ${CMAKE_BINARY_DIR}/bin/iodaconv_comp.sh
-#                    ARGS    netcdf
-=======
 #  FIXME: Greg Thompson
 #  ecbuild_add_test( TARGET  test_iodaconv_bufr_buoy_wmo_bufr
 #                    TYPE    SCRIPT
 #                    COMMAND bash
 #                    ARGS    ${CMAKE_BINARY_DIR}/bin/iodaconv_comp.sh
 #                            netcdf
->>>>>>> eb59448e
 #                    "${CMAKE_BINARY_DIR}/bin/bufr2ioda.x testinput/buoy_wmoBUFR2ioda.yaml"
 #                    buoy_wmo_multi.nc ${IODA_CONV_COMP_TOL_ZERO}
 #                    DEPENDS bufr2ioda.x )
@@ -1461,55 +1286,35 @@
 #
 #  ecbuild_add_test( TARGET  test_iodaconv_bufr_ship_wmo_bufr
 #                    TYPE    SCRIPT
-<<<<<<< HEAD
-#                    COMMAND ${CMAKE_BINARY_DIR}/bin/iodaconv_comp.sh
-#                    ARGS    netcdf
-=======
 #                    COMMAND bash
 #                    ARGS    ${CMAKE_BINARY_DIR}/bin/iodaconv_comp.sh
 #                            netcdf
->>>>>>> eb59448e
 #                    "${CMAKE_BINARY_DIR}/bin/bufr2ioda.x testinput/ship_wmoBUFR2ioda.yaml"
 #                    ship_wmo_multi.nc ${IODA_CONV_COMP_TOL_ZERO}
 #                    DEPENDS bufr2ioda.x )
 #
 #  ecbuild_add_test( TARGET  test_iodaconv_bufr_synop_wmo_bufr
 #                    TYPE    SCRIPT
-<<<<<<< HEAD
-#                    COMMAND ${CMAKE_BINARY_DIR}/bin/iodaconv_comp.sh
-#                    ARGS    netcdf
-=======
 #                    COMMAND bash
 #                    ARGS    ${CMAKE_BINARY_DIR}/bin/iodaconv_comp.sh
 #                            netcdf
->>>>>>> eb59448e
 #                    "${CMAKE_BINARY_DIR}/bin/bufr2ioda.x testinput/synop_wmoBUFR2ioda.yaml"
 #                    synop_wmo_multi.nc ${IODA_CONV_COMP_TOL_ZERO})
 #
 #  ecbuild_add_test( TARGET  test_iodaconv_bufr_satwind_EUMet_wmo_bufr
 #                    TYPE    SCRIPT
-<<<<<<< HEAD
-#                    COMMAND ${CMAKE_BINARY_DIR}/bin/iodaconv_comp.sh
-#                    ARGS    netcdf
-=======
 #                    COMMAND bash
 #                    ARGS    ${CMAKE_BINARY_DIR}/bin/iodaconv_comp.sh
 #                            netcdf
->>>>>>> eb59448e
 #                    "${CMAKE_BINARY_DIR}/bin/bufr2ioda.x testinput/satwind_EUMet_wmoBUFR2ioda.yaml"
 #                    satwind_EUMet.nc ${IODA_CONV_COMP_TOL_ZERO}
 #                    DEPENDS bufr2ioda.x )
 #
 #  ecbuild_add_test( TARGET  test_iodaconv_bufr_satwind_Himawari_wmo_bufr
 #                    TYPE    SCRIPT
-<<<<<<< HEAD
-#                    COMMAND ${CMAKE_BINARY_DIR}/bin/iodaconv_comp.sh
-#                    ARGS    netcdf
-=======
 #                    COMMAND bash
 #                    ARGS    ${CMAKE_BINARY_DIR}/bin/iodaconv_comp.sh
 #                            netcdf
->>>>>>> eb59448e
 #                    "${CMAKE_BINARY_DIR}/bin/bufr2ioda.x testinput/satwind_Himawari_wmoBUFR2ioda.yaml"
 #                    satwind_Himawari.nc ${IODA_CONV_COMP_TOL_ZERO}
 #                    DEPENDS bufr2ioda.x )
@@ -1656,21 +1461,6 @@
                             mhs_metop-b_obs_2020101215.nc4 ${IODA_CONV_COMP_TOL_ZERO}
                     DEPENDS bufr2nc_fortran.x)
 
-<<<<<<< HEAD
-  ecbuild_add_test( TARGET  test_${PROJECT_NAME}_ears_mhs_conv
-                    TYPE    SCRIPT
-                    COMMAND ${CMAKE_BINARY_DIR}/bin/iodaconv_comp.sh
-                    ARGS    netcdf
-                            "${CMAKE_BINARY_DIR}/bin/bufr2nc_fortran.x
-                            -i testinput -o testrun gdas.t12z.esmhs.tm00.bufr_d"
-                            mhs_n19_obs_2020110112.nc4 ${IODA_CONV_COMP_TOL_ZERO}
-                    DEPENDS bufr2nc_fortran.x)
-
-  ecbuild_add_test( TARGET  test_${PROJECT_NAME}_amsua_conv
-                    TYPE    SCRIPT
-                    COMMAND ${CMAKE_BINARY_DIR}/bin/iodaconv_comp.sh
-                    ARGS    netcdf
-=======
 #  FIXME: Emily Liu
 #  ecbuild_add_test( TARGET  test_${PROJECT_NAME}_ears_mhs_conv
 #                    TYPE    SCRIPT
@@ -1687,31 +1477,11 @@
                     COMMAND bash
                     ARGS    ${CMAKE_BINARY_DIR}/bin/iodaconv_comp.sh
                             netcdf
->>>>>>> eb59448e
                             "${CMAKE_BINARY_DIR}/bin/bufr2nc_fortran.x
                             -i testinput -o testrun gdas.t12z.1bamua.tm00.bufr_d"
                             amsua_metop-b_obs_2020110112.nc4 ${IODA_CONV_COMP_TOL_ZERO}
                     DEPENDS bufr2nc_fortran.x)
 
-<<<<<<< HEAD
-  ecbuild_add_test( TARGET  test_${PROJECT_NAME}_ears_amsua_conv
-                    TYPE    SCRIPT
-                    COMMAND ${CMAKE_BINARY_DIR}/bin/iodaconv_comp.sh
-                    ARGS    netcdf
-                            "${CMAKE_BINARY_DIR}/bin/bufr2nc_fortran.x
-                            -i testinput -o testrun gdas.t12z.esamua.tm00.bufr_d"
-                            amsua_n18_obs_2020110112.nc4 ${IODA_CONV_COMP_TOL_ZERO}
-                    DEPENDS bufr2nc_fortran.x)
-
-  ecbuild_add_test( TARGET  test_${PROJECT_NAME}_iasi_conv
-                    TYPE    SCRIPT
-                    COMMAND ${CMAKE_BINARY_DIR}/bin/iodaconv_comp.sh
-                    ARGS    netcdf
-                            "${CMAKE_BINARY_DIR}/bin/bufr2nc_fortran.x
-                            -i testinput -o testrun gdas.t12z.mtiasi.tm00.bufr_d"
-                            iasi_metop-b_obs_2022021912.nc4 ${IODA_CONV_COMP_TOL_ZERO}
-                    DEPENDS bufr2nc_fortran.x)
-=======
 #  FIXME: Emily Liu
 #  ecbuild_add_test( TARGET  test_${PROJECT_NAME}_ears_amsua_conv
 #                    TYPE    SCRIPT
@@ -1732,7 +1502,6 @@
 #                            -i testinput -o testrun gdas.t12z.mtiasi.tm00.bufr_d"
 #                            iasi_metop-b_obs_2022021912.nc4 ${IODA_CONV_COMP_TOL_ZERO}
 #                    DEPENDS bufr2nc_fortran.x)
->>>>>>> eb59448e
 
 endif()
 
