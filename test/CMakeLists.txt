# (C) Copyright 2019-2022 UCAR.
#
# This software is licensed under the terms of the Apache Licence Version 2.0
# which can be obtained at http://www.apache.org/licenses/LICENSE-2.0.

################################################################################
# IODA-CONVERTER tests
################################################################################

list( APPEND test_input
  testinput/icethk_coperl4.nc
  testinput/nsidc_l4_icec.nc
  testinput/amsr2_icec_l2p.nc
  testinput/gds2_sst_l2p.nc
  testinput/gds2_sst_l3u.nc
  testinput/giirs_fy4a-test.nc
  testinput/godae_prof.bin
  testinput/godae_ship.bin
  testinput/godae_trak.bin
  testinput/rads_adt.nc
  testinput/smap_sss_rss.nc
  testinput/hgodas_adt.nc
  testinput/hgodas_insitu.nc
  testinput/hgodas_sst.nc
  testinput/marineglider_AOML.nc
  testinput/ndbc_hfradar_in.nc
  testinput/gsidiag_conv_t_sfc_test.nc
  testinput/gsidiag_conv_uv_testinput.nc
  testinput/gsidiag_amsua_aqua_radiance_test.nc
  testinput/argoclim_test.nc
  testinput/cryosat2_L2_test.nc
  testinput/emc_ice.nc
  testinput/viirs_jpss1_oc_l2.nc
  testinput/modis_aqua_oc_l2.nc
  testinput/viirs_jpss1_oc_l3.nc
  testinput/sondes_obs_2018041500_m.nc4
  testinput/gnssro_obs_2018041500_s.nc4
  testinput/wrfdadiags_goes-16-abi_2018041500.nc
  testinput/b001xx007.20200310.bufr
  testinput/viirs_aod.nc
  testinput/tropomi_no2.nc
  testinput/mopitt_co.he5
  testinput/tropess_cris_co.nc
  testinput/modis_aod.hdf
  testinput/imssnow_24km.grib2
  testinput/2020100106_metars_small.csv
  testinput/afwa_snod_24km.grib
  testinput/singleob.yaml
  testinput/ghcn_20200228.csv
  testinput/SMAP_L2_SM_P_NRT_24342_A_20190822T224858_N16023_002.h5
  testinput/smos_l2nrt_ssm.nc
  testinput/ascat_ssm.nc
  testinput/SM_REPR_MIR_OSUDP2_20100601T000131_20100601T001849_662_120_1.nc
  testinput/airnow_sites.dat
  testinput/airnow_2020081306.dat
  testinput/aeronet_aod.dat
  testinput/dt_global_twosat_phy_l4_20190101_vDT2021.nc
  testinput/global_vavh_l3_rt_s3a_20210930T18.nc
  testinput/SWOT_L2_SSHA.nc
  testinput/aeronet_cad.dat
  testinput/aeronet_tab.dat
  testinput/imsscf_20191215_c48.nc
  testinput/bfrPrf_C2E6.2021.214.12.00.G16_0001.0001_bufr
  testinput/SNDR_SNPP_ATMS_SAMPLE.nc4
  testinput/SNDR.J1.ATMS.20180415T0000.nc4
  testinput/atms_BGremap_coeffs_ch1ch2.nc
  testinput/glider.yaml
  testinput/godae_bgc_argo.nc
  testinput/owp_snow_obs.csv
  testinput/sonde_wmo_double.bufr
  testinput/avhrr_radiance.nc
  testinput/SMAP_L2_SM_P_E_36365_D_20211122T013945_R18240_001.h5
  testinput/satwinds_ssec2021080103.txt
  testinput/pace_oc_l2.nc
  testinput/pace_radiance_L1B.nc
  testinput/mls_o3_l2.he5
  testinput/omi_o3_l2.he5
  testinput/ompsnm_o3_l2.he5
  testinput/sst_ostia.nc
  testinput/2021081612_RAOB_small.txt
  testinput/tropomi_co.nc
)

list( APPEND test_output
  testoutput/icethk_coperl4.nc
  testoutput/nsidc_l4_icec.nc
  testoutput/amsr2_icec_l2p.nc
  testoutput/gds2_sst_l2p.nc
  testoutput/gds2_sst_l3u.nc
  testoutput/giirs_fy4a_obs_2017030208.nc4
  testoutput/giirs_ssec_ioda.nc4
  testoutput/godae_prof.nc
  testoutput/godae_ship.nc
  testoutput/godae_trak.nc
  testoutput/rads_adt.nc
  testoutput/smap_sss_rss.nc
  testoutput/hgodas_adt.nc
  testoutput/hgodas_insitu.nc
  testoutput/hgodas_sst.nc
  testoutput/test_glider.nc
  testoutput/ndbc_hfradar_out.nc
  testoutput/sfc_tv_obs_2018041500.nc4
  testoutput/satwind_obs_2018041500.nc4
  testoutput/amsua_aqua_obs_2018041500.nc4
  testoutput/argoclim.nc
  testoutput/cryosat2_L2.nc
  testoutput/emc_ice_ioda2.nc
  testoutput/viirs_jpss1_oc_l2.nc
  testoutput/modis_aqua_oc_l2.nc
  testoutput/viirs_jpss1_oc_l3.nc
  testoutput/aod_viirs_obs_2018041500_s.nc4
  testoutput/abi_g16_obs_2018041500.nc4
  testoutput/ioda.NC001007.2020031012.nc
  testoutput/viirs_aod.nc
  testoutput/viirs_bias.nc 
  testoutput/tropomi_no2_total.nc
  testoutput/tropomi_no2_tropo.nc
  testoutput/mopitt_co.nc
  testoutput/tropess_cris_co.nc
  testoutput/modis_aod.nc
  testoutput/imssnow_scf.nc
  testoutput/2020100106_metars_small.nc
  testoutput/afwa_snod.nc
  testoutput/singleob.nc
  testoutput/ghcn_snod_20200228.nc
  testoutput/smap_ssm.nc
  testoutput/smos_ssm.nc
  testoutput/ascat_ssm.nc
  testoutput/smos_sss_l2.nc
  testoutput/airnow_2020081306.nc
  testoutput/aeronet_aod.nc
  testoutput/ioda_dt_global_twosat_phy_l4_20190101_vDT2021.nc
  testoutput/ioda_global_vavh_l3_rt_s3a_20210930T18.nc
  testoutput/SWOT_L2_ADT.nc
  testoutput/aeronet_aaod.nc
  testoutput/imsfv3_scf.nc
  testoutput/gnssro_cosmic2_2021080212.nc4
  testoutput/2021120600_atms_sdr.nc4
  testoutput/2018041500_atms_BGRemap_sdr.nc4
  testoutput/godae_bgc_argo.nc
  testoutput/owp_snow_obs_dup_thin_err_fn.nc
  testoutput/wmo_raob_double.nc4
  testoutput/wmo_raob_quadruple.nc4
  testoutput/avhrr_radiance.nc
  testoutput/smap9km_ssm.nc
  testoutput/satwinds_ssec2021080103.nc
  testoutput/pace_oc_l2.nc
  testoutput/pace_radiance_L1B.nc
  testoutput/mls_o3_l2.nc
  testoutput/omi_o3_l2.nc
  testoutput/ompsnm_o3_l2.nc
  testoutput/sst_ostia.nc
  testoutput/2021081612_sonde_small.nc
  testoutput/tropomi_co_total.nc
)

if( iodaconv_gnssro_ENABLED )
  list( APPEND test_input
    testinput/gnssro_3prof_2022090100.bufr
    testinput/gnssro_refractivityRetrieval_metop_romsaf_2401.0011_metopc-G32-202108020112.nc
    testinput/gnssaro_N49T_20210120_00Z.nc
  )

  list( APPEND test_output
    testoutput/gnssro_obs_3prof_2022090100.nc4
    testoutput/gnssro_obs_awsopendata_2021080200.nc4
    testoutput/gnssaro_obs_2021012000.nc
  )
endif()

if( iodaconv_bufr_ENABLED )
  list( APPEND test_input
    testinput/bufr_tables
    testinput/gdas.t12z.1bamua.tm00.bufr_d
    testinput/gdas.t12z.esamua.tm00.bufr_d
    testinput/gdas.t12z.1bmhs.tm00.bufr_d
    testinput/gdas.t00z.atms.tm00.bufr_d
    testinput/gdas.t12z.esmhs.tm00.bufr_d
    testinput/gdas.t12z.mtiasi.tm00.bufr_d
    testinput/gdas.t12z.adpupa.tm00.bufr_d
    testinput/gdas.t18z.1bmhs.tm00.bufr_d
    testinput/gdas.t00z.1bhrs4.tm00.bufr_d
    testinput/gdas.t00z.sevcsr.tm00.bufr_d
    testinput/gdas.t18z.satwnd_avhrr.tm00.bufr_d
    testinput/bufr_read_2_dim_blocks.bufr
    testinput/bufr_read_wmo_radiosonde.bufr
    testinput/bufr_satwnd_new_format.bufr
    testinput/bufr_satwnd_old_format.bufr
    testinput/bufr_simple_groupby.bufr
    testinput/bufr_empty_fields.bufr_d
    testinput/bufr_sfcshp.bufr
    testinput/ADPUPA.prepbufr
    testinput/gdas.t12z.adpupa_nc002103.tm00.bufr_d
    testinput/bufr_mhs.yaml
    testinput/bufr_hrs.yaml
    testinput/bufr_query_filtering.yaml
    testinput/bufr_filtering.yaml
    testinput/bufr_splitting.yaml
    testinput/bufr_filter_split.yaml
    testinput/bufr_ncep_prepbufr_adpsfc.yaml
    testinput/bufr_ncep_adpsfc.yaml
    testinput/gdas.t12z.adpsfc.prepbufr
    testinput/gdas.t06z.adpsfc.tm00.bufr_d
    testinput/gdas.t12z.adpsfc.tm00.bufr_d
    testinput/gdas.t12z.aircar.tm00.bufr_d
    testinput/gdas.t12z.aircft.tm00.bufr_d
    testinput/gdas.t12z.acft_profiles.prepbufr
    testinput/bufr_ncep_snow_adpsfc.yaml
    testinput/bufr_read_2_dim_blocks.yaml
    testinput/bufr_ncep_1bamua.yaml
    testinput/bufr_ncep_1bamua_n15.yaml
    testinput/bufr_ncep_1bmhs.yaml
    testinput/bufr_ncep_esamua.yaml
    testinput/bufr_ncep_esmhs.yaml
    testinput/bufr_ncep_highRes_sonde.yaml
    testinput/bufr_ncep_satwind_avhrr.yaml
    testinput/bufr_ncep_aircar.yaml
    testinput/bufr_ncep_aircft_AMDAR103.yaml
    testinput/bufr_ncep_aircft_noAMDAR103.yaml
    testinput/bufr_ncep_prepbufr_aircft.yaml
    testinput/bufr_read_wmo_radiosonde.yaml
    testinput/bufr_satwnd_old_format.yaml
    testinput/bufr_satwnd_new_format.yaml
    testinput/bufr_ncep_sevcsr.yaml
    testinput/bufr_ncep_mtiasi.yaml
    testinput/bufr_ncep_atms.yaml
    testinput/bufr_ncep_atms_remap.yaml
    testinput/bufr_simple_groupby.yaml
    testinput/bufr_empty_fields.yaml
    testinput/bufr_sfcshp.yaml
    testinput/bufr_ncep_adpupa.yaml
    testinput/bufr_ncep_prepbufr_adpupa.yaml
    testinput/adpupa_prepbufr.yaml
    testinput/aircar_BUFR2ioda.yaml
    testinput/gdas.aircar.t00z.20210801.bufr
    testinput/airep_wmoBUFR2ioda.yaml
    testinput/airep_wmo_multi.bufr
    testinput/bufr_wmo_amdar_multi.yaml
    testinput/amdar_wmo_multi.bufr
    testinput/gnssro_wmoBUFR2ioda.yaml
    testinput/gnssro_2020-306-2358C2E6.bufr
    testinput/buoy_wmoBUFR2ioda.yaml
    testinput/buoy_wmo_multi.bufr
    testinput/rass_wmoBUFR2ioda.yaml
    testinput/rass_wmo_multi.bufr
    testinput/ship_wmoBUFR2ioda.yaml
    testinput/ship_wmo_multi.bufr
    testinput/synop_wmoBUFR2ioda.yaml
    testinput/synop_wmo_multi.bufr
    testinput/satwind_EUMet_wmoBUFR2ioda.yaml
    testinput/satwind_EUMet_wmo.bufr
    testinput/satwind_Himawari_wmoBUFR2ioda.yaml
    testinput/satwind_Himawari_wmo.bufr
    testinput/satwind_Insat_wmoBUFR2ioda.yaml
    testinput/satwind_Insat_wmo.bufr
    testinput/vadwinds_wmoBUFR2ioda.yaml
    testinput/vadwinds_wmo_multi.bufr
    testinput/gdas.t12z.aircft.tm00.bufr_d
    testinput/bufr_specific_subsets_by_query.yaml
    testinput/bufr_specifying_subsets.yaml
    testinput/rap.t06z.lgycld.tm00.bufr_d
    testinput/rap.t06z.adpsfc.prepbufr.tm00
    testinput/bufr_ncep_lgycld_rrfs.yaml
    testinput/bufr_ncep_prepbufr_adpsfc_cloud_rrfs.yaml
    testinput/atms_beamwidth.txt
    testinput/bufr_query_python_test.py
    testinput/bufr_query_python_to_ioda_test.py
  )

  list( APPEND test_output
    testoutput/gdas.t18z.1bmhs.tm00.nc
    testoutput/gdas.t00z.1bhrs4.tm00.nc
    testoutput/gdas.t18z.1bmhs.tm00.filtering.nc
    testoutput/gdas.t18z.1bmhs.tm00.15.seven.split.nc
    testoutput/gdas.t18z.1bmhs.tm00.15.7.filter_split.nc
    testoutput/gdas.t12z.1bamua.noaa-15.tm00.nc
    testoutput/gdas.t12z.1bamua.metop-c.tm00.nc
    testoutput/gdas.t00z.atms_n20.tm00.nc
    testoutput/gdas.t12z.esamua.noaa-18.tm00.nc
    testoutput/gdas.t12z.1bmhs.metop-b.tm00.nc
    testoutput/gdas.t12z.esmhs.noaa-19.tm00.nc
    testoutput/gdas.t12z.adpsfc.prepbufr.nc
    testoutput/gdas.t12z.adpupa_bufr.tm00.nc
    testoutput/gdas.t12z.adpsfc.tm00.nc
    testoutput/gdas.t06z.adpsfc_snow.tm00.nc
    testoutput/gdas.t12z.adpupa_bufr_nc002103.tm00.nc
    testoutput/gdas.t12z.aircar.tm00.nc
    testoutput/gdas.t12z.aircft_AMDAR103.tm00.nc
    testoutput/gdas.t12z.aircft_noAMDAR103.tm00.nc
    testoutput/gdas.t12z.acft_profiles.prepbufr.nc
    testoutput/gdas.t00z.sevcsr.tm00.nc
    testoutput/bufr_read_2_dim_blocks.nc
    testoutput/bufr_read_wmo_radiosonde.nc
    testoutput/NC005031.nc
    testoutput/NC005066.nc
    testoutput/gdas.t18z.satwnd_avhrr.tm00.nc
    testoutput/gdas.t12z.mtiasi.metop-c.tm00.nc
    testoutput/bufr_simple_groupby.nc
    testoutput/bufr_empty_fields.nc
    testoutput/bufr_sfcshp.nc
    testoutput/adpupa_prepbufr.nc
    testoutput/gdas.aircar.t00z.20210801.nc
    testoutput/airep_multi.nc
    testoutput/bufr_wmo_amdar_multi.nc
    testoutput/amdar_wmo_multi2.nc
    testoutput/gnssro_2020-306-2358C2E6.nc
    testoutput/buoy_wmo_multi.nc
    testoutput/buoy_wmo_multi2.nc
    testoutput/rass_wmo_multi.nc
    testoutput/ship_wmo_multi.nc
    testoutput/ship_wmo_multi2.nc
    testoutput/synop_wmo_multi.nc
    testoutput/synop_wmo_multi2.nc
    testoutput/satwind_EUMet.nc
    testoutput/satwind_Himawari.nc
    testoutput/satwind_Insat.nc
    testoutput/vadwinds_wmo_multi.nc
    testoutput/bufr_specifying_subsets.nc
    testoutput/rrfs.t06z.lgycld.bufr.nc
    testoutput/rrfs.t06z.adpsfc.prepbufr.nc
    testoutput/bufr_query_filtering.nc
<<<<<<< HEAD
    testoutput/bufr_ncep_prepbufr_adpupa.nc
=======
    testoutput/bufr_query_python_to_ioda_test.nc
>>>>>>> ac8b1aa1
  )
endif()

if (iodaconv_satbias_ENABLED )
  list( APPEND test_input
    testinput/satbias_converter_amsua.yaml
    testinput/satbias_converter_cris.yaml
    testinput/satbias_converter_gmi_gpm.yaml
    testinput/satbias_converter_ssmis.yaml
    testinput/satbias_crtm_in
    testinput/satbias_crtm_pc
  )

  list( APPEND test_output
    testoutput/satbias_amsua_n18.nc4
    testoutput/satbias_cris_npp.nc4
    testoutput/satbias_gmi_gpm.nc4
    testoutput/satbias_ssmis_f16.nc4
    testoutput/viirs_bias.nc 
  )
endif()

if (iodaconv_obserror_ENABLED )
  list( APPEND test_input
    testinput/Rcov_iasi_metop-b_sea.bin
  )

  list( APPEND test_output
    testoutput/Rcov_iasi_metop-b_sea.nc4
  )
endif()

if( iodaconv_pbfortran_ENABLED )
  list( APPEND test_input
    testinput/gnssro_obs_3prof_2022090100.bufr
    testinput/prepbufr.bufr
    testinput/gdas.t18z.1bmhs.tm00.bufr_d
  )

  list( APPEND test_output
    testoutput/gnssro_obs_2018041500.nc4
    testoutput/sondes_obs_2020093018.nc4
    testoutput/mhs_metop-b_obs_2020101215.nc4
    testoutput/mhs_metop-b_obs_2020110112.nc4
    testoutput/mhs_n19_obs_2020110112.nc4
    testoutput/amsua_metop-b_obs_2020110112.nc4
    testoutput/amsua_n18_obs_2020110112.nc4
    testoutput/iasi_metop-b_obs_2022021912.nc4
  )
endif()

# create test directories and make links to the input files
file(MAKE_DIRECTORY ${CMAKE_CURRENT_BINARY_DIR}/testinput)
file(MAKE_DIRECTORY ${CMAKE_CURRENT_BINARY_DIR}/testoutput)
file(MAKE_DIRECTORY ${CMAKE_CURRENT_BINARY_DIR}/testrun)
file(MAKE_DIRECTORY ${CMAKE_CURRENT_BINARY_DIR}/Data)
foreach(FILENAME ${test_input} ${test_output})
    execute_process( COMMAND ${CMAKE_COMMAND} -E create_symlink
           ${CMAKE_CURRENT_SOURCE_DIR}/${FILENAME}
           ${CMAKE_CURRENT_BINARY_DIR}/${FILENAME} )
endforeach(FILENAME)

# create the share directory and link files to test subdir
file(MAKE_DIRECTORY ${CMAKE_CURRENT_BINARY_DIR}/share)
file( GLOB_RECURSE SHARE_FILES ${CMAKE_CURRENT_SOURCE_DIR}/../share/* )
foreach ( f ${SHARE_FILES} )
    get_filename_component(filename ${f} NAME)
    execute_process( COMMAND ${CMAKE_COMMAND} -E create_symlink
           ${CMAKE_CURRENT_SOURCE_DIR}/../share/${filename}
           ${CMAKE_CURRENT_BINARY_DIR}/share/${filename} )
endforeach()

#===============================================================================
# The following tests use odb compare or nccmp to check the difference between the output
#  file, and the reference copy of what the ouput file should look like.
# The first rgument to the script, is what the output file type is (netcdf or odb)
# The second rgument to the script, wrapped in quotes, is the command to execute
#  the ioda converter.
# The third argument is the name of the output file to compare (one copy to be
#  created in testrun/ by the converter, and one copy already present in in
#  testoutput/)
#===============================================================================

# Typically, a converter is simply doing a format change (ie, copying data directly
# from the input file). For these cases, use a tolerance of zero for the
# iodaconv_comp.sh test.
#
# For a converter that is generating new data, use a non-zero tolerance.
set(IODA_CONV_COMP_TOL_ZERO "0.0")
set(IODA_CONV_COMP_TOL "0.5e-4")

# The ioda-engines CMake configuration has set the file target _ioda_python to
# the full path to the library file containing the python bindings created
# by pybind11. For example:
#
#   path_to_lib/python3.9/ioda/_ioda_python.cpython-39-darwin.so
#
# To be able to import the ioda python module, PYTHONPATH needs to be
# set to the directory that is one above where the ioda module is located.
# Using the above example:
#
#   PYTHONPATH=path_to_lib/python3.9
#
# This can be accompilished by using the TARGET_FILE_DIR cmake generator
# which works like the shell dirname command. In the ecbuild_add_test command
# PYTHONPATH can be set using the ENVIRONMENT keyword. Note that the desired
# path is one directory above what TARGET_FILE_DIR will return in the example below.
#
#   ecbuild_add_test(
#        ...
#        ENVIRONMENT "PYTHONPATH=$<TARGET_FILE_DIR:_ioda_python>/../"
#        ...
#        )
#  Dom's fix to get right path
#set(IODACONV_PYTHONPATH "$<TARGET_FILE_DIR:_ioda_python>/../:$ENV{PYTHONPATH}")

list(APPEND python_path
  "${CMAKE_CURRENT_SOURCE_DIR}/../src"
  "${CMAKE_BINARY_DIR}/lib/pyiodaconv"
  "$<TARGET_FILE_DIR:_ioda_python>/../"
  "$ENV{PYTHONPATH}")

string(REPLACE ";" ":" python_path_str "${python_path}")
set(IODACONV_PYTHONPATH "${python_path_str}")

#===============================================================================
# Marine converters
#===============================================================================

ecbuild_add_test( TARGET  test_${PROJECT_NAME}_nsidc_l4cdr_icec
                  TYPE    SCRIPT
                  ENVIRONMENT "PYTHONPATH=${IODACONV_PYTHONPATH}"
                  COMMAND bash
                  ARGS    ${CMAKE_BINARY_DIR}/bin/iodaconv_comp.sh
                          netcdf
                          "${Python3_EXECUTABLE} ${CMAKE_BINARY_DIR}/bin/nsidc_l4cdr_ice2ioda.py
                          -i testinput/nsidc_l4_icec.nc
                          -o testrun/nsidc_l4_icec.nc
                          -d 2019010112"
                          nsidc_l4_icec.nc ${IODA_CONV_COMP_TOL_ZERO})

ecbuild_add_test( TARGET  test_${PROJECT_NAME}_copernicus_l4icethk
                  TYPE    SCRIPT
                  ENVIRONMENT "PYTHONPATH=${IODACONV_PYTHONPATH}"
                  COMMAND bash
                  ARGS    ${CMAKE_BINARY_DIR}/bin/iodaconv_comp.sh
                          netcdf
                          "${Python3_EXECUTABLE} ${CMAKE_BINARY_DIR}/bin/copernicus_l4icethk2ioda.py
                          -i testinput/icethk_coperl4.nc
                          -o testrun/icethk_coperl4.nc -d 2019011500"
                          icethk_coperl4.nc ${IODA_CONV_COMP_TOL_ZERO})

ecbuild_add_test( TARGET  test_${PROJECT_NAME}_amsr2_l2icec
                  TYPE    SCRIPT
                  ENVIRONMENT "PYTHONPATH=${IODACONV_PYTHONPATH}"
                  COMMAND bash
                  ARGS    ${CMAKE_BINARY_DIR}/bin/iodaconv_comp.sh
                          netcdf
                          "${Python3_EXECUTABLE} ${CMAKE_BINARY_DIR}/bin/amsr2_icec2ioda.py
                          -i testinput/amsr2_icec_l2p.nc
                          -o testrun/amsr2_icec_l2p.nc
                          -d 2021080112"
                          amsr2_icec_l2p.nc ${IODA_CONV_COMP_TOL_ZERO})

ecbuild_add_test( TARGET  test_${PROJECT_NAME}_gds2_sst_l2p
                  TYPE    SCRIPT
                  ENVIRONMENT "PYTHONPATH=${IODACONV_PYTHONPATH}"
                  COMMAND bash
                  ARGS    ${CMAKE_BINARY_DIR}/bin/iodaconv_comp.sh
                          netcdf
                          "${Python3_EXECUTABLE} ${CMAKE_BINARY_DIR}/bin/gds2_sst2ioda.py
                          -i testinput/gds2_sst_l2p.nc
                          -o testrun/gds2_sst_l2p.nc
                          -d 2018041512
                          -t 0.5"
                          gds2_sst_l2p.nc ${IODA_CONV_COMP_TOL_ZERO})

ecbuild_add_test( TARGET  test_${PROJECT_NAME}_gds2_sst_l3u
                  TYPE    SCRIPT
                  ENVIRONMENT "PYTHONPATH=${IODACONV_PYTHONPATH}"
                  COMMAND bash
                  ARGS    ${CMAKE_BINARY_DIR}/bin/iodaconv_comp.sh
                          netcdf
                          "${Python3_EXECUTABLE} ${CMAKE_BINARY_DIR}/bin/gds2_sst2ioda.py
                          -i testinput/gds2_sst_l3u.nc
                          -o testrun/gds2_sst_l3u.nc
                          -d 2018041512
                          -t 0.5"
                          gds2_sst_l3u.nc ${IODA_CONV_COMP_TOL_ZERO})

ecbuild_add_test( TARGET  test_${PROJECT_NAME}_smap_sss
                  TYPE    SCRIPT
                  ENVIRONMENT "PYTHONPATH=${IODACONV_PYTHONPATH}"
                  COMMAND bash
                  ARGS    ${CMAKE_BINARY_DIR}/bin/iodaconv_comp.sh
                          netcdf
                          "${Python3_EXECUTABLE} ${CMAKE_BINARY_DIR}/bin/smap_sss2ioda.py
                          -i testinput/smap_sss_rss.nc
                          -o testrun/smap_sss_rss.nc
                          -d 2018041512"
                          smap_sss_rss.nc ${IODA_CONV_COMP_TOL_ZERO})

ecbuild_add_test( TARGET  test_${PROJECT_NAME}_rads_adt
                  TYPE    SCRIPT
                  ENVIRONMENT "PYTHONPATH=${IODACONV_PYTHONPATH}"
                  COMMAND bash
                  ARGS    ${CMAKE_BINARY_DIR}/bin/iodaconv_comp.sh
                          netcdf
                          "${Python3_EXECUTABLE} ${CMAKE_BINARY_DIR}/bin/rads_adt2ioda.py
                          -i testinput/rads_adt.nc
                          -o testrun/rads_adt.nc
                          -d 2018041512"
                          rads_adt.nc ${IODA_CONV_COMP_TOL_ZERO})

ecbuild_add_test( TARGET  test_${PROJECT_NAME}_godae_prof
                  TYPE    SCRIPT
                  ENVIRONMENT "PYTHONPATH=${IODACONV_PYTHONPATH}"
                  COMMAND bash
                  ARGS    ${CMAKE_BINARY_DIR}/bin/iodaconv_comp.sh
                          netcdf
                          "${Python3_EXECUTABLE} ${CMAKE_BINARY_DIR}/bin/godae_profile2ioda.py
                          -i testinput/godae_prof.bin
                          -o testrun/godae_prof.nc
                          -d 1998092212"
                          godae_prof.nc ${IODA_CONV_COMP_TOL_ZERO})

ecbuild_add_test( TARGET  test_${PROJECT_NAME}_godae_ship
                  TYPE    SCRIPT
                  ENVIRONMENT "PYTHONPATH=${IODACONV_PYTHONPATH}"
                  COMMAND bash
                  ARGS    ${CMAKE_BINARY_DIR}/bin/iodaconv_comp.sh
                          netcdf
                          "${Python3_EXECUTABLE} ${CMAKE_BINARY_DIR}/bin/godae_ship2ioda.py
                          -i testinput/godae_ship.bin
                          -o testrun/godae_ship.nc
                          -d 1998090112"
                          godae_ship.nc ${IODA_CONV_COMP_TOL_ZERO})

ecbuild_add_test( TARGET  test_${PROJECT_NAME}_godae_trak
                  TYPE    SCRIPT
                  ENVIRONMENT "PYTHONPATH=${IODACONV_PYTHONPATH}"
                  COMMAND bash
                  ARGS    ${CMAKE_BINARY_DIR}/bin/iodaconv_comp.sh
                          netcdf
                          "${Python3_EXECUTABLE} ${CMAKE_BINARY_DIR}/bin/godae_trak2ioda.py
                          -i testinput/godae_trak.bin
                          -o testrun/godae_trak.nc
                          -d 2004070812"
                          godae_trak.nc ${IODA_CONV_COMP_TOL_ZERO})

ecbuild_add_test( TARGET  test_${PROJECT_NAME}_hgodas_adt
                  TYPE    SCRIPT
                  ENVIRONMENT "PYTHONPATH=${IODACONV_PYTHONPATH}"
                  COMMAND bash
                  ARGS    ${CMAKE_BINARY_DIR}/bin/iodaconv_comp.sh
                          netcdf
                          "${Python3_EXECUTABLE} ${CMAKE_BINARY_DIR}/bin/hgodas_adt2ioda.py
                          -i testinput/hgodas_adt.nc
                          -o testrun/hgodas_adt.nc
                          -d 2018041512"
                          hgodas_adt.nc ${IODA_CONV_COMP_TOL_ZERO})

ecbuild_add_test( TARGET  test_${PROJECT_NAME}_hgodas_insitu
                  TYPE    SCRIPT
                  ENVIRONMENT "PYTHONPATH=${IODACONV_PYTHONPATH}"
                  COMMAND bash
                  ARGS    ${CMAKE_BINARY_DIR}/bin/iodaconv_comp.sh
                          netcdf
                          "${Python3_EXECUTABLE} ${CMAKE_BINARY_DIR}/bin/hgodas_insitu2ioda.py
                          -i testinput/hgodas_insitu.nc
                          -o testrun/hgodas_insitu.nc
                          -d 2018041512"
                          hgodas_insitu.nc ${IODA_CONV_COMP_TOL_ZERO})

ecbuild_add_test( TARGET  test_${PROJECT_NAME}_hgodas_sst
                  TYPE    SCRIPT
                  ENVIRONMENT "PYTHONPATH=${IODACONV_PYTHONPATH}"
                  COMMAND bash
                  ARGS    ${CMAKE_BINARY_DIR}/bin/iodaconv_comp.sh
                          netcdf
                          "${Python3_EXECUTABLE} ${CMAKE_BINARY_DIR}/bin/hgodas_sst2ioda.py
                          -i testinput/hgodas_sst.nc
                          -o testrun/hgodas_sst.nc
                          -d 2018041512"
                          hgodas_sst.nc ${IODA_CONV_COMP_TOL_ZERO})

ecbuild_add_test( TARGET  test_${PROJECT_NAME}_glider
                  TYPE    SCRIPT
                  ENVIRONMENT "PYTHONPATH=${IODACONV_PYTHONPATH}"
                  COMMAND bash
                  ARGS    ${CMAKE_BINARY_DIR}/bin/iodaconv_comp.sh
                          netcdf
                          "${Python3_EXECUTABLE} ${CMAKE_BINARY_DIR}/bin/glider2ioda.py
                          -i testinput/marineglider_AOML.nc
                          -o testrun/test_glider.nc
                          -d 2016080412
                          -y testinput/glider.yaml"
                          test_glider.nc ${IODA_CONV_COMP_TOL_ZERO})

ecbuild_add_test( TARGET  test_${PROJECT_NAME}_hfradar
                  TYPE    SCRIPT
                  ENVIRONMENT "PYTHONPATH=${IODACONV_PYTHONPATH}"
                  COMMAND bash
                  ARGS    ${CMAKE_BINARY_DIR}/bin/iodaconv_comp.sh
                          netcdf
                          "${Python3_EXECUTABLE} ${CMAKE_BINARY_DIR}/bin/ndbc_hfradar2ioda.py
                          -i testinput/ndbc_hfradar_in.nc
                          -o testrun/ndbc_hfradar_out.nc
                          -d 2020072012"
                          ndbc_hfradar_out.nc ${IODA_CONV_COMP_TOL_ZERO})

ecbuild_add_test( TARGET  test_${PROJECT_NAME}_argoclim
                  TYPE    SCRIPT
                  ENVIRONMENT "PYTHONPATH=${IODACONV_PYTHONPATH}"
                  COMMAND bash
                  ARGS    ${CMAKE_BINARY_DIR}/bin/iodaconv_comp.sh
                          netcdf
                          "${Python3_EXECUTABLE} ${CMAKE_BINARY_DIR}/bin/argoClim2ioda.py
                          -i testinput/argoclim_test.nc
                          -o testrun/argoclim.nc
                          -d 2004010200"
                          argoclim.nc ${IODA_CONV_COMP_TOL_ZERO})

ecbuild_add_test( TARGET  test_${PROJECT_NAME}_cryosat2
                  TYPE    SCRIPT
                  ENVIRONMENT "PYTHONPATH=${IODACONV_PYTHONPATH}"
                  COMMAND bash
                  ARGS    ${CMAKE_BINARY_DIR}/bin/iodaconv_comp.sh
                          netcdf
                          "${Python3_EXECUTABLE} ${CMAKE_BINARY_DIR}/bin/cryosat_ice2ioda.py
                          -i testinput/cryosat2_L2_test.nc
                          -o testrun/cryosat2_L2.nc
                          -d 2019092112"
                          cryosat2_L2.nc ${IODA_CONV_COMP_TOL_ZERO})

ecbuild_add_test( TARGET  test_${PROJECT_NAME}_emc_ice
                  TYPE    SCRIPT
                  ENVIRONMENT "PYTHONPATH=${IODACONV_PYTHONPATH}"
                  COMMAND bash
                  ARGS    ${CMAKE_BINARY_DIR}/bin/iodaconv_comp.sh
                          netcdf
                          "${Python3_EXECUTABLE} ${CMAKE_BINARY_DIR}/bin/emc_ice2ioda.py
                          -i testinput/emc_ice.nc
                          -o testrun/emc_ice_ioda2.nc
                          -d 2015082812"
                          emc_ice_ioda2.nc ${IODA_CONV_COMP_TOL_ZERO})

ecbuild_add_test( TARGET  test_${PROJECT_NAME}_smos_sss
                  TYPE    SCRIPT
                  ENVIRONMENT "PYTHONPATH=${IODACONV_PYTHONPATH}"
                  COMMAND bash
                  ARGS    ${CMAKE_BINARY_DIR}/bin/iodaconv_comp.sh
                          netcdf
                          "${Python3_EXECUTABLE} ${CMAKE_BINARY_DIR}/bin/smos_sss2ioda.py
                          -i testinput/SM_REPR_MIR_OSUDP2_20100601T000131_20100601T001849_662_120_1.nc
                          -o testrun/smos_sss_l2.nc
                          -d 2010060100"
                          smos_sss_l2.nc ${IODA_CONV_COMP_TOL_ZERO})

ecbuild_add_test( TARGET  test_${PROJECT_NAME}_copernicus_l4adt
                  TYPE    SCRIPT
                  ENVIRONMENT "PYTHONPATH=${IODACONV_PYTHONPATH}"
                  COMMAND bash
                  ARGS    ${CMAKE_BINARY_DIR}/bin/iodaconv_comp.sh
                          netcdf
                          "${Python3_EXECUTABLE} ${CMAKE_BINARY_DIR}/bin/copernicus_l4adt2ioda.py
                          -i testinput/dt_global_twosat_phy_l4_20190101_vDT2021.nc
                          -o testrun/ioda_dt_global_twosat_phy_l4_20190101_vDT2021.nc -d 20190101"
                          ioda_dt_global_twosat_phy_l4_20190101_vDT2021.nc ${IODA_CONV_COMP_TOL_ZERO})

ecbuild_add_test( TARGET  test_${PROJECT_NAME}_copernicus_l3swh
                  TYPE    SCRIPT
                  ENVIRONMENT "PYTHONPATH=${IODACONV_PYTHONPATH}"
                  COMMAND bash
                  ARGS    ${CMAKE_BINARY_DIR}/bin/iodaconv_comp.sh
                          netcdf
                          "${Python3_EXECUTABLE} ${CMAKE_BINARY_DIR}/bin/copernicus_l3swh2ioda.py
                          -i testinput/global_vavh_l3_rt_s3a_20210930T18.nc
                          -o testrun/ioda_global_vavh_l3_rt_s3a_20210930T18.nc"
                          ioda_global_vavh_l3_rt_s3a_20210930T18.nc ${IODA_CONV_COMP_TOL_ZERO})

ecbuild_add_test( TARGET  test_${PROJECT_NAME}_swot_l2adt
                  TYPE    SCRIPT
                  ENVIRONMENT "PYTHONPATH=${IODACONV_PYTHONPATH}"
                  COMMAND bash
                  ARGS    ${CMAKE_BINARY_DIR}/bin/iodaconv_comp.sh
                          netcdf
                          "${Python3_EXECUTABLE} ${CMAKE_BINARY_DIR}/bin/swot_l2adt2ioda.py
                          -i testinput/SWOT_L2_SSHA.nc
                          -o testrun/SWOT_L2_ADT.nc"
                          SWOT_L2_ADT.nc ${IODA_CONV_COMP_TOL_ZERO})

ecbuild_add_test( TARGET  test_${PROJECT_NAME}_sst_ostia
                  TYPE    SCRIPT
                  ENVIRONMENT "PYTHONPATH=${IODACONV_PYTHONPATH}"
                  COMMAND bash
                  ARGS    ${CMAKE_BINARY_DIR}/bin/iodaconv_comp.sh
                          netcdf
                          "${Python3_EXECUTABLE} ${CMAKE_BINARY_DIR}/bin/ostia_l4sst2ioda.py
                          -i testinput/sst_ostia.nc
                          -o testrun/sst_ostia.nc"
                          sst_ostia.nc ${IODA_CONV_COMP_TOL_ZERO})

ecbuild_add_test( TARGET  test_${PROJECT_NAME}_avhrr_radiance
                  TYPE    SCRIPT
                  ENVIRONMENT "PYTHONPATH=${IODACONV_PYTHONPATH}"
                  COMMAND bash
                  ARGS    ${CMAKE_BINARY_DIR}/bin/iodaconv_comp.sh
                          netcdf
                          "${Python3_EXECUTABLE} ${CMAKE_BINARY_DIR}/bin/avhrr_radiance2ioda.py
                          -i testinput/avhrr_radiance.nc
                          -o testrun/avhrr_radiance.nc
                          -d 2015010100"
                          avhrr_radiance.nc ${IODA_CONV_COMP_TOL_ZERO})

ecbuild_add_test( TARGET  test_${PROJECT_NAME}_pace_oc_l2
                  TYPE    SCRIPT
                  ENVIRONMENT "PYTHONPATH=${IODACONV_PYTHONPATH}"
                  COMMAND bash
                  ARGS    ${CMAKE_BINARY_DIR}/bin/iodaconv_comp.sh
                          netcdf
                          "${Python3_EXECUTABLE} ${CMAKE_BINARY_DIR}/bin/pace_oc2ioda.py
                          -i testinput/pace_oc_l2.nc
                          -o testrun/pace_oc_l2.nc
                          -d 2019032112
                          -t 0.5"
                          pace_oc_l2.nc ${IODA_CONV_COMP_TOL_ZERO})

ecbuild_add_test( TARGET  test_${PROJECT_NAME}_pace_radiance_L1B
                  TYPE    SCRIPT
                  ENVIRONMENT "PYTHONPATH=${IODACONV_PYTHONPATH}"
                  COMMAND bash
                  ARGS    ${CMAKE_BINARY_DIR}/bin/iodaconv_comp.sh
                          netcdf
                          "${Python3_EXECUTABLE} ${CMAKE_BINARY_DIR}/bin/pace_radiance2ioda.py
                          -i testinput/pace_radiance_L1B.nc
                          -o testrun/pace_radiance_L1B.nc
                          -d 2019032112"
                          pace_radiance_L1B.nc ${IODA_CONV_COMP_TOL_ZERO})

ecbuild_add_test( TARGET  test_${PROJECT_NAME}_mls_o3_l2
                  TYPE    SCRIPT
                  ENVIRONMENT "PYTHONPATH=${IODACONV_PYTHONPATH}"
                  COMMAND bash
                  ARGS    ${CMAKE_BINARY_DIR}/bin/iodaconv_comp.sh
                          netcdf
                          "${Python3_EXECUTABLE} ${CMAKE_BINARY_DIR}/bin/mls_o3_nc2ioda.py
                          -i testinput/mls_o3_l2.he5
                          -o testrun/mls_o3_l2.nc
                          -y 2022
                          -m 06
                          -d 21
                          -z 12"
                          mls_o3_l2.nc ${IODA_CONV_COMP_TOL_ZERO})

ecbuild_add_test( TARGET  test_${PROJECT_NAME}_omi_o3_l2
                  TYPE    SCRIPT
                  ENVIRONMENT "PYTHONPATH=${IODACONV_PYTHONPATH}"
                  COMMAND bash
                  ARGS    ${CMAKE_BINARY_DIR}/bin/iodaconv_comp.sh
                          netcdf
                          "${Python3_EXECUTABLE} ${CMAKE_BINARY_DIR}/bin/omi_o3_nc2ioda.py
                          -i testinput/omi_o3_l2.he5
                          -o testrun/omi_o3_l2.nc
                          -y 2020
                          -m 12
                          -d 15
                          -z 12"
                          omi_o3_l2.nc ${IODA_CONV_COMP_TOL_ZERO})

ecbuild_add_test( TARGET  test_${PROJECT_NAME}_ompsnm_o3_l2
                  TYPE    SCRIPT
                  ENVIRONMENT "PYTHONPATH=${IODACONV_PYTHONPATH}"
                  COMMAND bash
                  ARGS    ${CMAKE_BINARY_DIR}/bin/iodaconv_comp.sh
                          netcdf
                          "${Python3_EXECUTABLE} ${CMAKE_BINARY_DIR}/bin/ompsnm_o3_nc2ioda.py
                          -i testinput/ompsnm_o3_l2.he5
                          -o testrun/ompsnm_o3_l2.nc
                          -y 2020
                          -m 12
                          -d 15
                          -z 12"
                          ompsnm_o3_l2.nc ${IODA_CONV_COMP_TOL_ZERO})

#===============================================================================
# Conventional data, Sat-winds atmospheric motion vectors NESDIS ftp server
#===============================================================================

ecbuild_add_test( TARGET  test_${PROJECT_NAME}_satwinds
                  TYPE    SCRIPT
                  ENVIRONMENT "PYTHONPATH=${IODACONV_PYTHONPATH}"
                  COMMAND bash
                  ARGS    ${CMAKE_BINARY_DIR}/bin/iodaconv_comp.sh
                          netcdf
                          "${Python3_EXECUTABLE} ${CMAKE_BINARY_DIR}/bin/amv_ssec_ascii2ioda.py
                          -i testinput/satwinds_ssec2021080103.txt
                          -o testrun/satwinds_ssec2021080103.nc
                          -d 2021080103"
                          satwinds_ssec2021080103.nc ${IODA_CONV_COMP_TOL_ZERO})

#===============================================================================
# Conventional data, surface Obs - METAR converter
#===============================================================================

ecbuild_add_test( TARGET  test_${PROJECT_NAME}_metar
                  TYPE    SCRIPT
                  ENVIRONMENT "PYTHONPATH=${IODACONV_PYTHONPATH}"
                  COMMAND bash
                  ARGS    ${CMAKE_BINARY_DIR}/bin/iodaconv_comp.sh
                          netcdf
                          "${Python3_EXECUTABLE} ${CMAKE_BINARY_DIR}/bin/metar_csv2ioda.py
                          -i testinput/2020100106_metars_small.csv
                          -o testrun/2020100106_metars_small.nc
                          -d 2020100106"
                          2020100106_metars_small.nc ${IODA_CONV_COMP_TOL_ZERO})

#===============================================================================
# Conventional data, radiosonde, text/alpha (legacy) converter
#===============================================================================

ecbuild_add_test( TARGET  test_${PROJECT_NAME}_sondetac
                  TYPE    SCRIPT
                  ENVIRONMENT "PYTHONPATH=${IODACONV_PYTHONPATH}"
                  COMMAND bash
                  ARGS    ${CMAKE_BINARY_DIR}/bin/iodaconv_comp.sh
                          netcdf
                          "${Python3_EXECUTABLE} ${CMAKE_BINARY_DIR}/bin/sonde_tac2ioda.py
                          -i testinput/2021081612_RAOB_small.txt
                          -o testrun/2021081612_sonde_small.nc
                          -t share/raob_stations_small.json
                          --date 2021-08-16T12:00:00Z --netcdf"
                          2021081612_sonde_small.nc ${IODA_CONV_COMP_TOL_ZERO})

#===============================================================================
# MISC converters
#===============================================================================

ecbuild_add_test( TARGET  test_${PROJECT_NAME}_viirs_jpss1_oc_l2
                  TYPE    SCRIPT
                  ENVIRONMENT "PYTHONPATH=${IODACONV_PYTHONPATH}"
                  COMMAND bash
                  ARGS    ${CMAKE_BINARY_DIR}/bin/iodaconv_comp.sh
                          netcdf
                          "${Python3_EXECUTABLE} ${CMAKE_BINARY_DIR}/bin/viirs_modis_l2_oc2ioda.py
                          -i testinput/viirs_jpss1_oc_l2.nc
                          -o testrun/viirs_jpss1_oc_l2.nc
                          -d 2018041512
                          -t 0.5"
                          viirs_jpss1_oc_l2.nc ${IODA_CONV_COMP_TOL_ZERO})

ecbuild_add_test( TARGET  test_${PROJECT_NAME}_modis_aqua_oc_l2
                  TYPE    SCRIPT
                  ENVIRONMENT "PYTHONPATH=${IODACONV_PYTHONPATH}"
                  COMMAND bash
                  ARGS    ${CMAKE_BINARY_DIR}/bin/iodaconv_comp.sh
                          netcdf
                          "${Python3_EXECUTABLE} ${CMAKE_BINARY_DIR}/bin/viirs_modis_l2_oc2ioda.py
                          -i testinput/modis_aqua_oc_l2.nc
                          -o testrun/modis_aqua_oc_l2.nc
                          -d 2018041512
                          -t 0.5"
                          modis_aqua_oc_l2.nc ${IODA_CONV_COMP_TOL_ZERO})

ecbuild_add_test( TARGET  test_${PROJECT_NAME}_viirs_jpss1_oc_l3
                  ENVIRONMENT "PYTHONPATH=${IODACONV_PYTHONPATH}"
                  TYPE    SCRIPT
                  COMMAND bash
                  ARGS    ${CMAKE_BINARY_DIR}/bin/iodaconv_comp.sh
                          netcdf
                          "${Python3_EXECUTABLE} ${CMAKE_BINARY_DIR}/bin/viirs_modis_l3_oc2ioda.py
                          -i testinput/viirs_jpss1_oc_l3.nc
                          -o testrun/viirs_jpss1_oc_l3.nc
                          -d 2018041512"
                          viirs_jpss1_oc_l3.nc ${IODA_CONV_COMP_TOL_ZERO})

ecbuild_add_test( TARGET  test_${PROJECT_NAME}_godae_bgc_argo
                  TYPE    SCRIPT
                  ENVIRONMENT "PYTHONPATH=${IODACONV_PYTHONPATH}"
                  COMMAND bash
                  ARGS    ${CMAKE_BINARY_DIR}/bin/iodaconv_comp.sh
                          netcdf
                          "${Python3_EXECUTABLE} ${CMAKE_BINARY_DIR}/bin/godae_bgc_argo2ioda.py
                          -i testinput/godae_bgc_argo.nc
                          -o testrun/godae_bgc_argo.nc
                          -d 2018041512"
                          godae_bgc_argo.nc ${IODA_CONV_COMP_TOL_ZERO})

ecbuild_add_test( TARGET  test_${PROJECT_NAME}_ncep_bufr
                  TYPE    SCRIPT
                  COMMAND bash
                  ARGS    ${CMAKE_BINARY_DIR}/bin/iodaconv_comp.sh
                          netcdf
                          "${Python3_EXECUTABLE} ${CMAKE_BINARY_DIR}/bin/ncep_classes.py
                          -p testinput/
                          -i b001xx007.20200310.bufr
                          -o testrun/ioda.NC001007.2020031012.nc
                          -d 2020031012
                          -m 5
                          -l NC001007.yaml
                          -ot NC001007"
                          ioda.NC001007.2020031012.nc ${IODA_CONV_COMP_TOL_ZERO})

ecbuild_add_test( TARGET  test_${PROJECT_NAME}_gen_singleob
                  TYPE    SCRIPT
                  ENVIRONMENT "PYTHONPATH=${IODACONV_PYTHONPATH}"
                  COMMAND bash
                  ARGS    ${CMAKE_BINARY_DIR}/bin/iodaconv_comp.sh
                          netcdf
                          "${Python3_EXECUTABLE} ${CMAKE_BINARY_DIR}/bin/gen_single_ob.py
                          -y testinput/singleob.yaml"
                          singleob.nc ${IODA_CONV_COMP_TOL_ZERO})

#===============================================================================
# SSEC GIIRS converters
#===============================================================================

# use the non-zero tolerance for this test since the script is doing a variable change
ecbuild_add_test( TARGET  test_${PROJECT_NAME}_giirs_ssec2ioda
                  TYPE    SCRIPT
                  ENVIRONMENT "PYTHONPATH=${IODACONV_PYTHONPATH}"
                  COMMAND bash
                  ARGS    ${CMAKE_BINARY_DIR}/bin/iodaconv_comp.sh
                          netcdf
                          "${Python3_EXECUTABLE} ${CMAKE_BINARY_DIR}/bin/giirs_ssec2ioda.py
                          -i testinput/giirs_fy4a-test.nc
                          -o testrun/giirs_ssec_ioda.nc4
                          -d 2017030208"
                          giirs_ssec_ioda.nc4 ${IODA_CONV_COMP_TOL})

ecbuild_add_test( TARGET  test_${PROJECT_NAME}_giirs_lw
                  TYPE    SCRIPT
                  ENVIRONMENT "PYTHONPATH=${IODACONV_PYTHONPATH}"
                  COMMAND bash
                  ARGS    ${CMAKE_BINARY_DIR}/bin/iodaconv_comp.sh
                          netcdf
                          "${Python3_EXECUTABLE} ${CMAKE_BINARY_DIR}/bin/giirs_lw2ioda.py
                          -i testinput/giirs_fy4a-test.nc
                          -o testrun/giirs_fy4a_obs_2017030208.nc4
                          -d 2017030208"
                          giirs_fy4a_obs_2017030208.nc4 ${IODA_CONV_COMP_TOL_ZERO})

#===============================================================================
# GSI ncdiag converters
#===============================================================================

ecbuild_add_test( TARGET  test_${PROJECT_NAME}_gsidiag_conv_uv
                  TYPE    SCRIPT
                  ENVIRONMENT "PYTHONPATH=${IODACONV_PYTHONPATH}"
                  COMMAND bash
                  ARGS    ${CMAKE_BINARY_DIR}/bin/iodaconv_comp.sh
                          netcdf
                          "${Python3_EXECUTABLE} ${CMAKE_BINARY_DIR}/bin/test_gsidiag.py
                          -i testinput/gsidiag_conv_uv_testinput.nc
                          -o testrun/
                          -t conv
                          -p satwind"
                          satwind_obs_2018041500.nc4 ${IODA_CONV_COMP_TOL})

ecbuild_add_test( TARGET  test_${PROJECT_NAME}_gsidiag_conv
                  TYPE    SCRIPT
                  ENVIRONMENT "PYTHONPATH=${IODACONV_PYTHONPATH}"
                  COMMAND bash
                  ARGS    ${CMAKE_BINARY_DIR}/bin/iodaconv_comp.sh
                          netcdf
                          "${Python3_EXECUTABLE} ${CMAKE_BINARY_DIR}/bin/test_gsidiag.py
                          -i testinput/gsidiag_conv_t_sfc_test.nc
                          -o testrun/
                          -t conv
                          -p sfc"
                          sfc_tv_obs_2018041500.nc4 ${IODA_CONV_COMP_TOL})

ecbuild_add_test( TARGET  test_${PROJECT_NAME}_gsidiag_rad
                  ENVIRONMENT "PYTHONPATH=${IODACONV_PYTHONPATH}"
                  TYPE    SCRIPT
                  COMMAND bash
                  ARGS    ${CMAKE_BINARY_DIR}/bin/iodaconv_comp.sh
                          netcdf
                          "${Python3_EXECUTABLE} ${CMAKE_BINARY_DIR}/bin/test_gsidiag.py
                          -i testinput/gsidiag_amsua_aqua_radiance_test.nc
                          -o testrun/
                          -t rad"
                          amsua_aqua_obs_2018041500.nc4 ${IODA_CONV_COMP_TOL})

#===============================================================================
# WRFDA ncdiag converter
#===============================================================================

# DH* 20230217 - comment out, has not been updated with naming conventions
# see https://github.com/JCSDA-internal/ioda-converters/pull/1161
#  FIX or REMOVE ME
#ecbuild_add_test( TARGET  test_${PROJECT_NAME}_wrfdadiag_rad
#                  TYPE    SCRIPT
#                  COMMAND bash
#                  ARGS    ${CMAKE_BINARY_DIR}/bin/iodaconv_comp.sh
#                          netcdf
#                          "${Python3_EXECUTABLE} ${CMAKE_BINARY_DIR}/bin/test_wrfdadiag.py
#                          -i testinput/wrfdadiags_goes-16-abi_2018041500.nc
#                          -o testrun/
#                          -t rad"
#                          abi_g16_obs_2018041500.nc4 ${IODA_CONV_COMP_TOL_ZERO})
# *DH

#===============================================================================
# GNSSRO BUFR converter
#===============================================================================

if( iodaconv_gnssro_ENABLED )
  ecbuild_add_test( TARGET  test_${PROJECT_NAME}_gnssro_bufr_conv
                    TYPE    SCRIPT
                    COMMAND bash
                    ARGS    ${CMAKE_BINARY_DIR}/bin/iodaconv_comp.sh
                            netcdf
                            "${CMAKE_BINARY_DIR}/bin/gnssro_bufr2ioda
                            2022090100
                            testinput/gnssro_3prof_2022090100.bufr
                            testrun/gnssro_obs_3prof_2022090100.nc4"
                            gnssro_obs_3prof_2022090100.nc4  ${IODA_CONV_COMP_TOL_ZERO}
                    DEPENDS gnssro_bufr2ioda)

  ecbuild_add_test( TARGET  test_${PROJECT_NAME}_gnssro_AWSopendataNetcdf_conv
                    TYPE    SCRIPT
                    ENVIRONMENT "PYTHONPATH=${IODACONV_PYTHONPATH}"
                    COMMAND bash
                    ARGS    ${CMAKE_BINARY_DIR}/bin/iodaconv_comp.sh
                            netcdf
                            "${CMAKE_BINARY_DIR}/bin/gnssro_AWSopendataNetcdf2ioda.py
                            -i testinput/gnssro_refractivityRetrieval_metop_romsaf_2401.0011_metopc-G32-202108020112.nc
                            -o testrun/gnssro_obs_awsopendata_2021080200.nc4
                            -d 2021080200"
                            gnssro_obs_awsopendata_2021080200.nc4 ${IODA_CONV_COMP_TOL_ZERO})

  ecbuild_add_test( TARGET  test_${PROJECT_NAME}_gnssaro_netcdf_conv
                    TYPE    SCRIPT
                    ENVIRONMENT "PYTHONPATH=${IODACONV_PYTHONPATH}"
                    COMMAND bash
                    ARGS    ${CMAKE_BINARY_DIR}/bin/iodaconv_comp.sh
                            netcdf
                            "${CMAKE_BINARY_DIR}/bin/gnssaro_netcdf2ioda.py
                            -i testinput/gnssaro_N49T_20210120_00Z.nc
                            -o testrun/gnssaro_obs_2021012000.nc
                            -d 2021012000"
                            gnssaro_obs_2021012000.nc ${IODA_CONV_COMP_TOL_ZERO})
endif()

#==============================================================================
# Atmospheric Composition converters
#==============================================================================

ecbuild_add_test( TARGET  test_${PROJECT_NAME}_viirs_aod
                  TYPE    SCRIPT
                  ENVIRONMENT "PYTHONPATH=${IODACONV_PYTHONPATH}"
                  COMMAND bash
                  ARGS    ${CMAKE_BINARY_DIR}/bin/iodaconv_comp.sh
                          netcdf
                          "${Python3_EXECUTABLE} ${CMAKE_BINARY_DIR}/bin/viirs_aod2ioda.py
                          -i testinput/viirs_aod.nc 
                          -o testrun/viirs_aod.nc
                          -m nesdis
                          -k maskout
                          -n 0.0"
                          viirs_aod.nc ${IODA_CONV_COMP_TOL_ZERO})

ecbuild_add_test( TARGET  test_${PROJECT_NAME}_satbias_viirs_aod
                  TYPE    SCRIPT
                  COMMAND bash
                  ARGS    ${CMAKE_BINARY_DIR}/bin/iodaconv_comp.sh
                  netcdf
                  "${Python3_EXECUTABLE} ${CMAKE_BINARY_DIR}/bin/viirs_biaswriter.py
                                    -o testrun/viirs_bias.nc"
                  viirs_bias.nc ${IODA_CONV_COMP_TOL_ZERO})

ecbuild_add_test( TARGET  test_${PROJECT_NAME}_tropomi_no2_total
                  TYPE    SCRIPT
                  ENVIRONMENT "PYTHONPATH=${IODACONV_PYTHONPATH}"
                  COMMAND bash
                  ARGS    ${CMAKE_BINARY_DIR}/bin/iodaconv_comp.sh
                          netcdf
                          "${Python3_EXECUTABLE} ${CMAKE_BINARY_DIR}/bin/tropomi_no2_co_nc2ioda.py
                          -i testinput/tropomi_no2.nc
                          -o testrun/tropomi_no2_total.nc
                          -v no2
                          -c total"
                          tropomi_no2_total.nc ${IODA_CONV_COMP_TOL_ZERO})

ecbuild_add_test( TARGET  test_${PROJECT_NAME}_tropomi_no2_tropo
                  TYPE    SCRIPT
                  ENVIRONMENT "PYTHONPATH=${IODACONV_PYTHONPATH}"
                  COMMAND bash
                  ARGS    ${CMAKE_BINARY_DIR}/bin/iodaconv_comp.sh
                          netcdf
                          "${Python3_EXECUTABLE} ${CMAKE_BINARY_DIR}/bin/tropomi_no2_co_nc2ioda.py
                          -i testinput/tropomi_no2.nc
                          -o testrun/tropomi_no2_tropo.nc
                          -v no2
                          -c tropo"
                          tropomi_no2_tropo.nc ${IODA_CONV_COMP_TOL})

ecbuild_add_test( TARGET  test_${PROJECT_NAME}_mopitt_co
                  TYPE    SCRIPT
                  ENVIRONMENT "PYTHONPATH=${IODACONV_PYTHONPATH}"
                  COMMAND bash
                  ARGS    ${CMAKE_BINARY_DIR}/bin/iodaconv_comp.sh
                          netcdf
                          "${Python3_EXECUTABLE} ${CMAKE_BINARY_DIR}/bin/mopitt_co_nc2ioda.py
                          -i testinput/mopitt_co.he5
                          -o testrun/mopitt_co.nc
                          -r 2021092903 2021092921"
                  mopitt_co.nc ${IODA_CONV_COMP_TOL_ZERO})

ecbuild_add_test( TARGET  test_${PROJECT_NAME}_tropess_cris_co
                  TYPE    SCRIPT
                  ENVIRONMENT "PYTHONPATH=${IODACONV_PYTHONPATH}"
                  COMMAND bash
                  ARGS    ${CMAKE_BINARY_DIR}/bin/iodaconv_comp.sh
                          netcdf
                          "${Python3_EXECUTABLE} ${CMAKE_BINARY_DIR}/bin/tropess_co_nc2ioda.py
                          -i testinput/tropess_cris_co.nc
                          -o testrun/tropess_cris_co.nc
                          --levels 0 4 8 12"
                  tropess_cris_co.nc "5e-2")

ecbuild_add_test( TARGET  test_${PROJECT_NAME}_modis_aod
                  TYPE    SCRIPT
                  ENVIRONMENT "PYTHONPATH=${IODACONV_PYTHONPATH}"
                  COMMAND bash
                  ARGS    ${CMAKE_BINARY_DIR}/bin/iodaconv_comp.sh
                          netcdf
                          "${Python3_EXECUTABLE} ${CMAKE_BINARY_DIR}/bin/modis_aod2ioda.py
                          -i testinput/modis_aod.hdf
                          -t 2021080100
                          -p Terra
                          -o testrun/modis_aod.nc"
                          modis_aod.nc ${IODA_CONV_COMP_TOL_ZERO})

ecbuild_add_test( TARGET  test_${PROJECT_NAME}_aeronet_aod
                  TYPE    SCRIPT
                  ENVIRONMENT "PYTHONPATH=${IODACONV_PYTHONPATH}"
                  COMMAND bash
                  ARGS    ${CMAKE_BINARY_DIR}/bin/iodaconv_comp.sh
                          netcdf
                          "${Python3_EXECUTABLE} ${CMAKE_BINARY_DIR}/bin/aeronet_aod2ioda.py
                          -i testinput/aeronet_aod.dat
                          -o testrun/aeronet_aod.nc"
                          aeronet_aod.nc ${IODA_CONV_COMP_TOL})

ecbuild_add_test( TARGET  test_${PROJECT_NAME}_aeronet_aaod
                  TYPE    SCRIPT
                  ENVIRONMENT "PYTHONPATH=${IODACONV_PYTHONPATH}"
                  COMMAND bash
                  ARGS    ${CMAKE_BINARY_DIR}/bin/iodaconv_comp.sh
                          netcdf
                          "${Python3_EXECUTABLE} ${CMAKE_BINARY_DIR}/bin/aeronet_aaod2ioda.py
                          -c testinput/aeronet_cad.dat
                          -t testinput/aeronet_tab.dat
                          -o testrun/aeronet_aaod.nc"
                          aeronet_aaod.nc ${IODA_CONV_COMP_TOL_ZERO})

ecbuild_add_test( TARGET  test_${PROJECT_NAME}_airnow
                  TYPE    SCRIPT
                  ENVIRONMENT "PYTHONPATH=${IODACONV_PYTHONPATH}"
                  COMMAND bash
                  ARGS    ${CMAKE_BINARY_DIR}/bin/iodaconv_comp.sh
                          netcdf
                          "${Python3_EXECUTABLE} ${CMAKE_BINARY_DIR}/bin/airnow2ioda_nc.py
                          -i testinput/airnow_2020081306.dat
                          -s testinput/airnow_sites.dat
                          -o testrun/airnow_2020081306.nc"
                          airnow_2020081306.nc ${IODA_CONV_COMP_TOL_ZERO})

ecbuild_add_test( TARGET  test_${PROJECT_NAME}_tropomi_co_total
                  TYPE    SCRIPT
                  ENVIRONMENT "PYTHONPATH=${IODACONV_PYTHONPATH}"
                  COMMAND bash
                  ARGS    ${CMAKE_BINARY_DIR}/bin/iodaconv_comp.sh
                          netcdf
                          "${Python3_EXECUTABLE} ${CMAKE_BINARY_DIR}/bin/tropomi_no2_co_nc2ioda.py
                          -i testinput/tropomi_co.nc
                          -o testrun/tropomi_co_total.nc
                          -v co
                          -q 0.5
                          -c total"
                          tropomi_co_total.nc ${IODA_CONV_COMP_TOL_ZERO})

#==============================================================================
# Bufr Ingester tests
#==============================================================================

if(iodaconv_bufr_ENABLED)

  ecbuild_add_test( TARGET  test_iodaconv_bufr_bufrdescription
                    SOURCES bufr/TestBufrDescription.cpp
                    ARGS    testinput/bufr_mhs.yaml
                    LIBS    eckit oops iodaconv::ingester)

  ecbuild_add_test( TARGET  test_iodaconv_bufr_mhs2ioda
                    TYPE    SCRIPT
                    COMMAND bash
                    ARGS    ${CMAKE_BINARY_DIR}/bin/iodaconv_comp.sh
                            netcdf
                            "${CMAKE_BINARY_DIR}/bin/bufr2ioda.x testinput/bufr_mhs.yaml"
                            gdas.t18z.1bmhs.tm00.nc ${IODA_CONV_COMP_TOL_ZERO}
                    DEPENDS bufr2ioda.x )

  ecbuild_add_test( TARGET  test_iodaconv_bufr_hrs2ioda
                    TYPE    SCRIPT
                    COMMAND bash
                    ARGS    ${CMAKE_BINARY_DIR}/bin/iodaconv_comp.sh
                            netcdf
                            "${CMAKE_BINARY_DIR}/bin/bufr2ioda.x testinput/bufr_hrs.yaml"
                            gdas.t00z.1bhrs4.tm00.nc ${IODA_CONV_COMP_TOL_ZERO}
                    DEPENDS bufr2ioda.x )

  ecbuild_add_test( TARGET  test_iodaconv_bufr_query_filtering
                    TYPE    SCRIPT
                    COMMAND bash
                    ARGS    ${CMAKE_BINARY_DIR}/bin/iodaconv_comp.sh
                    netcdf
                    "${CMAKE_BINARY_DIR}/bin/bufr2ioda.x testinput/bufr_query_filtering.yaml"
                    bufr_query_filtering.nc ${IODA_CONV_COMP_TOL_ZERO}
                    DEPENDS bufr2ioda.x )

  ecbuild_add_test( TARGET  test_iodaconv_bufr_filtering
                    TYPE    SCRIPT
                    COMMAND bash
                    ARGS    ${CMAKE_BINARY_DIR}/bin/iodaconv_comp.sh
                            netcdf
                            "${CMAKE_BINARY_DIR}/bin/bufr2ioda.x testinput/bufr_filtering.yaml"
                            gdas.t18z.1bmhs.tm00.filtering.nc ${IODA_CONV_COMP_TOL_ZERO}
                    DEPENDS bufr2ioda.x )

  ecbuild_add_test( TARGET  test_iodaconv_bufr_splitting
                    TYPE    SCRIPT
                    COMMAND bash
                    ARGS    ${CMAKE_BINARY_DIR}/bin/iodaconv_comp.sh
                            netcdf
                            "${CMAKE_BINARY_DIR}/bin/bufr2ioda.x testinput/bufr_splitting.yaml"
                            gdas.t18z.1bmhs.tm00.15.seven.split.nc ${IODA_CONV_COMP_TOL_ZERO}
                    DEPENDS bufr2ioda.x )

  ecbuild_add_test( TARGET  test_iodaconv_bufr_filter_split
                    TYPE    SCRIPT
                    COMMAND bash
                    ARGS    ${CMAKE_BINARY_DIR}/bin/iodaconv_comp.sh
                            netcdf
                            "${CMAKE_BINARY_DIR}/bin/bufr2ioda.x testinput/bufr_filter_split.yaml"
                            gdas.t18z.1bmhs.tm00.15.7.filter_split.nc ${IODA_CONV_COMP_TOL_ZERO}
                    DEPENDS bufr2ioda.x )

  ecbuild_add_test( TARGET  test_iodaconv_bufr_ncep_1bamua2ioda
                    TYPE    SCRIPT
                    COMMAND bash
                    ARGS    ${CMAKE_BINARY_DIR}/bin/iodaconv_comp.sh
                            netcdf
                            "${CMAKE_BINARY_DIR}/bin/bufr2ioda.x testinput/bufr_ncep_1bamua.yaml"
                            gdas.t12z.1bamua.metop-c.tm00.nc ${IODA_CONV_COMP_TOL_ZERO}
                    DEPENDS bufr2ioda.x )

  ecbuild_add_test( TARGET  test_iodaconv_bufr_ncep_1bamua2ioda_n15
                    TYPE    SCRIPT
                    COMMAND bash
                    ARGS    ${CMAKE_BINARY_DIR}/bin/iodaconv_comp.sh
                            netcdf
                            "${CMAKE_BINARY_DIR}/bin/bufr2ioda.x testinput/bufr_ncep_1bamua_n15.yaml"
                            gdas.t12z.1bamua.noaa-15.tm00.nc ${IODA_CONV_COMP_TOL_ZERO}
                    DEPENDS bufr2ioda.x )

  ecbuild_add_test( TARGET  test_iodaconv_bufr_ncep_esamua2ioda
                    TYPE    SCRIPT
                    COMMAND bash
                    ARGS    ${CMAKE_BINARY_DIR}/bin/iodaconv_comp.sh
                            netcdf
                            "${CMAKE_BINARY_DIR}/bin/bufr2ioda.x testinput/bufr_ncep_esamua.yaml"
                            gdas.t12z.esamua.noaa-18.tm00.nc ${IODA_CONV_COMP_TOL_ZERO}
                    DEPENDS bufr2ioda.x )

  ecbuild_add_test( TARGET  test_iodaconv_bufr_ncep_1bmhs2ioda
                    TYPE    SCRIPT
                    COMMAND bash
                    ARGS    ${CMAKE_BINARY_DIR}/bin/iodaconv_comp.sh
                            netcdf
                            "${CMAKE_BINARY_DIR}/bin/bufr2ioda.x testinput/bufr_ncep_1bmhs.yaml"
                            gdas.t12z.1bmhs.metop-b.tm00.nc ${IODA_CONV_COMP_TOL_ZERO}
                    DEPENDS bufr2ioda.x )

  ecbuild_add_test( TARGET  test_iodaconv_bufr_ncep_esmhs2ioda
                    TYPE    SCRIPT
                    COMMAND bash
                    ARGS    ${CMAKE_BINARY_DIR}/bin/iodaconv_comp.sh
                            netcdf
                            "${CMAKE_BINARY_DIR}/bin/bufr2ioda.x testinput/bufr_ncep_esmhs.yaml"
                            gdas.t12z.esmhs.noaa-19.tm00.nc ${IODA_CONV_COMP_TOL_ZERO}
                    DEPENDS bufr2ioda.x )

  ecbuild_add_test( TARGET  test_iodaconv_bufr_ncep_adpsfc2ioda
                    TYPE    SCRIPT
                    COMMAND bash
                    ARGS    ${CMAKE_BINARY_DIR}/bin/iodaconv_comp.sh
                            netcdf
                            "${CMAKE_BINARY_DIR}/bin/bufr2ioda.x testinput/bufr_ncep_adpsfc.yaml"
                            gdas.t12z.adpsfc.tm00.nc ${IODA_CONV_COMP_TOL_ZERO}
                    DEPENDS bufr2ioda.x )

  ecbuild_add_test( TARGET  test_iodaconv_prepbufr_ncep_adpsfc2ioda
                    TYPE    SCRIPT
                    COMMAND bash
                    ARGS    ${CMAKE_BINARY_DIR}/bin/iodaconv_comp.sh
                            netcdf
                            "${CMAKE_BINARY_DIR}/bin/bufr2ioda.x testinput/bufr_ncep_prepbufr_adpsfc.yaml"
                            gdas.t12z.adpsfc.prepbufr.nc ${IODA_CONV_COMP_TOL_ZERO}
                    DEPENDS bufr2ioda.x )

  ecbuild_add_test( TARGET  test_iodaconv_bufr_ncep_snowadpsfc2ioda
                    TYPE    SCRIPT
                    COMMAND bash
                    ARGS    ${CMAKE_BINARY_DIR}/bin/iodaconv_comp.sh
                            netcdf
                            "${CMAKE_BINARY_DIR}/bin/bufr2ioda.x testinput/bufr_ncep_snow_adpsfc.yaml"
                            gdas.t06z.adpsfc_snow.tm00.nc ${IODA_CONV_COMP_TOL_ZERO}
                    DEPENDS bufr2ioda.x )

  ecbuild_add_test( TARGET  test_iodaconv_bufr_ncep_aircar2ioda
                    TYPE    SCRIPT
                    COMMAND bash
                    ARGS    ${CMAKE_BINARY_DIR}/bin/iodaconv_comp.sh
                            netcdf
                            "${CMAKE_BINARY_DIR}/bin/bufr2ioda.x testinput/bufr_ncep_aircar.yaml"
                            gdas.t12z.aircar.tm00.nc ${IODA_CONV_COMP_TOL_ZERO}
                    DEPENDS bufr2ioda.x )

  ecbuild_add_test( TARGET  test_iodaconv_bufr_ncep_aircft_noamdar2ioda
                    TYPE    SCRIPT
                    COMMAND bash
                    ARGS    ${CMAKE_BINARY_DIR}/bin/iodaconv_comp.sh
                            netcdf
                            "${CMAKE_BINARY_DIR}/bin/bufr2ioda.x testinput/bufr_ncep_aircft_noAMDAR103.yaml"
                            gdas.t12z.aircft_noAMDAR103.tm00.nc ${IODA_CONV_COMP_TOL_ZERO}
                    DEPENDS bufr2ioda.x )

  ecbuild_add_test( TARGET  test_iodaconv_bufr_ncep_aircft_amdar2ioda
                    TYPE    SCRIPT
                    COMMAND bash
                    ARGS    ${CMAKE_BINARY_DIR}/bin/iodaconv_comp.sh
                            netcdf
                            "${CMAKE_BINARY_DIR}/bin/bufr2ioda.x testinput/bufr_ncep_aircft_AMDAR103.yaml"
                            gdas.t12z.aircft_AMDAR103.tm00.nc ${IODA_CONV_COMP_TOL_ZERO}
                    DEPENDS bufr2ioda.x )

  ecbuild_add_test( TARGET  test_iodaconv_prepbufr_ncep_aircftprofiles2ioda
                    TYPE    SCRIPT
                    COMMAND bash
                    ARGS    ${CMAKE_BINARY_DIR}/bin/iodaconv_comp.sh
                            netcdf
                            "${CMAKE_BINARY_DIR}/bin/bufr2ioda.x testinput/bufr_ncep_prepbufr_aircft.yaml"
                            gdas.t12z.acft_profiles.prepbufr.nc ${IODA_CONV_COMP_TOL_ZERO}
                    DEPENDS bufr2ioda.x )


  ecbuild_add_test( TARGET  test_iodaconv_bufr_read_2_dim_blocks
                    TYPE    SCRIPT
                    COMMAND bash
                    ARGS    ${CMAKE_BINARY_DIR}/bin/iodaconv_comp.sh
                            netcdf
                            "${CMAKE_BINARY_DIR}/bin/bufr2ioda.x testinput/bufr_read_2_dim_blocks.yaml"
                            bufr_read_2_dim_blocks.nc ${IODA_CONV_COMP_TOL_ZERO}
                    DEPENDS bufr2ioda.x )

  ecbuild_add_test( TARGET  test_iodaconv_bufr_read_wmo_radiosonde
                    TYPE    SCRIPT
                    COMMAND bash
                    ARGS    ${CMAKE_BINARY_DIR}/bin/iodaconv_comp.sh
                            netcdf
                            "${CMAKE_BINARY_DIR}/bin/bufr2ioda.x testinput/bufr_read_wmo_radiosonde.yaml"
                            bufr_read_wmo_radiosonde.nc ${IODA_CONV_COMP_TOL_ZERO}
                    DEPENDS bufr2ioda.x )

  ecbuild_add_test( TARGET  test_iodaconv_bufr_satwnd_old_format
                    TYPE    SCRIPT
                    COMMAND bash
                    ARGS    ${CMAKE_BINARY_DIR}/bin/iodaconv_comp.sh
                            netcdf
                    "${CMAKE_BINARY_DIR}/bin/bufr2ioda.x testinput/bufr_satwnd_old_format.yaml"
                    NC005066.nc ${IODA_CONV_COMP_TOL_ZERO}
                    DEPENDS bufr2ioda.x )

  ecbuild_add_test( TARGET  test_iodaconv_bufr_satwnd_new_format
                    TYPE    SCRIPT
                    COMMAND bash
                    ARGS    ${CMAKE_BINARY_DIR}/bin/iodaconv_comp.sh
                            netcdf
                    "${CMAKE_BINARY_DIR}/bin/bufr2ioda.x testinput/bufr_satwnd_new_format.yaml"
                    NC005031.nc ${IODA_CONV_COMP_TOL_ZERO}
                    DEPENDS bufr2ioda.x )

  ecbuild_add_test( TARGET  test_iodaconv_bufr_ncep_satwind_avhrr
                    TYPE    SCRIPT
                    COMMAND bash
                    ARGS    ${CMAKE_BINARY_DIR}/bin/iodaconv_comp.sh
                            netcdf
                    "${CMAKE_BINARY_DIR}/bin/bufr2ioda.x testinput/bufr_ncep_satwind_avhrr.yaml"
                    gdas.t18z.satwnd_avhrr.tm00.nc ${IODA_CONV_COMP_TOL_ZERO}
                    DEPENDS bufr2ioda.x )

  ecbuild_add_test( TARGET  test_iodaconv_bufr_ncep_mtiasi
                    TYPE    SCRIPT
                    COMMAND bash
                    ARGS    ${CMAKE_BINARY_DIR}/bin/iodaconv_comp.sh
                            netcdf
                    "${CMAKE_BINARY_DIR}/bin/bufr2ioda.x testinput/bufr_ncep_mtiasi.yaml"
                    gdas.t12z.mtiasi.metop-c.tm00.nc ${IODA_CONV_COMP_TOL_ZERO}
                    DEPENDS bufr2ioda.x )

  ecbuild_add_test( TARGET  test_iodaconv_bufr_ncep_atms
                    TYPE    SCRIPT
                    COMMAND bash
                    ARGS    ${CMAKE_BINARY_DIR}/bin/iodaconv_comp.sh
                            netcdf
                    "${CMAKE_BINARY_DIR}/bin/bufr2ioda.x testinput/bufr_ncep_atms.yaml"
                    gdas.t00z.atms_n20.tm00.nc ${IODA_CONV_COMP_TOL_ZERO}
                    DEPENDS bufr2ioda.x )

  ecbuild_add_test( TARGET  test_iodaconv_bufr_simple_groupby
                    TYPE    SCRIPT
                    COMMAND bash
                    ARGS    ${CMAKE_BINARY_DIR}/bin/iodaconv_comp.sh
                            netcdf
                    "${CMAKE_BINARY_DIR}/bin/bufr2ioda.x testinput/bufr_simple_groupby.yaml"
                    bufr_simple_groupby.nc ${IODA_CONV_COMP_TOL_ZERO}
                    DEPENDS bufr2ioda.x )

  ecbuild_add_test( TARGET  test_iodaconv_bufr_empty_fields
                    TYPE    SCRIPT
                    COMMAND bash
                    ARGS    ${CMAKE_BINARY_DIR}/bin/iodaconv_comp.sh
                            netcdf
                    "${CMAKE_BINARY_DIR}/bin/bufr2ioda.x testinput/bufr_empty_fields.yaml"
                    bufr_empty_fields.nc ${IODA_CONV_COMP_TOL_ZERO}
                    DEPENDS bufr2ioda.x )

  ecbuild_add_test( TARGET  test_iodaconv_bufr_sfcshp
                    TYPE    SCRIPT
                    COMMAND bash
                    ARGS    ${CMAKE_BINARY_DIR}/bin/iodaconv_comp.sh
                            netcdf
                    "${CMAKE_BINARY_DIR}/bin/bufr2ioda.x testinput/bufr_sfcshp.yaml"
                    bufr_sfcshp.nc ${IODA_CONV_COMP_TOL_ZERO}
                    DEPENDS bufr2ioda.x )

  ecbuild_add_test( TARGET  test_iodaconv_bufr_adpupa
                    TYPE    SCRIPT
                    COMMAND bash
                    ARGS    ${CMAKE_BINARY_DIR}/bin/iodaconv_comp.sh
                            netcdf
                    "${CMAKE_BINARY_DIR}/bin/bufr2ioda.x testinput/adpupa_prepbufr.yaml"
                    adpupa_prepbufr.nc ${IODA_CONV_COMP_TOL_ZERO}
                    DEPENDS bufr2ioda.x )

  ecbuild_add_test( TARGET  test_iodaconv_bufr_ncep_prepbufr_adpupa
                    TYPE    SCRIPT
                    COMMAND bash
                    ARGS    ${CMAKE_BINARY_DIR}/bin/iodaconv_comp.sh
                    netcdf
                    "${CMAKE_BINARY_DIR}/bin/bufr2ioda.x testinput/bufr_ncep_prepbufr_adpupa.yaml"
                    bufr_ncep_prepbufr_adpupa.nc ${IODA_CONV_COMP_TOL_ZERO}
                    DEPENDS bufr2ioda.x )
                    
  ecbuild_add_test( TARGET  test_iodaconv_bufr_ncep_adpupa2ioda
                    TYPE    SCRIPT
                    COMMAND bash
                    ARGS    ${CMAKE_BINARY_DIR}/bin/iodaconv_comp.sh
                            netcdf
                    "${CMAKE_BINARY_DIR}/bin/bufr2ioda.x testinput/bufr_ncep_adpupa.yaml"
                    gdas.t12z.adpupa_bufr.tm00.nc ${IODA_CONV_COMP_TOL_ZERO}
                    DEPENDS bufr2ioda.x )

 ecbuild_add_test( TARGET  test_iodaconv_bufr_ncep_sevcsr
                    TYPE    SCRIPT
                    COMMAND bash
                    ARGS    ${CMAKE_BINARY_DIR}/bin/iodaconv_comp.sh
                            netcdf
                    "${CMAKE_BINARY_DIR}/bin/bufr2ioda.x testinput/bufr_ncep_sevcsr.yaml"
                    gdas.t00z.sevcsr.tm00.nc ${IODA_CONV_COMP_TOL_ZERO}
                    DEPENDS bufr2ioda.x )

  ecbuild_add_test( TARGET  test_iodaconv_bufr_specific_subsets_by_query
                    TYPE    SCRIPT
                    COMMAND bash
                    ARGS    ${CMAKE_BINARY_DIR}/bin/iodaconv_comp.sh
                    netcdf
                    "${CMAKE_BINARY_DIR}/bin/bufr2ioda.x testinput/bufr_specific_subsets_by_query.yaml"
                    bufr_specifying_subsets.nc ${IODA_CONV_COMP_TOL_ZERO}
                    DEPENDS bufr2ioda.x )

  ecbuild_add_test( TARGET  test_iodaconv_bufr_specifying_subsets
                    TYPE    SCRIPT
                    COMMAND bash
                    ARGS    ${CMAKE_BINARY_DIR}/bin/iodaconv_comp.sh
                    netcdf
                    "${CMAKE_BINARY_DIR}/bin/bufr2ioda.x testinput/bufr_specifying_subsets.yaml"
                    bufr_specifying_subsets.nc ${IODA_CONV_COMP_TOL_ZERO}
                    DEPENDS bufr2ioda.x )

  ecbuild_add_test( TARGET  test_iodaconv_bufr_ncep_lgycld
                    TYPE    SCRIPT
                    COMMAND bash
                    ARGS    ${CMAKE_BINARY_DIR}/bin/iodaconv_comp.sh
                    netcdf
                    "${CMAKE_BINARY_DIR}/bin/bufr2ioda.x testinput/bufr_ncep_lgycld_rrfs.yaml"
                    rrfs.t06z.lgycld.bufr.nc ${IODA_CONV_COMP_TOL_ZERO}
                    DEPENDS bufr2ioda.x )

  ecbuild_add_test( TARGET  test_iodaconv_bufr_ncep_prepbufr_adpsfc_cloud
                    TYPE    SCRIPT
                    COMMAND bash
                    ARGS    ${CMAKE_BINARY_DIR}/bin/iodaconv_comp.sh
                    netcdf
                    "${CMAKE_BINARY_DIR}/bin/bufr2ioda.x testinput/bufr_ncep_prepbufr_adpsfc_cloud_rrfs.yaml"
                    rrfs.t06z.adpsfc.prepbufr.nc ${IODA_CONV_COMP_TOL_ZERO}
                    DEPENDS bufr2ioda.x )

#  FIXME: Greg Thompson
#  ecbuild_add_test( TARGET  test_iodaconv_bufr_aircar
#                    TYPE    SCRIPT
#                    COMMAND bash
#                    ARGS    ${CMAKE_BINARY_DIR}/bin/iodaconv_comp.sh
#                            netcdf
#                    "${CMAKE_BINARY_DIR}/bin/bufr2ioda.x testinput/aircar_BUFR2ioda.yaml"
#                    gdas.aircar.t00z.20210801.nc ${IODA_CONV_COMP_TOL_ZERO}
#                    DEPENDS bufr2ioda.x )
#
#  ecbuild_add_test( TARGET  test_iodaconv_bufr_airep_wmo_bufr
#                    TYPE    SCRIPT
#                    COMMAND bash
#                    ARGS    ${CMAKE_BINARY_DIR}/bin/iodaconv_comp.sh
#                            netcdf
#                    "${CMAKE_BINARY_DIR}/bin/bufr2ioda.x testinput/airep_wmoBUFR2ioda.yaml"
#                    airep_multi.nc ${IODA_CONV_COMP_TOL_ZERO}
#                    DEPENDS bufr2ioda.x )
#
  ecbuild_add_test( TARGET  test_iodaconv_bufr_wmo_amdar_multi
                    TYPE    SCRIPT
                    COMMAND bash
                    ARGS    ${CMAKE_BINARY_DIR}/bin/iodaconv_comp.sh
                            netcdf
                    "${CMAKE_BINARY_DIR}/bin/bufr2ioda.x testinput/bufr_wmo_amdar_multi.yaml"
                    bufr_wmo_amdar_multi.nc ${IODA_CONV_COMP_TOL_ZERO}
                    DEPENDS bufr2ioda.x )
#
#  ecbuild_add_test( TARGET  test_iodaconv_bufr_gnssro_wmo_bufr
#                    TYPE    SCRIPT
#                    COMMAND bash
#                    ARGS    ${CMAKE_BINARY_DIR}/bin/iodaconv_comp.sh
#                            netcdf
#                    "${CMAKE_BINARY_DIR}/bin/bufr2ioda.x testinput/gnssro_wmoBUFR2ioda.yaml"
#                    gnssro_2020-306-2358C2E6.nc ${IODA_CONV_COMP_TOL_ZERO}
#                    DEPENDS bufr2ioda.x )

  ecbuild_add_test( TARGET  test_iodaconv_generic_gnssro_bufr
                    TYPE    SCRIPT
                    ENVIRONMENT "PYTHONPATH=${IODACONV_PYTHONPATH}"
                    COMMAND bash
                    ARGS    ${CMAKE_BINARY_DIR}/bin/iodaconv_comp.sh
                    netcdf
                    "${Python3_EXECUTABLE} ${PROJECT_SOURCE_DIR}/src/gnssro/gnssro_bufr2ioda.py
                    -d 2021080212
                    -i testinput/bfrPrf_C2E6.2021.214.12.00.G16_0001.0001_bufr
                    -o testrun/gnssro_cosmic2_2021080212.nc4"
                    gnssro_cosmic2_2021080212.nc4 ${IODA_CONV_COMP_TOL_ZERO})

#  FIXME: Greg Thompson
#  ecbuild_add_test( TARGET  test_iodaconv_bufr_buoy_wmo_bufr
#                    TYPE    SCRIPT
#                    COMMAND bash
#                    ARGS    ${CMAKE_BINARY_DIR}/bin/iodaconv_comp.sh
#                            netcdf
#                    "${CMAKE_BINARY_DIR}/bin/bufr2ioda.x testinput/buoy_wmoBUFR2ioda.yaml"
#                    buoy_wmo_multi.nc ${IODA_CONV_COMP_TOL_ZERO}
#                    DEPENDS bufr2ioda.x )

#  ecbuild_add_test( TARGET  test_iodaconv_bufr_rass_wmo_bufr
#                    TYPE    SCRIPT
#                    COMMAND bash
#                    ARGS    ${CMAKE_BINARY_DIR}/bin/iodaconv_comp.sh
#                    netcdf
#                    "${CMAKE_BINARY_DIR}/bin/bufr2ioda.x testinput/rass_wmoBUFR2ioda.yaml"
#                    rass_wmo_multi.nc ${IODA_CONV_COMP_TOL_ZERO}
#                    DEPENDS bufr2ioda.x )
#
#  ecbuild_add_test( TARGET  test_iodaconv_bufr_ship_wmo_bufr
#                    TYPE    SCRIPT
#                    COMMAND bash
#                    ARGS    ${CMAKE_BINARY_DIR}/bin/iodaconv_comp.sh
#                            netcdf
#                    "${CMAKE_BINARY_DIR}/bin/bufr2ioda.x testinput/ship_wmoBUFR2ioda.yaml"
#                    ship_wmo_multi.nc ${IODA_CONV_COMP_TOL_ZERO}
#                    DEPENDS bufr2ioda.x )
#
#  ecbuild_add_test( TARGET  test_iodaconv_bufr_synop_wmo_bufr
#                    TYPE    SCRIPT
#                    COMMAND bash
#                    ARGS    ${CMAKE_BINARY_DIR}/bin/iodaconv_comp.sh
#                            netcdf
#                    "${CMAKE_BINARY_DIR}/bin/bufr2ioda.x testinput/synop_wmoBUFR2ioda.yaml"
#                    synop_wmo_multi.nc ${IODA_CONV_COMP_TOL_ZERO})
#
#  ecbuild_add_test( TARGET  test_iodaconv_bufr_satwind_EUMet_wmo_bufr
#                    TYPE    SCRIPT
#                    COMMAND bash
#                    ARGS    ${CMAKE_BINARY_DIR}/bin/iodaconv_comp.sh
#                            netcdf
#                    "${CMAKE_BINARY_DIR}/bin/bufr2ioda.x testinput/satwind_EUMet_wmoBUFR2ioda.yaml"
#                    satwind_EUMet.nc ${IODA_CONV_COMP_TOL_ZERO}
#                    DEPENDS bufr2ioda.x )
#
#  ecbuild_add_test( TARGET  test_iodaconv_bufr_satwind_Himawari_wmo_bufr
#                    TYPE    SCRIPT
#                    COMMAND bash
#                    ARGS    ${CMAKE_BINARY_DIR}/bin/iodaconv_comp.sh
#                            netcdf
#                    "${CMAKE_BINARY_DIR}/bin/bufr2ioda.x testinput/satwind_Himawari_wmoBUFR2ioda.yaml"
#                    satwind_Himawari.nc ${IODA_CONV_COMP_TOL_ZERO}
#                    DEPENDS bufr2ioda.x )
#
#  ecbuild_add_test( TARGET  test_iodaconv_bufr_satwind_Insat_wmo_bufr
#                    TYPE    SCRIPT
#                    COMMAND bash
#                    ARGS    ${CMAKE_BINARY_DIR}/bin/iodaconv_comp.sh
#                    netcdf
#                    "${CMAKE_BINARY_DIR}/bin/bufr2ioda.x testinput/satwind_Insat_wmoBUFR2ioda.yaml"
#                    satwind_Insat.nc ${IODA_CONV_COMP_TOL_ZERO}
#                    DEPENDS bufr2ioda.x )
#
#  ecbuild_add_test( TARGET  test_iodaconv_bufr_vadwinds_wmo_bufr
#                    TYPE    SCRIPT
#                    COMMAND bash
#                    ARGS    ${CMAKE_BINARY_DIR}/bin/iodaconv_comp.sh
#                    netcdf
#                    "${CMAKE_BINARY_DIR}/bin/bufr2ioda.x testinput/vadwinds_wmoBUFR2ioda.yaml"
#                    vadwinds_wmo_multi.nc ${IODA_CONV_COMP_TOL_ZERO}
#                    DEPENDS bufr2ioda.x )
endif()

if ( iodaconv_bufr_python_ENABLED )

    ecbuild_add_test( TARGET  test_iodaconv_bufr_query_python_test
                      TYPE    SCRIPT
                      ENVIRONMENT "PYTHONPATH=${IODACONV_PYTHONPATH}"
                      COMMAND "${Python3_EXECUTABLE}"
                      ARGS "${PROJECT_SOURCE_DIR}/test/testinput/bufr_query_python_test.py" )

    ecbuild_add_test( TARGET  test_iodaconv_bufr_query_python_to_ioda_test
                      TYPE    SCRIPT
                      ENVIRONMENT "PYTHONPATH=${IODACONV_PYTHONPATH}"
                      COMMAND bash
                      ARGS ${CMAKE_BINARY_DIR}/bin/iodaconv_comp.sh
                      netcdf
                      "${Python3_EXECUTABLE} ${PROJECT_SOURCE_DIR}/test/testinput/bufr_query_python_to_ioda_test.py"
                      bufr_query_python_to_ioda_test.nc ${IODA_CONV_COMP_TOL_ZERO})

endif()


#==============================================================================
# Converters for NRT ingest
#==============================================================================

ecbuild_add_test( TARGET  test_iodaconv_atms_nc4
                  TYPE    SCRIPT
                  ENVIRONMENT "PYTHONPATH=${IODACONV_PYTHONPATH}"
                  COMMAND bash
                  ARGS    ${CMAKE_BINARY_DIR}/bin/iodaconv_comp.sh
                          netcdf 
                          "${Python3_EXECUTABLE} ${PROJECT_SOURCE_DIR}/src/hdf5/atms_netcdf_hdf5_2ioda.py
                          -d 2021120600
                          -i testinput/SNDR_SNPP_ATMS_SAMPLE.nc4
                          -o testrun/2021120600_atms_sdr.nc4" 2021120600_atms_sdr.nc4 ${IODA_CONV_COMP_TOL_ZERO} )

ecbuild_add_test( TARGET  test_iodaconv_atms_BGRemap_nc4
                  TYPE    SCRIPT
                  ENVIRONMENT "PYTHONPATH=${IODACONV_PYTHONPATH}"
                  COMMAND bash
                  ARGS    ${CMAKE_BINARY_DIR}/bin/iodaconv_comp.sh
                          netcdf
                          "${Python3_EXECUTABLE} ${PROJECT_SOURCE_DIR}/src/hdf5/atms_netcdf_hdf5_2ioda.py
                          -m BG
                          -d 2018041500
                          -i testinput/SNDR.J1.ATMS.20180415T0000.nc4
                          -o testrun/2018041500_atms_BGRemap_sdr.nc4" 2018041500_atms_BGRemap_sdr.nc4 ${IODA_CONV_COMP_TOL_ZERO} )

if( iodaconv_eccodes_ENABLED )

#==============================================================================
# Generic NRT Ingest tests
#==============================================================================

  ecbuild_add_test(TARGET  test_${PROJECT_NAME}_generic_bufr_raob
                   TYPE    SCRIPT
                   ENVIRONMENT "PYTHONPATH=${IODACONV_PYTHONPATH}"
                   COMMAND bash
                   ARGS    ${CMAKE_BINARY_DIR}/bin/iodaconv_comp.sh
                           netcdf
                           "${Python3_EXECUTABLE} ${CMAKE_BINARY_DIR}/bin/sonde_bufr2ioda.py
                           -i testinput/sonde_wmo_double.bufr
                           -o testrun/wmo_raob_double.nc4
                           -t share/raob_stations_small.json
                           --date 2021-02-01T12:00:00Z"
                           wmo_raob_double.nc4 ${IODA_CONV_COMP_TOL_ZERO})

#===============================================================================
# Conventional data, aircraft Obs - AMDAR BUFR (WMO) converter
#===============================================================================

  ecbuild_add_test( TARGET  test_${PROJECT_NAME}_amdar
                    TYPE    SCRIPT
                    ENVIRONMENT "PYTHONPATH=${IODACONV_PYTHONPATH}"
                    COMMAND bash
                    ARGS    ${CMAKE_BINARY_DIR}/bin/iodaconv_comp.sh
                            netcdf
                            "${Python3_EXECUTABLE} ${CMAKE_BINARY_DIR}/bin/amdar_bufr2ioda.py
                            -i testinput/amdar_wmo_multi.bufr
                            -o testrun/amdar_wmo_multi2.nc"
                            amdar_wmo_multi2.nc ${IODA_CONV_COMP_TOL_ZERO})

#===============================================================================
# Conventional data, surface Obs - SYNOP, Buoy and Ship BUFR (WMO) converters
#===============================================================================

  ecbuild_add_test( TARGET  test_${PROJECT_NAME}_buoy
                    TYPE    SCRIPT
                    ENVIRONMENT "PYTHONPATH=${IODACONV_PYTHONPATH}"
                    COMMAND bash
                    ARGS    ${CMAKE_BINARY_DIR}/bin/iodaconv_comp.sh
                            netcdf
                            "${Python3_EXECUTABLE} ${CMAKE_BINARY_DIR}/bin/buoy_bufr2ioda.py
                            -i testinput/buoy_wmo_multi.bufr
                            -o testrun/buoy_wmo_multi2.nc"
                            buoy_wmo_multi2.nc ${IODA_CONV_COMP_TOL_ZERO})

  ecbuild_add_test( TARGET  test_${PROJECT_NAME}_ship
                    TYPE    SCRIPT
                    ENVIRONMENT "PYTHONPATH=${IODACONV_PYTHONPATH}"
                    COMMAND bash
                    ARGS    ${CMAKE_BINARY_DIR}/bin/iodaconv_comp.sh
                            netcdf
                            "${Python3_EXECUTABLE} ${CMAKE_BINARY_DIR}/bin/ship_bufr2ioda.py
                            -i testinput/ship_wmo_multi.bufr
                            -o testrun/ship_wmo_multi2.nc"
                            ship_wmo_multi2.nc ${IODA_CONV_COMP_TOL_ZERO})

  ecbuild_add_test( TARGET  test_${PROJECT_NAME}_synop
                    TYPE    SCRIPT
                    ENVIRONMENT "PYTHONPATH=${IODACONV_PYTHONPATH}"
                    COMMAND bash
                    ARGS    ${CMAKE_BINARY_DIR}/bin/iodaconv_comp.sh
                            netcdf
                            "${Python3_EXECUTABLE} ${CMAKE_BINARY_DIR}/bin/synop_bufr2ioda.py
                            -i testinput/synop_wmo_multi.bufr
                            -o testrun/synop_wmo_multi2.nc"
                            synop_wmo_multi2.nc ${IODA_CONV_COMP_TOL_ZERO})

endif()

#==============================================================================
# PrepBUFR and BUFR tests
#==============================================================================

if( iodaconv_pbfortran_ENABLED )

  ecbuild_add_test( TARGET  test_${PROJECT_NAME}_prepbufr_conv
                    TYPE    SCRIPT
                    COMMAND bash
                    ARGS    ${CMAKE_BINARY_DIR}/bin/iodaconv_comp.sh
                            netcdf
                            "${CMAKE_BINARY_DIR}/bin/bufr2nc_fortran.x
                            -i testinput -o testrun prepbufr.bufr"
                            sondes_obs_2020093018.nc4 ${IODA_CONV_COMP_TOL}
                    DEPENDS bufr2nc_fortran.x)

  ecbuild_add_test( TARGET  test_${PROJECT_NAME}_mhs_conv
                    TYPE    SCRIPT
                    COMMAND bash
                    ARGS    ${CMAKE_BINARY_DIR}/bin/iodaconv_comp.sh
                            netcdf
                            "${CMAKE_BINARY_DIR}/bin/bufr2nc_fortran.x
                            -i testinput -o testrun gdas.t18z.1bmhs.tm00.bufr_d"
                            mhs_metop-b_obs_2020101215.nc4 ${IODA_CONV_COMP_TOL_ZERO}
                    DEPENDS bufr2nc_fortran.x)

#  FIXME: Emily Liu
#  ecbuild_add_test( TARGET  test_${PROJECT_NAME}_ears_mhs_conv
#                    TYPE    SCRIPT
#                    COMMAND bash
#                    ARGS    ${CMAKE_BINARY_DIR}/bin/iodaconv_comp.sh
#                            netcdf
#                            "${CMAKE_BINARY_DIR}/bin/bufr2nc_fortran.x
#                            -i testinput -o testrun gdas.t12z.esmhs.tm00.bufr_d"
#                            mhs_n19_obs_2020110112.nc4 ${IODA_CONV_COMP_TOL_ZERO}
#                    DEPENDS bufr2nc_fortran.x)

  ecbuild_add_test( TARGET  test_${PROJECT_NAME}_amsua_conv
                    TYPE    SCRIPT
                    COMMAND bash
                    ARGS    ${CMAKE_BINARY_DIR}/bin/iodaconv_comp.sh
                            netcdf
                            "${CMAKE_BINARY_DIR}/bin/bufr2nc_fortran.x
                            -i testinput -o testrun gdas.t12z.1bamua.tm00.bufr_d"
                            amsua_metop-b_obs_2020110112.nc4 ${IODA_CONV_COMP_TOL_ZERO}
                    DEPENDS bufr2nc_fortran.x)

#  FIXME: Emily Liu
#  ecbuild_add_test( TARGET  test_${PROJECT_NAME}_ears_amsua_conv
#                    TYPE    SCRIPT
#                    COMMAND bash
#                    ARGS    ${CMAKE_BINARY_DIR}/bin/iodaconv_comp.sh
#                            netcdf
#                            "${CMAKE_BINARY_DIR}/bin/bufr2nc_fortran.x
#                            -i testinput -o testrun gdas.t12z.esamua.tm00.bufr_d"
#                            amsua_n18_obs_2020110112.nc4 ${IODA_CONV_COMP_TOL_ZERO}
#                    DEPENDS bufr2nc_fortran.x)

#  ecbuild_add_test( TARGET  test_${PROJECT_NAME}_iasi_conv
#                    TYPE    SCRIPT
#                    COMMAND bash
#                    ARGS    ${CMAKE_BINARY_DIR}/bin/iodaconv_comp.sh
#                            netcdf
#                            "${CMAKE_BINARY_DIR}/bin/bufr2nc_fortran.x
#                            -i testinput -o testrun gdas.t12z.mtiasi.tm00.bufr_d"
#                            iasi_metop-b_obs_2022021912.nc4 ${IODA_CONV_COMP_TOL_ZERO}
#                    DEPENDS bufr2nc_fortran.x)

endif()


#==============================================================================
# SatBias tests
#==============================================================================

if( iodaconv_satbias_ENABLED )

  ecbuild_add_test( TARGET  test_iodaconv_satbias_amsua
                    TYPE    SCRIPT
                    COMMAND bash
                    ARGS    ${CMAKE_BINARY_DIR}/bin/iodaconv_comp.sh
                            netcdf
                            "${CMAKE_BINARY_DIR}/bin/satbias2ioda.x testinput/satbias_converter_amsua.yaml"
                            satbias_amsua_n18.nc4 ${IODA_CONV_COMP_TOL_ZERO}
                    DEPENDS satbias2ioda.x )

  ecbuild_add_test( TARGET  test_iodaconv_satbias_cris
                    TYPE    SCRIPT
                    COMMAND bash
                    ARGS    ${CMAKE_BINARY_DIR}/bin/iodaconv_comp.sh
                            netcdf
                            "${CMAKE_BINARY_DIR}/bin/satbias2ioda.x testinput/satbias_converter_cris.yaml"
                            satbias_cris_npp.nc4 ${IODA_CONV_COMP_TOL_ZERO}
                    DEPENDS satbias2ioda.x )

  ecbuild_add_test( TARGET  test_iodaconv_satbias_gmi
                    TYPE    SCRIPT
                    COMMAND bash
                    ARGS    ${CMAKE_BINARY_DIR}/bin/iodaconv_comp.sh
                            netcdf
                            "${CMAKE_BINARY_DIR}/bin/satbias2ioda.x testinput/satbias_converter_gmi_gpm.yaml"
                            satbias_gmi_gpm.nc4 ${IODA_CONV_COMP_TOL_ZERO}
                    DEPENDS satbias2ioda.x )

  ecbuild_add_test( TARGET  test_iodaconv_satbias_ssmis
                    TYPE    SCRIPT
                    COMMAND bash
                    ARGS    ${CMAKE_BINARY_DIR}/bin/iodaconv_comp.sh
                            netcdf
                            "${CMAKE_BINARY_DIR}/bin/satbias2ioda.x testinput/satbias_converter_ssmis.yaml"
                            satbias_ssmis_f16.nc4 ${IODA_CONV_COMP_TOL_ZERO}
                    DEPENDS satbias2ioda.x )
endif()


#==============================================================================
# ObsError correlations tests
#==============================================================================

if( iodaconv_obserror_ENABLED )

  ecbuild_add_test( TARGET  test_iodaconv_obserror
                    TYPE    SCRIPT
                    COMMAND bash
                    ARGS    ${CMAKE_BINARY_DIR}/bin/iodaconv_comp.sh
                            netcdf
                            "${CMAKE_BINARY_DIR}/bin/obserror2ioda.x testinput/Rcov_iasi_metop-b_sea.bin testrun/Rcov_iasi_metop-b_sea.nc4"
                            Rcov_iasi_metop-b_sea.nc4 ${IODA_CONV_COMP_TOL_ZERO}
                    DEPENDS obserror2ioda.x )
endif()


# =============================================================================
# Land product converters
#==============================================================================

if( iodaconv_pygrib_ENABLED )
  ecbuild_add_test( TARGET  test_${PROJECT_NAME}_ims_scf
                    TYPE    SCRIPT
                    ENVIRONMENT "PYTHONPATH=${IODACONV_PYTHONPATH}"
                    COMMAND bash
                    ARGS    ${CMAKE_BINARY_DIR}/bin/iodaconv_comp.sh
                            netcdf
                            "${Python3_EXECUTABLE} ${CMAKE_BINARY_DIR}/bin/ims_scf2ioda.py
                            -i testinput/imssnow_24km.grib2
                            -o testrun/imssnow_scf.nc
                            -m maskout"
                            imssnow_scf.nc ${IODA_CONV_COMP_TOL_ZERO})

  ecbuild_add_test( TARGET  test_${PROJECT_NAME}_afwa_snod
                    TYPE    SCRIPT
                    ENVIRONMENT "PYTHONPATH=${IODACONV_PYTHONPATH}"
                    COMMAND bash
                    ARGS    ${CMAKE_BINARY_DIR}/bin/iodaconv_comp.sh
                            netcdf
                            "${Python3_EXECUTABLE} ${CMAKE_BINARY_DIR}/bin/afwa_snod2ioda.py
                            -i testinput/afwa_snod_24km.grib
                            -o testrun/afwa_snod.nc
                            -m maskout"
                            afwa_snod.nc ${IODA_CONV_COMP_TOL_ZERO})
endif()

ecbuild_add_test( TARGET  test_${PROJECT_NAME}_ghcn_snod
                  TYPE    SCRIPT
                  ENVIRONMENT "PYTHONPATH=${IODACONV_PYTHONPATH}"
                  COMMAND bash
                  ARGS    ${CMAKE_BINARY_DIR}/bin/iodaconv_comp.sh
                          netcdf
                          "${Python3_EXECUTABLE} ${CMAKE_BINARY_DIR}/bin/ghcn_snod2ioda.py
                          -i testinput/ghcn_20200228.csv
                          -o testrun/ghcn_snod_20200228.nc
                          -f ${PROJECT_BINARY_DIR}/doc/fix/ghcn-stations.txt
                          -d 20200228
                          -m maskout"
                          ghcn_snod_20200228.nc ${IODA_CONV_COMP_TOL_ZERO})

ecbuild_add_test( TARGET  test_${PROJECT_NAME}_smap_ssm
                    TYPE    SCRIPT
                    ENVIRONMENT "PYTHONPATH=${IODACONV_PYTHONPATH}"
                    COMMAND bash
                    ARGS    ${CMAKE_BINARY_DIR}/bin/iodaconv_comp.sh
                            netcdf
                            "${Python3_EXECUTABLE} ${CMAKE_BINARY_DIR}/bin/smap_ssm2ioda.py
                            -i testinput/SMAP_L2_SM_P_NRT_24342_A_20190822T224858_N16023_002.h5
                            -o testrun/smap_ssm.nc
                            --maskMissing"
                            smap_ssm.nc ${IODA_CONV_COMP_TOL_ZERO})

ecbuild_add_test( TARGET  test_${PROJECT_NAME}_smos_ssm
                    TYPE    SCRIPT
                    ENVIRONMENT "PYTHONPATH=${IODACONV_PYTHONPATH}"
                    COMMAND bash
                    ARGS    ${CMAKE_BINARY_DIR}/bin/iodaconv_comp.sh
                            netcdf
                            "${Python3_EXECUTABLE} ${CMAKE_BINARY_DIR}/bin/smos_ssm2ioda.py
                            -i testinput/smos_l2nrt_ssm.nc
                            -o testrun/smos_ssm.nc
                            -m maskout"
                            smos_ssm.nc ${IODA_CONV_COMP_TOL_ZERO})

ecbuild_add_test( TARGET  test_${PROJECT_NAME}_ascat_ssm
                    TYPE    SCRIPT
                    ENVIRONMENT "PYTHONPATH=${IODACONV_PYTHONPATH}"
                    COMMAND bash
                    ARGS    ${CMAKE_BINARY_DIR}/bin/iodaconv_comp.sh
                            netcdf
                            "${Python3_EXECUTABLE} ${CMAKE_BINARY_DIR}/bin/ascat_ssm2ioda.py
                            -i testinput/ascat_ssm.nc
                            -o testrun/ascat_ssm.nc
                            -m maskout"
                            ascat_ssm.nc ${IODA_CONV_COMP_TOL_ZERO})

ecbuild_add_test( TARGET  test_${PROJECT_NAME}_imsfv3_scf
                    TYPE    SCRIPT
                    ENVIRONMENT "PYTHONPATH=${IODACONV_PYTHONPATH}"
                    COMMAND bash
                    ARGS    ${CMAKE_BINARY_DIR}/bin/iodaconv_comp.sh
                            netcdf
                            "${Python3_EXECUTABLE} ${CMAKE_BINARY_DIR}/bin/imsfv3_scf2ioda.py
                            -i testinput/imsscf_20191215_c48.nc
                            -o testrun/imsfv3_scf.nc"
                            imsfv3_scf.nc ${IODA_CONV_COMP_TOL_ZERO})

ecbuild_add_test( TARGET  test_${PROJECT_NAME}_smap9km_ssm
                    TYPE    SCRIPT
                    ENVIRONMENT "PYTHONPATH=${IODACONV_PYTHONPATH}"
                    COMMAND bash
                    ARGS    ${CMAKE_BINARY_DIR}/bin/iodaconv_comp.sh
                            netcdf
                            "${Python3_EXECUTABLE} ${CMAKE_BINARY_DIR}/bin/smap9km_ssm2ioda.py
                            -i testinput/SMAP_L2_SM_P_E_36365_D_20211122T013945_R18240_001.h5
                            -o testrun/smap9km_ssm.nc
                            --maskMissing"
                            smap9km_ssm.nc ${IODA_CONV_COMP_TOL_ZERO})

ecbuild_add_test( TARGET  test_${PROJECT_NAME}_land_owp_snow_obs_dup_thin
                  TYPE    SCRIPT
                  ENVIRONMENT "PYTHONPATH=${IODACONV_PYTHONPATH}"
                  COMMAND bash
                  ARGS    ${CMAKE_BINARY_DIR}/bin/iodaconv_comp.sh
                          netcdf
                          "${Python3_EXECUTABLE} ${CMAKE_BINARY_DIR}/bin/owp_snow_obs.py
                          -i testinput/owp_snow_obs.csv
                          -o testrun/owp_snow_obs_dup_thin_err_fn.nc
                          --thin_swe 1 --thin_depth .5 --thin_random_seed 3  --err_fn dummy_err"
                          owp_snow_obs_dup_thin_err_fn.nc ${IODA_CONV_COMP_TOL_ZERO})

#######################################################
# Auto-generated tests for ioda file validation
#  For these tests we check the testoutput directory
#  since it already exists with valid data.

file( GLOB_RECURSE TESTOUTPUT_IODA_FILES testoutput/*.nc4 testoutput/*.nc testoutput/*.ioda )

foreach ( f ${TESTOUTPUT_IODA_FILES} )
    get_filename_component(filename ${f} NAME)

    # Note: IODA_YAML_ROOT is provided by find_package(ioda).
    # The ObsSpace.yaml file is *not* a test file. It always exists.
    ecbuild_add_test(
        TARGET ${PROJECT_NAME}_validate_testoutput_${filename}
        COMMAND ioda-validate.x
        LABELS ${PROJECT_NAME}_validate
        ENVIRONMENT "ECKIT_COLOUR_OUTPUT=1"
        ARGS "--ignore-warn"
             "--ignore-error"
             "${IODA_YAML_ROOT}/validation/ObsSpace.yaml"
             "${f}"
    )
endforeach()

<|MERGE_RESOLUTION|>--- conflicted
+++ resolved
@@ -319,11 +319,8 @@
     testoutput/rrfs.t06z.lgycld.bufr.nc
     testoutput/rrfs.t06z.adpsfc.prepbufr.nc
     testoutput/bufr_query_filtering.nc
-<<<<<<< HEAD
     testoutput/bufr_ncep_prepbufr_adpupa.nc
-=======
     testoutput/bufr_query_python_to_ioda_test.nc
->>>>>>> ac8b1aa1
   )
 endif()
 
