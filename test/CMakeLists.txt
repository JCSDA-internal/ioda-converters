# (C) Copyright 2019-2022 UCAR.
#
# This software is licensed under the terms of the Apache Licence Version 2.0
# which can be obtained at http://www.apache.org/licenses/LICENSE-2.0.

################################################################################
# IODA-CONVERTER tests
################################################################################

list( APPEND test_input
  testinput/gds2_sst_l2p.nc
  testinput/gds2_sst_l3u.nc
  testinput/giirs_fy4a-test.nc
  testinput/godae_prof.bin
  testinput/godae_ship.bin
  testinput/godae_trak.bin
  testinput/rads_adt.nc
  testinput/smap_sss_rss.nc
  testinput/hgodas_adt.nc
  testinput/hgodas_insitu.nc
  testinput/hgodas_sst.nc
  testinput/marineglider_AOML.nc
  testinput/ndbc_hfradar_in.nc
  testinput/gsidiag_conv_t_sfc_test.nc
  testinput/gsidiag_conv_uv_testinput.nc
  testinput/gsidiag_amsua_aqua_radiance_test.nc
  testinput/argoclim_test.nc
  testinput/cryosat2_L2_test.nc
  testinput/emc_ice.nc
  testinput/viirs_jpss1_oc_l2.nc
  testinput/modis_aqua_oc_l2.nc
  testinput/viirs_jpss1_oc_l3.nc
  testinput/sondes_obs_2018041500_m.nc4
  testinput/gnssro_obs_2018041500_s.nc4
  testinput/wrfdadiags_goes-16-abi_2018041500.nc
  testinput/b001xx007.20200310.bufr
  testinput/viirs_aod.nc
  testinput/tropomi_no2.nc
  testinput/mopitt_co.he5
  testinput/modis_aod.nc
  testinput/imssnow_24km.grib2
  testinput/2020100106_metars_small.csv
  testinput/afwa_snod_24km.grib
  testinput/singleob.yaml
  testinput/ghcn_20200228.csv
  testinput/SMAP_L2_SM_P_NRT_24342_A_20190822T224858_N16023_002.h5
  testinput/smos_l2nrt_ssm.nc
  testinput/ascat_ssm.nc
  testinput/SM_REPR_MIR_OSUDP2_20100601T000131_20100601T001849_662_120_1.nc
  testinput/airnow_sites.dat
  testinput/airnow_2020081306.dat
  testinput/aeronet_aod.dat
  testinput/dt_global_twosat_phy_l4_20150101_vDT2018.nc
  testinput/global_vavh_l3_rt_s3a_20210930T18.nc
  testinput/aeronet_cad.dat
  testinput/aeronet_tab.dat
  testinput/imsscf_20191215_c48.nc
  testinput/bfrPrf_C2E3.2020.349.21.26.R18_0001.0001_bufr
  testinput/SNDR_SNPP_ATMS_SAMPLE.nc4
  testinput/glider.yaml
  testinput/godae_bgc_argo.nc
  testinput/owp_snow_obs.csv
  testinput/sonde_wmo_double.bufr
  testinput/avhrr_radiance.nc
  testinput/SMAP_L2_SM_P_E_36365_D_20211122T013945_R18240_001.h5
)

list( APPEND test_output
  testoutput/gds2_sst_l2p.nc
  testoutput/gds2_sst_l3u.nc
  testoutput/giirs_fy4a_obs_2017030208.nc4
  testoutput/giirs_ssec_ioda.nc4
  testoutput/godae_prof.nc
  testoutput/godae_ship.nc
  testoutput/godae_trak.nc
  testoutput/rads_adt.nc
  testoutput/smap_sss_rss.nc
  testoutput/hgodas_adt.nc
  testoutput/hgodas_insitu.nc
  testoutput/hgodas_sst.nc
  testoutput/test_glider.nc
  testoutput/ndbc_hfradar_out.nc
  testoutput/sfc_tv_obs_2018041500.nc4
  testoutput/satwind_obs_2018041500.nc4
  testoutput/amsua_aqua_obs_2018041500.nc4
  testoutput/argoclim.nc
  testoutput/cryosat2_L2.nc
  testoutput/emc_ice_ioda2.nc
  testoutput/viirs_jpss1_oc_l2.nc
  testoutput/modis_aqua_oc_l2.nc
  testoutput/viirs_jpss1_oc_l3.nc
  testoutput/aod_viirs_obs_2018041500_s.nc4
  testoutput/abi_g16_obs_2018041500.nc4
  testoutput/ioda.NC001007.2020031012.nc
  testoutput/viirs_aod.nc
  testoutput/tropomi_no2.nc
  testoutput/mopitt_co.nc
  testoutput/modis_aod.nc
  testoutput/imssnow_scf.nc
  testoutput/2020100106_metars_small.nc
  testoutput/afwa_snod.nc
  testoutput/singleob.nc
  testoutput/ghcn_snod_20200228.nc
  testoutput/smap_ssm.nc
  testoutput/smos_ssm.nc
  testoutput/ascat_ssm.nc
  testoutput/smos_sss_l2.nc
  testoutput/airnow_2020081306.nc
  testoutput/aeronet_aod.nc
  testoutput/ioda_dt_global_twosat_phy_l4_20150101_vDT2018.nc
  testoutput/ioda_global_vavh_l3_rt_s3a_20210930T18.nc
  testoutput/aeronet_aaod.nc
  testoutput/imsfv3_scf.nc
  testoutput/gnssro_cosmic2_2020121500.nc4
  testoutput/2021120600_atms_sdr.nc4
  testoutput/godae_bgc_argo.nc
  testoutput/owp_snow_obs_dup_thin_err_fn.nc
  testoutput/wmo_raob_double.nc4
  testoutput/wmo_raob_quadruple.nc4
  testoutput/avhrr_radiance.nc
  testoutput/smap9km_ssm.nc
)

if( iodaconv_gnssro_ENABLED )
  list( APPEND test_input
    testinput/gnssro_kompsat5_20180415_00Z.bufr
  )

  list( APPEND test_output
    testoutput/gnssro_kompsat5_2018041500.nc4
  )
endif()

if( iodaconv_bufr_ENABLED )
  list( APPEND test_input
    testinput/bufr_tables
    testinput/gdas.t18z.1bmhs.tm00.bufr_d
    testinput/gdas.t00z.1bhrs4.tm00.bufr_d
    testinput/gdas.t06z.adpsfc.tm00.bufr_d
    testinput/bufr_read_2_dim_blocks.bufr
    testinput/bufr_read_wmo_radiosonde.bufr
    testinput/bufr_satwnd_new_format.bufr
    testinput/bufr_satwnd_old_format.bufr
    testinput/bufr_mhs.yaml
    testinput/bufr_hrs.yaml
    testinput/bufr_filtering.yaml
    testinput/bufr_splitting.yaml
    testinput/bufr_filter_split.yaml
    testinput/bufr_adpsfc.yaml
    testinput/bufr_snow_adpsfc.yaml
    testinput/bufr_read_2_dim_blocks.yaml
    testinput/bufr_read_wmo_radiosonde.yaml
    testinput/bufr_satwnd_old_format.yaml
    testinput/bufr_satwnd_new_format.yaml
    testinput/aircar_BUFR2ioda.yaml
    testinput/gdas.aircar.t00z.20210801.bufr
    testinput/airep_wmoBUFR2ioda.yaml
    testinput/airep_wmo_multi.bufr
    testinput/amdar_wmoBUFR2ioda.yaml
    testinput/amdar_wmo_multi.bufr
    testinput/gnssro_wmoBUFR2ioda.yaml
    testinput/gnssro_2020-306-2358C2E6.bufr
    testinput/buoy_wmoBUFR2ioda.yaml
    testinput/buoy_wmo_multi.bufr
    testinput/rass_wmoBUFR2ioda.yaml
    testinput/rass_wmo_multi.bufr
    testinput/ship_wmoBUFR2ioda.yaml
    testinput/ship_wmo_multi.bufr
    testinput/synop_wmoBUFR2ioda.yaml
    testinput/synop_wmo_multi.bufr
    testinput/satwind_EUMet_wmoBUFR2ioda.yaml
    testinput/satwind_EUMet_wmo.bufr
    testinput/satwind_Himawari_wmoBUFR2ioda.yaml
    testinput/satwind_Himawari_wmo.bufr
    testinput/satwind_Insat_wmoBUFR2ioda.yaml
    testinput/satwind_Insat_wmo.bufr
    testinput/vadwinds_wmoBUFR2ioda.yaml
    testinput/vadwinds_wmo_multi.bufr
  )

  list( APPEND test_output
    testoutput/gdas.t18z.1bmhs.tm00.nc
    testoutput/gdas.t00z.1bhrs4.tm00.nc
    testoutput/gdas.t18z.1bmhs.tm00.filtering.nc
    testoutput/gdas.t18z.1bmhs.tm00.15.seven.split.nc
    testoutput/gdas.t18z.1bmhs.tm00.15.7.filter_split.nc
    testoutput/gdas.t06z.adpsfc.tm00.nc
    testoutput/gdas.t06z.adpsfc_snow.tm00.nc
    testoutput/bufr_read_2_dim_blocks.nc
    testoutput/bufr_read_wmo_radiosonde.nc
    testoutput/NC005031.nc
    testoutput/NC005066.nc
    testoutput/gdas.aircar.t00z.20210801.nc
    testoutput/airep_multi.nc
    testoutput/amdar_wmo_multi.nc
    testoutput/amdar_wmo_multi2.nc
    testoutput/gnssro_2020-306-2358C2E6.nc
    testoutput/buoy_wmo_multi.nc
    testoutput/rass_wmo_multi.nc
    testoutput/ship_wmo_multi.nc
    testoutput/synop_wmo_multi.nc
    testoutput/synop_wmo_multi2.nc
    testoutput/satwind_EUMet.nc
    testoutput/satwind_Himawari.nc
    testoutput/satwind_Insat.nc
    testoutput/vadwinds_wmo_multi.nc
  )
endif()

if (iodaconv_satbias_ENABLED )
  list( APPEND test_input
    testinput/satbias_converter_amsua.yaml
    testinput/satbias_converter_cris.yaml
    testinput/satbias_converter_ssmis.yaml
    testinput/satbias_crtm_in
    testinput/satbias_crtm_pc
  )

  list( APPEND test_output
    testoutput/satbias_amsua_n18.nc4
    testoutput/satbias_cris_npp.nc4
    testoutput/satbias_ssmis_f16.nc4
  )
endif()

if (iodaconv_obserror_ENABLED )
  list( APPEND test_input
    testinput/Rcov_iasi_metop-b_sea.bin
  )

  list( APPEND test_output
    testoutput/Rcov_iasi_metop-b_sea.nc4
  )
endif()

if( iodaconv_pbfortran_ENABLED )
  list( APPEND test_input
    testinput/gnssro_kompsat5_20180415_00Z.bufr
    testinput/prepbufr.bufr
    testinput/gdas.t18z.1bmhs.tm00.bufr_d
  )

  list( APPEND test_output
    testoutput/gnssro_obs_2018041500.nc4
    testoutput/sondes_obs_2020093018.nc4
    testoutput/mhs_metop-b_obs_2020101215.nc4
  )
endif()

# create test directories and make links to the input files
file(MAKE_DIRECTORY ${CMAKE_CURRENT_BINARY_DIR}/testinput)
file(MAKE_DIRECTORY ${CMAKE_CURRENT_BINARY_DIR}/testoutput)
file(MAKE_DIRECTORY ${CMAKE_CURRENT_BINARY_DIR}/testrun)
file(MAKE_DIRECTORY ${CMAKE_CURRENT_BINARY_DIR}/Data)
foreach(FILENAME ${test_input} ${test_output})
    execute_process( COMMAND ${CMAKE_COMMAND} -E create_symlink
           ${CMAKE_CURRENT_SOURCE_DIR}/${FILENAME}
           ${CMAKE_CURRENT_BINARY_DIR}/${FILENAME} )
endforeach(FILENAME)

#===============================================================================
# The following tests use odb compare or nccmp to check the difference between the output
#  file, and the reference copy of what the ouput file should look like.
# The first rgument to the script, is what the output file type is (netcdf or odb)
# The second rgument to the script, wrapped in quotes, is the command to execute
#  the ioda converter.
# The third argument is the name of the output file to compare (one copy to be
#  created in testrun/ by the converter, and one copy already present in in
#  testoutput/)
#===============================================================================

# Typically, a converter is simply doing a format change (ie, copying data directly
# from the input file). For these cases, use a tolerance of zero for the
# iodaconv_comp.sh test.
#
# For a converter that is generating new data, use a non-zero tolerance.
set(IODA_CONV_COMP_TOL_ZERO "0.0")
set(IODA_CONV_COMP_TOL "0.5e-4")

# The ioda-engines CMake configuration has set the file target _ioda_python to
# the full path to the library file containing the python bindings created
# by pybind11. For example:
#
#   path_to_lib/python3.9/ioda/_ioda_python.cpython-39-darwin.so
#
# To be able to import the ioda python module, PYTHONPATH needs to be
# set to the directory that is one above where the ioda module is located.
# Using the above example:
#
#   PYTHONPATH=path_to_lib/python3.9
#
# This can be accompilished by using the TARGET_FILE_DIR cmake generator
# which works like the shell dirname command. In the ecbuild_add_test command
# PYTHONPATH can be set using the ENVIRONMENT keyword. Note that the desired
# path is one directory above what TARGET_FILE_DIR will return in the example below.
#
#   ecbuild_add_test(
#        ...
#        ENVIRONMENT "PYTHONPATH=$<TARGET_FILE_DIR:_ioda_python>/../"
#        ...
#        )
set(IODACONV_PYTHONPATH "$<TARGET_FILE_DIR:_ioda_python>/../:$ENV{PYTHONPATH}")

#===============================================================================
# Marine converters
#===============================================================================

ecbuild_add_test( TARGET  test_${PROJECT_NAME}_gds2_sst_l2p
                  TYPE    SCRIPT
                  ENVIRONMENT "PYTHONPATH=${IODACONV_PYTHONPATH}"
                  COMMAND bash
                  ARGS    ${CMAKE_BINARY_DIR}/bin/iodaconv_comp.sh
                          netcdf
                          "${Python3_EXECUTABLE} ${CMAKE_BINARY_DIR}/bin/gds2_sst2ioda.py
                          -i testinput/gds2_sst_l2p.nc
                          -o testrun/gds2_sst_l2p.nc
                          -d 2018041512
                          -t 0.5"
                          gds2_sst_l2p.nc ${IODA_CONV_COMP_TOL_ZERO})

ecbuild_add_test( TARGET  test_${PROJECT_NAME}_gds2_sst_l3u
                  TYPE    SCRIPT
                  ENVIRONMENT "PYTHONPATH=${IODACONV_PYTHONPATH}"
                  COMMAND bash
                  ARGS    ${CMAKE_BINARY_DIR}/bin/iodaconv_comp.sh
                          netcdf
                          "${Python3_EXECUTABLE} ${CMAKE_BINARY_DIR}/bin/gds2_sst2ioda.py
                          -i testinput/gds2_sst_l3u.nc
                          -o testrun/gds2_sst_l3u.nc
                          -d 2018041512
                          -t 0.5"
                          gds2_sst_l3u.nc ${IODA_CONV_COMP_TOL_ZERO})

ecbuild_add_test( TARGET  test_${PROJECT_NAME}_smap_sss
                  TYPE    SCRIPT
                  ENVIRONMENT "PYTHONPATH=${IODACONV_PYTHONPATH}"
                  COMMAND bash
                  ARGS    ${CMAKE_BINARY_DIR}/bin/iodaconv_comp.sh
                          netcdf
                          "${Python3_EXECUTABLE} ${CMAKE_BINARY_DIR}/bin/smap_sss2ioda.py
                          -i testinput/smap_sss_rss.nc
                          -o testrun/smap_sss_rss.nc
                          -d 2018041512"
                          smap_sss_rss.nc ${IODA_CONV_COMP_TOL_ZERO})

ecbuild_add_test( TARGET  test_${PROJECT_NAME}_rads_adt
                  TYPE    SCRIPT
                  ENVIRONMENT "PYTHONPATH=${IODACONV_PYTHONPATH}"
                  COMMAND bash
                  ARGS    ${CMAKE_BINARY_DIR}/bin/iodaconv_comp.sh
                          netcdf
                          "${Python3_EXECUTABLE} ${CMAKE_BINARY_DIR}/bin/rads_adt2ioda.py
                          -i testinput/rads_adt.nc
                          -o testrun/rads_adt.nc
                          -d 2018041512"
                          rads_adt.nc ${IODA_CONV_COMP_TOL_ZERO})

ecbuild_add_test( TARGET  test_${PROJECT_NAME}_godae_prof
                  TYPE    SCRIPT
                  ENVIRONMENT "PYTHONPATH=${IODACONV_PYTHONPATH}"
                  COMMAND bash
                  ARGS    ${CMAKE_BINARY_DIR}/bin/iodaconv_comp.sh
                          netcdf
                          "${Python3_EXECUTABLE} ${CMAKE_BINARY_DIR}/bin/godae_profile2ioda.py
                          -i testinput/godae_prof.bin
                          -o testrun/godae_prof.nc
                          -d 1998092212"
                          godae_prof.nc ${IODA_CONV_COMP_TOL_ZERO})

ecbuild_add_test( TARGET  test_${PROJECT_NAME}_godae_ship
                  TYPE    SCRIPT
                  ENVIRONMENT "PYTHONPATH=${IODACONV_PYTHONPATH}"
                  COMMAND bash
                  ARGS    ${CMAKE_BINARY_DIR}/bin/iodaconv_comp.sh
                          netcdf
                          "${Python3_EXECUTABLE} ${CMAKE_BINARY_DIR}/bin/godae_ship2ioda.py
                          -i testinput/godae_ship.bin
                          -o testrun/godae_ship.nc
                          -d 1998090112"
                          godae_ship.nc ${IODA_CONV_COMP_TOL_ZERO})

ecbuild_add_test( TARGET  test_${PROJECT_NAME}_godae_trak
                  TYPE    SCRIPT
                  ENVIRONMENT "PYTHONPATH=${IODACONV_PYTHONPATH}"
                  COMMAND bash
                  ARGS    ${CMAKE_BINARY_DIR}/bin/iodaconv_comp.sh
                          netcdf
                          "${Python3_EXECUTABLE} ${CMAKE_BINARY_DIR}/bin/godae_trak2ioda.py
                          -i testinput/godae_trak.bin
                          -o testrun/godae_trak.nc
                          -d 2004070812"
                          godae_trak.nc ${IODA_CONV_COMP_TOL_ZERO})

ecbuild_add_test( TARGET  test_${PROJECT_NAME}_hgodas_adt
                  TYPE    SCRIPT
                  ENVIRONMENT "PYTHONPATH=${IODACONV_PYTHONPATH}"
                  COMMAND bash
                  ARGS    ${CMAKE_BINARY_DIR}/bin/iodaconv_comp.sh
                          netcdf
                          "${Python3_EXECUTABLE} ${CMAKE_BINARY_DIR}/bin/hgodas_adt2ioda.py
                          -i testinput/hgodas_adt.nc
                          -o testrun/hgodas_adt.nc
                          -d 2018041512"
                          hgodas_adt.nc ${IODA_CONV_COMP_TOL_ZERO})

ecbuild_add_test( TARGET  test_${PROJECT_NAME}_hgodas_insitu
                  TYPE    SCRIPT
                  ENVIRONMENT "PYTHONPATH=${IODACONV_PYTHONPATH}"
                  COMMAND bash
                  ARGS    ${CMAKE_BINARY_DIR}/bin/iodaconv_comp.sh
                          netcdf
                          "${Python3_EXECUTABLE} ${CMAKE_BINARY_DIR}/bin/hgodas_insitu2ioda.py
                          -i testinput/hgodas_insitu.nc
                          -o testrun/hgodas_insitu.nc
                          -d 2018041512"
                          hgodas_insitu.nc ${IODA_CONV_COMP_TOL_ZERO})

ecbuild_add_test( TARGET  test_${PROJECT_NAME}_hgodas_sst
                  TYPE    SCRIPT
                  ENVIRONMENT "PYTHONPATH=${IODACONV_PYTHONPATH}"
                  COMMAND bash
                  ARGS    ${CMAKE_BINARY_DIR}/bin/iodaconv_comp.sh
                          netcdf
                          "${Python3_EXECUTABLE} ${CMAKE_BINARY_DIR}/bin/hgodas_sst2ioda.py
                          -i testinput/hgodas_sst.nc
                          -o testrun/hgodas_sst.nc
                          -d 2018041512"
                          hgodas_sst.nc ${IODA_CONV_COMP_TOL_ZERO})

ecbuild_add_test( TARGET  test_${PROJECT_NAME}_glider
                  TYPE    SCRIPT
                  ENVIRONMENT "PYTHONPATH=${IODACONV_PYTHONPATH}"
                  COMMAND bash
                  ARGS    ${CMAKE_BINARY_DIR}/bin/iodaconv_comp.sh
                          netcdf
                          "${Python3_EXECUTABLE} ${CMAKE_BINARY_DIR}/bin/glider2ioda.py
                          -i testinput/marineglider_AOML.nc
                          -o testrun/test_glider.nc
                          -d 2016080412
                          -y testinput/glider.yaml"
                          test_glider.nc ${IODA_CONV_COMP_TOL_ZERO})

ecbuild_add_test( TARGET  test_${PROJECT_NAME}_hfradar
                  TYPE    SCRIPT
                  ENVIRONMENT "PYTHONPATH=${IODACONV_PYTHONPATH}"
                  COMMAND bash
                  ARGS    ${CMAKE_BINARY_DIR}/bin/iodaconv_comp.sh
                          netcdf
                          "${Python3_EXECUTABLE} ${CMAKE_BINARY_DIR}/bin/ndbc_hfradar2ioda.py
                          -i testinput/ndbc_hfradar_in.nc
                          -o testrun/ndbc_hfradar_out.nc
                          -d 2020072012"
                          ndbc_hfradar_out.nc ${IODA_CONV_COMP_TOL_ZERO})

ecbuild_add_test( TARGET  test_${PROJECT_NAME}_argoclim
                  TYPE    SCRIPT
                  ENVIRONMENT "PYTHONPATH=${IODACONV_PYTHONPATH}"
                  COMMAND bash
                  ARGS    ${CMAKE_BINARY_DIR}/bin/iodaconv_comp.sh
                          netcdf
                          "${Python3_EXECUTABLE} ${CMAKE_BINARY_DIR}/bin/argoClim2ioda.py
                          -i testinput/argoclim_test.nc
                          -o testrun/argoclim.nc
                          -d 2004010200"
                          argoclim.nc ${IODA_CONV_COMP_TOL_ZERO})

ecbuild_add_test( TARGET  test_${PROJECT_NAME}_cryosat2
                  TYPE    SCRIPT
                  ENVIRONMENT "PYTHONPATH=${IODACONV_PYTHONPATH}"
                  COMMAND bash
                  ARGS    ${CMAKE_BINARY_DIR}/bin/iodaconv_comp.sh
                          netcdf
                          "${Python3_EXECUTABLE} ${CMAKE_BINARY_DIR}/bin/cryosat_ice2ioda.py
                          -i testinput/cryosat2_L2_test.nc
                          -o testrun/cryosat2_L2.nc
                          -d 2019092112"
                          cryosat2_L2.nc ${IODA_CONV_COMP_TOL_ZERO})

ecbuild_add_test( TARGET  test_${PROJECT_NAME}_emc_ice
                  TYPE    SCRIPT
                  ENVIRONMENT "PYTHONPATH=${IODACONV_PYTHONPATH}"
                  COMMAND bash
                  ARGS    ${CMAKE_BINARY_DIR}/bin/iodaconv_comp.sh
                          netcdf
                          "${Python3_EXECUTABLE} ${CMAKE_BINARY_DIR}/bin/emc_ice2ioda.py
                          -i testinput/emc_ice.nc
                          -o testrun/emc_ice_ioda2.nc
                          -d 2015082812"
                          emc_ice_ioda2.nc ${IODA_CONV_COMP_TOL_ZERO})

ecbuild_add_test( TARGET  test_${PROJECT_NAME}_smos_sss
                  TYPE    SCRIPT
                  ENVIRONMENT "PYTHONPATH=${IODACONV_PYTHONPATH}"
                  COMMAND bash
                  ARGS    ${CMAKE_BINARY_DIR}/bin/iodaconv_comp.sh
                          netcdf
                          "${Python3_EXECUTABLE} ${CMAKE_BINARY_DIR}/bin/smos_sss2ioda.py
                          -i testinput/SM_REPR_MIR_OSUDP2_20100601T000131_20100601T001849_662_120_1.nc
                          -o testrun/smos_sss_l2.nc
                          -d 2010060100"
                          smos_sss_l2.nc ${IODA_CONV_COMP_TOL_ZERO})

ecbuild_add_test( TARGET  test_${PROJECT_NAME}_copernicus_l4adt
                  TYPE    SCRIPT
                  ENVIRONMENT "PYTHONPATH=${IODACONV_PYTHONPATH}"
                  COMMAND bash
                  ARGS    ${CMAKE_BINARY_DIR}/bin/iodaconv_comp.sh
                          netcdf
                          "${Python3_EXECUTABLE} ${CMAKE_BINARY_DIR}/bin/copernicus_l4adt2ioda.py
                          -i testinput/dt_global_twosat_phy_l4_20150101_vDT2018.nc
                          -o testrun/ioda_dt_global_twosat_phy_l4_20150101_vDT2018.nc"
                          ioda_dt_global_twosat_phy_l4_20150101_vDT2018.nc ${IODA_CONV_COMP_TOL_ZERO})

ecbuild_add_test( TARGET  test_${PROJECT_NAME}_copernicus_l3swh
                  TYPE    SCRIPT
                  ENVIRONMENT "PYTHONPATH=${IODACONV_PYTHONPATH}"
                  COMMAND bash
                  ARGS    ${CMAKE_BINARY_DIR}/bin/iodaconv_comp.sh
                          netcdf
                          "${Python3_EXECUTABLE} ${CMAKE_BINARY_DIR}/bin/copernicus_l3swh2ioda.py
                          -i testinput/global_vavh_l3_rt_s3a_20210930T18.nc
                          -o testrun/ioda_global_vavh_l3_rt_s3a_20210930T18.nc"
                          ioda_global_vavh_l3_rt_s3a_20210930T18.nc ${IODA_CONV_COMP_TOL_ZERO})

ecbuild_add_test( TARGET  test_${PROJECT_NAME}_avhrr_radiance
                  TYPE    SCRIPT
                  ENVIRONMENT "PYTHONPATH=${IODACONV_PYTHONPATH}"
                  COMMAND bash
                  ARGS    ${CMAKE_BINARY_DIR}/bin/iodaconv_comp.sh
                          netcdf
                          "${Python3_EXECUTABLE} ${CMAKE_BINARY_DIR}/bin/avhrr_radiance2ioda.py    
                          -i testinput/avhrr_radiance.nc
                          -o testrun/avhrr_radiance.nc                               
                          -d 2015010100"
                          avhrr_radiance.nc ${IODA_CONV_COMP_TOL_ZERO})


#===============================================================================
# Conventional data, surface Obs - METAR converter
#===============================================================================

ecbuild_add_test( TARGET  test_${PROJECT_NAME}_metar
                  TYPE    SCRIPT
                  ENVIRONMENT "PYTHONPATH=${IODACONV_PYTHONPATH}"
                  COMMAND bash
                  ARGS    ${CMAKE_BINARY_DIR}/bin/iodaconv_comp.sh
                          netcdf
                          "${Python3_EXECUTABLE} ${CMAKE_BINARY_DIR}/bin/metar_csv2ioda.py
                          -i testinput/2020100106_metars_small.csv
                          -o testrun/2020100106_metars_small.nc
                          -d 2020100106"
                          2020100106_metars_small.nc ${IODA_CONV_COMP_TOL_ZERO})

#===============================================================================
# MISC converters
#===============================================================================

ecbuild_add_test( TARGET  test_${PROJECT_NAME}_viirs_jpss1_oc_l2
                  TYPE    SCRIPT
                  ENVIRONMENT "PYTHONPATH=${IODACONV_PYTHONPATH}"
                  COMMAND bash
                  ARGS    ${CMAKE_BINARY_DIR}/bin/iodaconv_comp.sh
                          netcdf
                          "${Python3_EXECUTABLE} ${CMAKE_BINARY_DIR}/bin/viirs_modis_l2_oc2ioda.py
                          -i testinput/viirs_jpss1_oc_l2.nc
                          -o testrun/viirs_jpss1_oc_l2.nc
                          -d 2018041512
                          -t 0.5"
                          viirs_jpss1_oc_l2.nc ${IODA_CONV_COMP_TOL_ZERO})

ecbuild_add_test( TARGET  test_${PROJECT_NAME}_modis_aqua_oc_l2
                  TYPE    SCRIPT
                  ENVIRONMENT "PYTHONPATH=${IODACONV_PYTHONPATH}"
                  COMMAND bash
                  ARGS    ${CMAKE_BINARY_DIR}/bin/iodaconv_comp.sh
                          netcdf
                          "${Python3_EXECUTABLE} ${CMAKE_BINARY_DIR}/bin/viirs_modis_l2_oc2ioda.py
                          -i testinput/modis_aqua_oc_l2.nc
                          -o testrun/modis_aqua_oc_l2.nc
                          -d 2018041512
                          -t 0.5"
                          modis_aqua_oc_l2.nc ${IODA_CONV_COMP_TOL_ZERO})

ecbuild_add_test( TARGET  test_${PROJECT_NAME}_viirs_jpss1_oc_l3
                  ENVIRONMENT "PYTHONPATH=${IODACONV_PYTHONPATH}"
                  TYPE    SCRIPT
                  COMMAND bash
                  ARGS    ${CMAKE_BINARY_DIR}/bin/iodaconv_comp.sh
                          netcdf
                          "${Python3_EXECUTABLE} ${CMAKE_BINARY_DIR}/bin/viirs_modis_l3_oc2ioda.py
                          -i testinput/viirs_jpss1_oc_l3.nc
                          -o testrun/viirs_jpss1_oc_l3.nc
                          -d 2018041512"
                          viirs_jpss1_oc_l3.nc ${IODA_CONV_COMP_TOL_ZERO})

ecbuild_add_test( TARGET  test_${PROJECT_NAME}_godae_bgc_argo
                  TYPE    SCRIPT
                  ENVIRONMENT "PYTHONPATH=${IODACONV_PYTHONPATH}"
                  COMMAND bash
                  ARGS    ${CMAKE_BINARY_DIR}/bin/iodaconv_comp.sh
                          netcdf
                          "${Python3_EXECUTABLE} ${CMAKE_BINARY_DIR}/bin/godae_bgc_argo2ioda.py
                          -i testinput/godae_bgc_argo.nc
                          -o testrun/godae_bgc_argo.nc
                          -d 2018041512"
                          godae_bgc_argo.nc ${IODA_CONV_COMP_TOL_ZERO})

ecbuild_add_test( TARGET  test_${PROJECT_NAME}_ncep_bufr
                  TYPE    SCRIPT
                  COMMAND bash
                  ARGS    ${CMAKE_BINARY_DIR}/bin/iodaconv_comp.sh
                          netcdf
                          "${Python3_EXECUTABLE} ${CMAKE_BINARY_DIR}/bin/ncep_classes.py
                          -p testinput/
                          -i b001xx007.20200310.bufr
                          -o testrun/ioda.NC001007.2020031012.nc
                          -d 2020031012
                          -m 5
                          -l NC001007.yaml
                          -ot NC001007"
                          ioda.NC001007.2020031012.nc ${IODA_CONV_COMP_TOL_ZERO})

ecbuild_add_test( TARGET  test_${PROJECT_NAME}_gen_singleob
                  TYPE    SCRIPT
                  COMMAND bash
                  ARGS    ${CMAKE_BINARY_DIR}/bin/iodaconv_comp.sh
                          netcdf
                          "${Python3_EXECUTABLE} ${CMAKE_BINARY_DIR}/bin/gen_single_ob.py
                          -y testinput/singleob.yaml"
                          singleob.nc ${IODA_CONV_COMP_TOL_ZERO})

#===============================================================================
# SSEC GIIRS converters
#===============================================================================

# use the non-zero tolerance for this test since the script is doing a variable change
ecbuild_add_test( TARGET  test_${PROJECT_NAME}_giirs_ssec2ioda
                  TYPE    SCRIPT
                  COMMAND bash
                  ARGS    ${CMAKE_BINARY_DIR}/bin/iodaconv_comp.sh
                          netcdf
                          "${Python3_EXECUTABLE} ${CMAKE_BINARY_DIR}/bin/giirs_ssec2ioda.py
                          -i testinput/giirs_fy4a-test.nc
                          -o testrun/giirs_ssec_ioda.nc4
                          -d 2017030208"
                          giirs_ssec_ioda.nc4 ${IODA_CONV_COMP_TOL})

ecbuild_add_test( TARGET  test_${PROJECT_NAME}_giirs_lw
                  TYPE    SCRIPT
                  COMMAND bash
                  ARGS    ${CMAKE_BINARY_DIR}/bin/iodaconv_comp.sh
                          netcdf
                          "${Python3_EXECUTABLE} ${CMAKE_BINARY_DIR}/bin/giirs_lw2ioda.py
                          -i testinput/giirs_fy4a-test.nc
                          -o testrun/giirs_fy4a_obs_2017030208.nc4
                          -d 2017030208"
                          giirs_fy4a_obs_2017030208.nc4 ${IODA_CONV_COMP_TOL_ZERO})

#===============================================================================
# GSI ncdiag converters
#===============================================================================

ecbuild_add_test( TARGET  test_${PROJECT_NAME}_gsidiag_conv_uv
                  TYPE    SCRIPT
                  ENVIRONMENT "PYTHONPATH=${IODACONV_PYTHONPATH}"
                  COMMAND bash
                  ARGS    ${CMAKE_BINARY_DIR}/bin/iodaconv_comp.sh
                          netcdf
                          "${Python3_EXECUTABLE} ${CMAKE_BINARY_DIR}/bin/test_gsidiag.py
                          -i testinput/gsidiag_conv_uv_testinput.nc
                          -o testrun/
                          -t conv
                          -p satwind"
                          satwind_obs_2018041500.nc4 ${IODA_CONV_COMP_TOL_ZERO})

ecbuild_add_test( TARGET  test_${PROJECT_NAME}_gsidiag_conv
                  TYPE    SCRIPT
                  ENVIRONMENT "PYTHONPATH=${IODACONV_PYTHONPATH}"
                  COMMAND bash
                  ARGS    ${CMAKE_BINARY_DIR}/bin/iodaconv_comp.sh
                          netcdf
                          "${Python3_EXECUTABLE} ${CMAKE_BINARY_DIR}/bin/test_gsidiag.py
                          -i testinput/gsidiag_conv_t_sfc_test.nc
                          -o testrun/
                          -t conv
                          -p sfc"
                          sfc_tv_obs_2018041500.nc4 ${IODA_CONV_COMP_TOL_ZERO})

ecbuild_add_test( TARGET  test_${PROJECT_NAME}_gsidiag_rad
                  ENVIRONMENT "PYTHONPATH=${IODACONV_PYTHONPATH}"
                  TYPE    SCRIPT
                  COMMAND bash
                  ARGS    ${CMAKE_BINARY_DIR}/bin/iodaconv_comp.sh
                          netcdf
                          "${Python3_EXECUTABLE} ${CMAKE_BINARY_DIR}/bin/test_gsidiag.py
                          -i testinput/gsidiag_amsua_aqua_radiance_test.nc
                          -o testrun/
                          -t rad"
                          amsua_aqua_obs_2018041500.nc4 ${IODA_CONV_COMP_TOL_ZERO})

#===============================================================================
# WRFDA ncdiag converter
#===============================================================================

ecbuild_add_test( TARGET  test_${PROJECT_NAME}_wrfdadiag_rad
                  TYPE    SCRIPT
                  COMMAND bash
                  ARGS    ${CMAKE_BINARY_DIR}/bin/iodaconv_comp.sh
                          netcdf
                          "${Python3_EXECUTABLE} ${CMAKE_BINARY_DIR}/bin/test_wrfdadiag.py
                          -i testinput/wrfdadiags_goes-16-abi_2018041500.nc
                          -o testrun/
                          -t rad"
                          abi_g16_obs_2018041500.nc4 ${IODA_CONV_COMP_TOL_ZERO})

#===============================================================================
# GNSSRO BUFR converter
#===============================================================================

if( iodaconv_gnssro_ENABLED )
  ecbuild_add_test( TARGET  test_${PROJECT_NAME}_gnssro_bufr_conv
                    TYPE    SCRIPT
                    COMMAND bash
                    ARGS    ${CMAKE_BINARY_DIR}/bin/iodaconv_comp.sh
                            netcdf
                            "${CMAKE_BINARY_DIR}/bin/gnssro_bufr2ioda
                            2018041500
                            testinput/gnssro_kompsat5_20180415_00Z.bufr
                            testrun/gnssro_kompsat5_2018041500.nc4"
                            gnssro_kompsat5_2018041500.nc4 ${IODA_CONV_COMP_TOL_ZERO}
                    DEPENDS gnssro_bufr2ioda)
endif()

#==============================================================================
# Atmospheric Composition converters
#==============================================================================

ecbuild_add_test( TARGET  test_${PROJECT_NAME}_viirs_aod
                  TYPE    SCRIPT
                  ENVIRONMENT "PYTHONPATH=${IODACONV_PYTHONPATH}"
                  COMMAND bash
                  ARGS    ${CMAKE_BINARY_DIR}/bin/iodaconv_comp.sh
                          netcdf
                          "${Python3_EXECUTABLE} ${CMAKE_BINARY_DIR}/bin/viirs_aod2ioda.py
                          -i testinput/viirs_aod.nc 
                          -o testrun/viirs_aod.nc
                          -m nesdis
                          -k maskout
                          -n 0.0"
                          viirs_aod.nc ${IODA_CONV_COMP_TOL_ZERO})

ecbuild_add_test( TARGET  test_${PROJECT_NAME}_tropomi_no2
                  TYPE    SCRIPT
                  ENVIRONMENT "PYTHONPATH=${IODACONV_PYTHONPATH}"
                  COMMAND bash
                  ARGS    ${CMAKE_BINARY_DIR}/bin/iodaconv_comp.sh
                          netcdf
                          "${Python3_EXECUTABLE} ${CMAKE_BINARY_DIR}/bin/tropomi_no2_nc2ioda.py
                          -i testinput/tropomi_no2.nc
                          -o testrun/tropomi_no2.nc"
                          tropomi_no2.nc ${IODA_CONV_COMP_TOL_ZERO})

ecbuild_add_test( TARGET  test_${PROJECT_NAME}_mopitt_co
                  TYPE    SCRIPT
                  ENVIRONMENT "PYTHONPATH=${IODACONV_PYTHONPATH}"
                  COMMAND bash
                  ARGS    ${CMAKE_BINARY_DIR}/bin/iodaconv_comp.sh
                          netcdf
                          "${Python3_EXECUTABLE} ${CMAKE_BINARY_DIR}/bin/mopitt_co_nc2ioda.py
                          -i testinput/mopitt_co.he5
                          -o testrun/mopitt_co.nc"
                          mopitt_co.nc ${IODA_CONV_COMP_TOL_ZERO})

ecbuild_add_test( TARGET  test_${PROJECT_NAME}_modis_aod
                  TYPE    SCRIPT
                  ENVIRONMENT "PYTHONPATH=${IODACONV_PYTHONPATH}"
                  COMMAND bash
                  ARGS    ${CMAKE_BINARY_DIR}/bin/iodaconv_comp.sh
                          netcdf
                          "${Python3_EXECUTABLE} ${CMAKE_BINARY_DIR}/bin/modis_aod2ioda.py
                          -i testinput/modis_aod.nc
                          -t 2016060100
                          -o testrun/modis_aod.nc"
                          modis_aod.nc ${IODA_CONV_COMP_TOL_ZERO})

ecbuild_add_test( TARGET  test_${PROJECT_NAME}_aeronet_aod
                  TYPE    SCRIPT
		  ENVIRONMENT "PYTHONPATH=${IODACONV_PYTHONPATH}"
                  COMMAND bash
                  ARGS    ${CMAKE_BINARY_DIR}/bin/iodaconv_comp.sh
                          netcdf
		          "${Python3_EXECUTABLE} ${CMAKE_BINARY_DIR}/bin/aeronet_aod2ioda.py
                          -i testinput/aeronet_aod.dat
                          -o testrun/aeronet_aod.nc"
                          aeronet_aod.nc ${IODA_CONV_COMP_TOL_ZERO})

ecbuild_add_test( TARGET  test_${PROJECT_NAME}_aeronet_aaod
                  TYPE    SCRIPT
		  ENVIRONMENT "PYTHONPATH=${IODACONV_PYTHONPATH}"
		  COMMAND bash
                  ARGS    ${CMAKE_BINARY_DIR}/bin/iodaconv_comp.sh
		          netcdf
		          "${Python3_EXECUTABLE} ${CMAKE_BINARY_DIR}/bin/aeronet_aaod2ioda.py
			  -c testinput/aeronet_cad.dat
			  -t testinput/aeronet_tab.dat
			  -o testrun/aeronet_aaod.nc"
			  aeronet_aaod.nc ${IODA_CONV_COMP_TOL_ZERO})

ecbuild_add_test( TARGET  test_${PROJECT_NAME}_airnow
                  TYPE    SCRIPT
                  COMMAND bash
                  ARGS    ${CMAKE_BINARY_DIR}/bin/iodaconv_comp.sh
                          netcdf
                          "${Python3_EXECUTABLE} ${CMAKE_BINARY_DIR}/bin/airnow2ioda-nc.py
                          -i testinput/airnow_2020081306.dat
                          -s testinput/airnow_sites.dat
                          -o testrun/airnow_2020081306.nc"
                          airnow_2020081306.nc ${IODA_CONV_COMP_TOL_ZERO})


#==============================================================================
# Bufr Ingester tests
#==============================================================================

if(iodaconv_bufr_ENABLED)

  ecbuild_add_test( TARGET  test_iodaconv_bufr_bufrdescription
                    SOURCES bufr/TestBufrDescription.cpp
                    ARGS    testinput/bufr_mhs.yaml
                    LIBS    eckit oops iodaconv::ingester)

  ecbuild_add_test( TARGET  test_iodaconv_bufr_mhs2ioda
                    TYPE    SCRIPT
                    COMMAND bash
                    ARGS    ${CMAKE_BINARY_DIR}/bin/iodaconv_comp.sh
                            netcdf
                            "${CMAKE_BINARY_DIR}/bin/bufr2ioda.x testinput/bufr_mhs.yaml"
                            gdas.t18z.1bmhs.tm00.nc ${IODA_CONV_COMP_TOL_ZERO}
                    DEPENDS bufr2ioda.x )

  ecbuild_add_test( TARGET  test_iodaconv_bufr_hrs2ioda
                    TYPE    SCRIPT
                    COMMAND bash
                    ARGS    ${CMAKE_BINARY_DIR}/bin/iodaconv_comp.sh
                            netcdf
                            "${CMAKE_BINARY_DIR}/bin/bufr2ioda.x testinput/bufr_hrs.yaml"
                            gdas.t00z.1bhrs4.tm00.nc ${IODA_CONV_COMP_TOL_ZERO}
                    DEPENDS bufr2ioda.x )

  ecbuild_add_test( TARGET  test_iodaconv_bufr_filtering
                    TYPE    SCRIPT
                    COMMAND bash
                    ARGS    ${CMAKE_BINARY_DIR}/bin/iodaconv_comp.sh
                            netcdf
                            "${CMAKE_BINARY_DIR}/bin/bufr2ioda.x testinput/bufr_filtering.yaml"
                            gdas.t18z.1bmhs.tm00.filtering.nc ${IODA_CONV_COMP_TOL_ZERO}
                    DEPENDS bufr2ioda.x )

  ecbuild_add_test( TARGET  test_iodaconv_bufr_splitting
                    TYPE    SCRIPT
                    COMMAND bash
                    ARGS    ${CMAKE_BINARY_DIR}/bin/iodaconv_comp.sh
                            netcdf
                            "${CMAKE_BINARY_DIR}/bin/bufr2ioda.x testinput/bufr_splitting.yaml"
                            gdas.t18z.1bmhs.tm00.15.seven.split.nc ${IODA_CONV_COMP_TOL_ZERO}
                    DEPENDS bufr2ioda.x )

  ecbuild_add_test( TARGET  test_iodaconv_bufr_filter_split
                    TYPE    SCRIPT
                    COMMAND bash
                    ARGS    ${CMAKE_BINARY_DIR}/bin/iodaconv_comp.sh
                            netcdf
                            "${CMAKE_BINARY_DIR}/bin/bufr2ioda.x testinput/bufr_filter_split.yaml"
                            gdas.t18z.1bmhs.tm00.15.7.filter_split.nc ${IODA_CONV_COMP_TOL_ZERO}
                    DEPENDS bufr2ioda.x )

  ecbuild_add_test( TARGET  test_iodaconv_bufr_adpsfc2ioda
                    TYPE    SCRIPT
                    COMMAND bash
                    ARGS    ${CMAKE_BINARY_DIR}/bin/iodaconv_comp.sh
                            netcdf
                            "${CMAKE_BINARY_DIR}/bin/bufr2ioda.x testinput/bufr_adpsfc.yaml"
                            gdas.t06z.adpsfc.tm00.nc ${IODA_CONV_COMP_TOL_ZERO}
                    DEPENDS bufr2ioda.x )

  ecbuild_add_test( TARGET  test_iodaconv_bufr_snowadpsfc2ioda
                    TYPE    SCRIPT
                    COMMAND bash
                    ARGS    ${CMAKE_BINARY_DIR}/bin/iodaconv_comp.sh
                            netcdf
                            "${CMAKE_BINARY_DIR}/bin/bufr2ioda.x testinput/bufr_snow_adpsfc.yaml"
                            gdas.t06z.adpsfc_snow.tm00.nc ${IODA_CONV_COMP_TOL_ZERO}
                    DEPENDS bufr2ioda.x )


  ecbuild_add_test( TARGET  test_iodaconv_bufr_read_2_dim_blocks
                    TYPE    SCRIPT
                    COMMAND bash
                    ARGS    ${CMAKE_BINARY_DIR}/bin/iodaconv_comp.sh
                            netcdf
                            "${CMAKE_BINARY_DIR}/bin/bufr2ioda.x testinput/bufr_read_2_dim_blocks.yaml"
                            bufr_read_2_dim_blocks.nc ${IODA_CONV_COMP_TOL_ZERO}
                    DEPENDS bufr2ioda.x )

  ecbuild_add_test( TARGET  test_iodaconv_bufr_read_wmo_radiosonde
                    TYPE    SCRIPT
                    COMMAND bash
                    ARGS    ${CMAKE_BINARY_DIR}/bin/iodaconv_comp.sh
                            netcdf
                            "${CMAKE_BINARY_DIR}/bin/bufr2ioda.x testinput/bufr_read_wmo_radiosonde.yaml"
                            bufr_read_wmo_radiosonde.nc ${IODA_CONV_COMP_TOL_ZERO}
                    DEPENDS bufr2ioda.x )

  ecbuild_add_test( TARGET  test_iodaconv_bufr_satwnd_old_format
                    TYPE    SCRIPT
                    COMMAND bash
                    ARGS    ${CMAKE_BINARY_DIR}/bin/iodaconv_comp.sh
                            netcdf
                    "${CMAKE_BINARY_DIR}/bin/bufr2ioda.x testinput/bufr_satwnd_old_format.yaml"
                    NC005066.nc ${IODA_CONV_COMP_TOL_ZERO}
                    DEPENDS bufr2ioda.x )

  ecbuild_add_test( TARGET  test_iodaconv_bufr_satwnd_new_format
                    TYPE    SCRIPT
                    COMMAND bash
                    ARGS    ${CMAKE_BINARY_DIR}/bin/iodaconv_comp.sh
                            netcdf
                    "${CMAKE_BINARY_DIR}/bin/bufr2ioda.x testinput/bufr_satwnd_new_format.yaml"
                    NC005031.nc ${IODA_CONV_COMP_TOL_ZERO}
                    DEPENDS bufr2ioda.x )

  ecbuild_add_test( TARGET  test_iodaconv_bufr_aircar
                    TYPE    SCRIPT
                    COMMAND bash
                    ARGS    ${CMAKE_BINARY_DIR}/bin/iodaconv_comp.sh
                            netcdf
                    "${CMAKE_BINARY_DIR}/bin/bufr2ioda.x testinput/aircar_BUFR2ioda.yaml"
                    gdas.aircar.t00z.20210801.nc ${IODA_CONV_COMP_TOL_ZERO}
                    DEPENDS bufr2ioda.x )

  ecbuild_add_test( TARGET  test_iodaconv_bufr_airep_wmo_bufr
                    TYPE    SCRIPT
                    COMMAND bash
                    ARGS    ${CMAKE_BINARY_DIR}/bin/iodaconv_comp.sh
                            netcdf
                    "${CMAKE_BINARY_DIR}/bin/bufr2ioda.x testinput/airep_wmoBUFR2ioda.yaml"
                    airep_multi.nc ${IODA_CONV_COMP_TOL_ZERO}
                    DEPENDS bufr2ioda.x )

  ecbuild_add_test( TARGET  test_iodaconv_bufr_amdar_wmo_bufr
                    TYPE    SCRIPT
                    COMMAND bash
                    ARGS    ${CMAKE_BINARY_DIR}/bin/iodaconv_comp.sh
                            netcdf
                    "${CMAKE_BINARY_DIR}/bin/bufr2ioda.x testinput/amdar_wmoBUFR2ioda.yaml"
                    amdar_wmo_multi.nc ${IODA_CONV_COMP_TOL_ZERO}
                    DEPENDS bufr2ioda.x )

  ecbuild_add_test( TARGET  test_iodaconv_bufr_gnssro_wmo_bufr
                    TYPE    SCRIPT
                    COMMAND bash
                    ARGS    ${CMAKE_BINARY_DIR}/bin/iodaconv_comp.sh
                            netcdf
                    "${CMAKE_BINARY_DIR}/bin/bufr2ioda.x testinput/gnssro_wmoBUFR2ioda.yaml"
                    gnssro_2020-306-2358C2E6.nc ${IODA_CONV_COMP_TOL_ZERO}
                    DEPENDS bufr2ioda.x )

  ecbuild_add_test( TARGET  test_iodaconv_generic_gnssro_bufr
                    TYPE    SCRIPT
                    ENVIRONMENT "PYTHONPATH=${IODACONV_PYTHONPATH}"
                    COMMAND bash
                    ARGS    ${CMAKE_BINARY_DIR}/bin/iodaconv_comp.sh
                            netcdf 
                            "${Python3_EXECUTABLE} ${PROJECT_SOURCE_DIR}/src/gnssro/gnssro_bufr2ioda.py
                            -d 2020121500
                            -i testinput/bfrPrf_C2E3.2020.349.21.26.R18_0001.0001_bufr
                            -o testrun/gnssro_cosmic2_2020121500.nc4"
                            gnssro_cosmic2_2020121500.nc4 ${IODA_CONV_COMP_TOL_ZERO})

  ecbuild_add_test( TARGET  test_iodaconv_bufr_buoy_wmo_bufr
                    TYPE    SCRIPT
                    COMMAND bash
                    ARGS    ${CMAKE_BINARY_DIR}/bin/iodaconv_comp.sh
                            netcdf
                    "${CMAKE_BINARY_DIR}/bin/bufr2ioda.x testinput/buoy_wmoBUFR2ioda.yaml"
                    buoy_wmo_multi.nc ${IODA_CONV_COMP_TOL_ZERO}
                    DEPENDS bufr2ioda.x )

  ecbuild_add_test( TARGET  test_iodaconv_bufr_rass_wmo_bufr
                    TYPE    SCRIPT
                    COMMAND bash
                    ARGS    ${CMAKE_BINARY_DIR}/bin/iodaconv_comp.sh
                            netcdf
                    "${CMAKE_BINARY_DIR}/bin/bufr2ioda.x testinput/rass_wmoBUFR2ioda.yaml"
                    rass_wmo_multi.nc ${IODA_CONV_COMP_TOL_ZERO}
                    DEPENDS bufr2ioda.x )

  ecbuild_add_test( TARGET  test_iodaconv_bufr_ship_wmo_bufr
                    TYPE    SCRIPT
                    COMMAND bash
                    ARGS    ${CMAKE_BINARY_DIR}/bin/iodaconv_comp.sh
                            netcdf
                    "${CMAKE_BINARY_DIR}/bin/bufr2ioda.x testinput/ship_wmoBUFR2ioda.yaml"
                    ship_wmo_multi.nc ${IODA_CONV_COMP_TOL_ZERO}
                    DEPENDS bufr2ioda.x )

  ecbuild_add_test( TARGET  test_iodaconv_bufr_synop_wmo_bufr
                    TYPE    SCRIPT
                    COMMAND bash
                    ARGS    ${CMAKE_BINARY_DIR}/bin/iodaconv_comp.sh
                            netcdf
                    "${CMAKE_BINARY_DIR}/bin/bufr2ioda.x testinput/synop_wmoBUFR2ioda.yaml"
                    synop_wmo_multi.nc ${IODA_CONV_COMP_TOL_ZERO})

  ecbuild_add_test( TARGET  test_iodaconv_bufr_satwind_EUMet_wmo_bufr
                    TYPE    SCRIPT
                    COMMAND bash
                    ARGS    ${CMAKE_BINARY_DIR}/bin/iodaconv_comp.sh
                            netcdf
                    "${CMAKE_BINARY_DIR}/bin/bufr2ioda.x testinput/satwind_EUMet_wmoBUFR2ioda.yaml"
                    satwind_EUMet.nc ${IODA_CONV_COMP_TOL_ZERO}
                    DEPENDS bufr2ioda.x )

  ecbuild_add_test( TARGET  test_iodaconv_bufr_satwind_Himawari_wmo_bufr
                    TYPE    SCRIPT
                    COMMAND bash
                    ARGS    ${CMAKE_BINARY_DIR}/bin/iodaconv_comp.sh
                            netcdf
                    "${CMAKE_BINARY_DIR}/bin/bufr2ioda.x testinput/satwind_Himawari_wmoBUFR2ioda.yaml"
                    satwind_Himawari.nc ${IODA_CONV_COMP_TOL_ZERO}
                    DEPENDS bufr2ioda.x )

  ecbuild_add_test( TARGET  test_iodaconv_bufr_satwind_Insat_wmo_bufr
                    TYPE    SCRIPT
                    COMMAND ${CMAKE_BINARY_DIR}/bin/iodaconv_comp.sh
                    ARGS    netcdf
                    "${CMAKE_BINARY_DIR}/bin/bufr2ioda.x testinput/satwind_Insat_wmoBUFR2ioda.yaml"
                    satwind_Insat.nc ${IODA_CONV_COMP_TOL_ZERO}
                    DEPENDS bufr2ioda.x )

  ecbuild_add_test( TARGET  test_iodaconv_bufr_vadwinds_wmo_bufr
                    TYPE    SCRIPT
                    COMMAND bash
                    ARGS    ${CMAKE_BINARY_DIR}/bin/iodaconv_comp.sh
                            netcdf
                    "${CMAKE_BINARY_DIR}/bin/bufr2ioda.x testinput/vadwinds_wmoBUFR2ioda.yaml"
                    vadwinds_wmo_multi.nc ${IODA_CONV_COMP_TOL_ZERO}
                    DEPENDS bufr2ioda.x )
endif()


#==============================================================================
# Converters for NRT ingest
#==============================================================================

ecbuild_add_test( TARGET  test_iodaconv_atms_nc4
                  TYPE    SCRIPT
                  ENVIRONMENT "PYTHONPATH=${IODACONV_PYTHONPATH}"
                  COMMAND bash
                  ARGS    ${CMAKE_BINARY_DIR}/bin/iodaconv_comp.sh
                          netcdf 
                          "${Python3_EXECUTABLE} ${PROJECT_SOURCE_DIR}/src/hdf5/atms_netcdf_hdf5_2ioda.py
                          -d 2021120600
                          -i testinput/SNDR_SNPP_ATMS_SAMPLE.nc4
                          -o testrun/2021120600_atms_sdr.nc4" 2021120600_atms_sdr.nc4 ${IODA_CONV_COMP_TOL_ZERO} )

if( iodaconv_eccodes_ENABLED )

#==============================================================================
# Generic NRT Ingest tests
#==============================================================================

<<<<<<< HEAD
    ecbuild_add_test(TARGET  test_${PROJECT_NAME}_generic_bufr_raob
                     TYPE    SCRIPT
                     ENVIRONMENT "PYTHONPATH=${IODACONV_PYTHONPATH}"
                     COMMAND bash
                     ARGS    ${CMAKE_BINARY_DIR}/bin/iodaconv_comp.sh
                             netcdf
                             "${Python3_EXECUTABLE} ${CMAKE_BINARY_DIR}/bin/decode_bufr_LDM_raob.py
                             -i testinput/sonde_wmo_double.bufr
                             -o testrun/wmo_raob_double.nc4"
                             wmo_raob_double.nc4 ${IODA_CONV_COMP_TOL_ZERO})
=======
  ecbuild_add_test(TARGET  test_${PROJECT_NAME}_generic_bufr_raob
                   TYPE    SCRIPT
                   ENVIRONMENT "PYTHONPATH=${IODACONV_PYTHONPATH}"
                   COMMAND bash
                   ARGS    ${CMAKE_BINARY_DIR}/bin/iodaconv_comp.sh
                           netcdf
                           "${Python3_EXECUTABLE} ${CMAKE_BINARY_DIR}/bin/decode_bufr_LDM_raob.py
                           -i testinput/sonde_wmo_double.bufr
                           -o testrun/wmo_raob_double.nc4"
                           wmo_raob_double.nc4 ${IODA_CONV_COMP_TOL_ZERO})
>>>>>>> 907b3268

  ecbuild_add_test(TARGET  test_${PROJECT_NAME}_generic_bufr_raob_multi_files
                   TYPE    SCRIPT
                   ENVIRONMENT "PYTHONPATH=${IODACONV_PYTHONPATH}"
                   COMMAND bash
                   ARGS    ${CMAKE_BINARY_DIR}/bin/iodaconv_comp.sh
                           netcdf
                           "${Python3_EXECUTABLE} ${CMAKE_BINARY_DIR}/bin/decode_bufr_LDM_raob.py
                           -i testinput/sonde_wmo_double.bufr testinput/sonde_wmo_double.bufr
                           -o testrun/wmo_raob_quadruple.nc4"
                           wmo_raob_quadruple.nc4 ${IODA_CONV_COMP_TOL_ZERO})

#===============================================================================
<<<<<<< HEAD
# Conventional data, surface Obs - SYNOP, Buoy and Ship BUFR (WMO) converters
#===============================================================================

  ecbuild_add_test( TARGET  test_${PROJECT_NAME}_synop
=======
# Conventional data, aircraft Obs - AMDAR BUFR (WMO) converter
#===============================================================================

  ecbuild_add_test( TARGET  test_${PROJECT_NAME}_amdar
>>>>>>> 907b3268
                    TYPE    SCRIPT
                    ENVIRONMENT "PYTHONPATH=${IODACONV_PYTHONPATH}"
                    COMMAND bash
                    ARGS    ${CMAKE_BINARY_DIR}/bin/iodaconv_comp.sh
                            netcdf
<<<<<<< HEAD
                            "${Python3_EXECUTABLE} ${CMAKE_BINARY_DIR}/bin/synop_bufr2ioda.py
                            -i testinput/synop_wmo_multi.bufr
                            -o testrun/synop_wmo_multi2.nc"
                            synop_wmo_multi2.nc ${IODA_CONV_COMP_TOL_ZERO})
=======
                            "${Python3_EXECUTABLE} ${CMAKE_BINARY_DIR}/bin/amdar_bufr2ioda.py
                            -i testinput/amdar_wmo_multi.bufr
                            -o testrun/amdar_wmo_multi2.nc"
                            amdar_wmo_multi2.nc ${IODA_CONV_COMP_TOL_ZERO})
>>>>>>> 907b3268

endif()

#==============================================================================
# PrepBUFR and BUFR tests
#==============================================================================

if( iodaconv_pbfortran_ENABLED )

  ecbuild_add_test( TARGET  test_${PROJECT_NAME}_gnssro_conv
                    TYPE    SCRIPT
                    COMMAND bash
                    ARGS    ${CMAKE_BINARY_DIR}/bin/iodaconv_comp.sh
                            netcdf
                            "${CMAKE_BINARY_DIR}/bin/bufr2nc_fortran.x
                            -i testinput -o testrun gnssro_kompsat5_20180415_00Z.bufr"
                            gnssro_obs_2018041500.nc4 ${IODA_CONV_COMP_TOL_ZERO}
                    DEPENDS bufr2nc_fortran.x)

  ecbuild_add_test( TARGET  test_${PROJECT_NAME}_prepbufr_conv
                    TYPE    SCRIPT
                    COMMAND bash
                    ARGS    ${CMAKE_BINARY_DIR}/bin/iodaconv_comp.sh
                            netcdf
                            "${CMAKE_BINARY_DIR}/bin/bufr2nc_fortran.x
                            -i testinput -o testrun prepbufr.bufr"
                            sondes_obs_2020093018.nc4 ${IODA_CONV_COMP_TOL}
                    DEPENDS bufr2nc_fortran.x)

  ecbuild_add_test( TARGET  test_${PROJECT_NAME}_mhs_conv
                    TYPE    SCRIPT
                    COMMAND bash
                    ARGS    ${CMAKE_BINARY_DIR}/bin/iodaconv_comp.sh
                            netcdf
                            "${CMAKE_BINARY_DIR}/bin/bufr2nc_fortran.x
                            -i testinput -o testrun gdas.t18z.1bmhs.tm00.bufr_d"
                            mhs_metop-b_obs_2020101215.nc4 ${IODA_CONV_COMP_TOL_ZERO}
                    DEPENDS bufr2nc_fortran.x)

endif()


#==============================================================================
# SatBias tests
#==============================================================================

if( iodaconv_satbias_ENABLED )

  ecbuild_add_test( TARGET  test_iodaconv_satbias_amsua
                    TYPE    SCRIPT
                    COMMAND bash
                    ARGS    ${CMAKE_BINARY_DIR}/bin/iodaconv_comp.sh
                            netcdf
                            "${CMAKE_BINARY_DIR}/bin/satbias2ioda.x testinput/satbias_converter_amsua.yaml"
                            satbias_amsua_n18.nc4 ${IODA_CONV_COMP_TOL_ZERO}
                    DEPENDS satbias2ioda.x )

  ecbuild_add_test( TARGET  test_iodaconv_satbias_cris
                    TYPE    SCRIPT
                    COMMAND bash
                    ARGS    ${CMAKE_BINARY_DIR}/bin/iodaconv_comp.sh
                            netcdf
                            "${CMAKE_BINARY_DIR}/bin/satbias2ioda.x testinput/satbias_converter_cris.yaml"
                            satbias_cris_npp.nc4 ${IODA_CONV_COMP_TOL_ZERO}
                    DEPENDS satbias2ioda.x )

  ecbuild_add_test( TARGET  test_iodaconv_satbias_ssmis
                    TYPE    SCRIPT
                    COMMAND bash
                    ARGS    ${CMAKE_BINARY_DIR}/bin/iodaconv_comp.sh
                            netcdf
                            "${CMAKE_BINARY_DIR}/bin/satbias2ioda.x testinput/satbias_converter_ssmis.yaml"
                            satbias_ssmis_f16.nc4 ${IODA_CONV_COMP_TOL_ZERO}
                    DEPENDS satbias2ioda.x )
endif()


#==============================================================================
# ObsError correlations tests
#==============================================================================

if( iodaconv_obserror_ENABLED )

  ecbuild_add_test( TARGET  test_iodaconv_obserror
                    TYPE    SCRIPT
                    COMMAND bash
                    ARGS    ${CMAKE_BINARY_DIR}/bin/iodaconv_comp.sh
                            netcdf
                            "${CMAKE_BINARY_DIR}/bin/obserror2ioda.x testinput/Rcov_iasi_metop-b_sea.bin testrun/Rcov_iasi_metop-b_sea.nc4"
                            Rcov_iasi_metop-b_sea.nc4 ${IODA_CONV_COMP_TOL_ZERO}
                    DEPENDS obserror2ioda.x )
endif()


# =============================================================================
# Land product converters
#==============================================================================

if( iodaconv_pygrib_ENABLED )
  ecbuild_add_test( TARGET  test_${PROJECT_NAME}_ims_scf
                    TYPE    SCRIPT
                    ENVIRONMENT "PYTHONPATH=${IODACONV_PYTHONPATH}"
                    COMMAND bash
                    ARGS    ${CMAKE_BINARY_DIR}/bin/iodaconv_comp.sh
                            netcdf
                            "${Python3_EXECUTABLE} ${CMAKE_BINARY_DIR}/bin/ims_scf2ioda.py
                            -i testinput/imssnow_24km.grib2
                            -o testrun/imssnow_scf.nc
                            -m maskout"
                            imssnow_scf.nc ${IODA_CONV_COMP_TOL_ZERO})

  ecbuild_add_test( TARGET  test_${PROJECT_NAME}_afwa_snod
                    TYPE    SCRIPT
                    ENVIRONMENT "PYTHONPATH=${IODACONV_PYTHONPATH}"
                    COMMAND bash
                    ARGS    ${CMAKE_BINARY_DIR}/bin/iodaconv_comp.sh
                            netcdf
                            "${Python3_EXECUTABLE} ${CMAKE_BINARY_DIR}/bin/afwa_snod2ioda.py
                            -i testinput/afwa_snod_24km.grib
                            -o testrun/afwa_snod.nc
                            -m maskout"
                            afwa_snod.nc ${IODA_CONV_COMP_TOL_ZERO})
endif()

ecbuild_add_test( TARGET  test_${PROJECT_NAME}_ghcn_snod
                  TYPE    SCRIPT
                  ENVIRONMENT "PYTHONPATH=${IODACONV_PYTHONPATH}"
                  COMMAND bash
                  ARGS    ${CMAKE_BINARY_DIR}/bin/iodaconv_comp.sh
                          netcdf
                          "${Python3_EXECUTABLE} ${CMAKE_BINARY_DIR}/bin/ghcn_snod2ioda.py
                          -i testinput/ghcn_20200228.csv
                          -o testrun/ghcn_snod_20200228.nc
                          -f ${PROJECT_BINARY_DIR}/doc/fix/ghcn-stations.txt
                          -d 20200228
                          -m maskout"
                          ghcn_snod_20200228.nc ${IODA_CONV_COMP_TOL_ZERO})

ecbuild_add_test( TARGET  test_${PROJECT_NAME}_smap_ssm
                    TYPE    SCRIPT
                    ENVIRONMENT "PYTHONPATH=${IODACONV_PYTHONPATH}"
                    COMMAND bash
                    ARGS    ${CMAKE_BINARY_DIR}/bin/iodaconv_comp.sh
                            netcdf
                            "${Python3_EXECUTABLE} ${CMAKE_BINARY_DIR}/bin/smap_ssm2ioda.py
                            -i testinput/SMAP_L2_SM_P_NRT_24342_A_20190822T224858_N16023_002.h5
                            -o testrun/smap_ssm.nc
                            -m maskout"
                            smap_ssm.nc ${IODA_CONV_COMP_TOL_ZERO})

ecbuild_add_test( TARGET  test_${PROJECT_NAME}_smos_ssm
                    TYPE    SCRIPT
                    ENVIRONMENT "PYTHONPATH=${IODACONV_PYTHONPATH}"
                    COMMAND bash
                    ARGS    ${CMAKE_BINARY_DIR}/bin/iodaconv_comp.sh
                            netcdf
                            "${Python3_EXECUTABLE} ${CMAKE_BINARY_DIR}/bin/smos_ssm2ioda.py
                            -i testinput/smos_l2nrt_ssm.nc
                            -o testrun/smos_ssm.nc
                            -m maskout"
                            smos_ssm.nc ${IODA_CONV_COMP_TOL_ZERO})

ecbuild_add_test( TARGET  test_${PROJECT_NAME}_ascat_ssm
                    TYPE    SCRIPT
                    ENVIRONMENT "PYTHONPATH=${IODACONV_PYTHONPATH}"
                    COMMAND bash
                    ARGS    ${CMAKE_BINARY_DIR}/bin/iodaconv_comp.sh
                            netcdf
                            "${Python3_EXECUTABLE} ${CMAKE_BINARY_DIR}/bin/ascat_ssm2ioda.py
                            -i testinput/ascat_ssm.nc
                            -o testrun/ascat_ssm.nc
                            -m maskout"
                            ascat_ssm.nc ${IODA_CONV_COMP_TOL_ZERO})

ecbuild_add_test( TARGET  test_${PROJECT_NAME}_imsfv3_scf
                    TYPE    SCRIPT
                    ENVIRONMENT "PYTHONPATH=${IODACONV_PYTHONPATH}"
                    COMMAND bash
                    ARGS    ${CMAKE_BINARY_DIR}/bin/iodaconv_comp.sh
                            netcdf
                            "${Python3_EXECUTABLE} ${CMAKE_BINARY_DIR}/bin/imsfv3_scf2ioda.py
                            -i testinput/imsscf_20191215_c48.nc
                            -o testrun/imsfv3_scf.nc"
                            imsfv3_scf.nc ${IODA_CONV_COMP_TOL_ZERO})

ecbuild_add_test( TARGET  test_${PROJECT_NAME}_smap9km_ssm
                    TYPE    SCRIPT
                    ENVIRONMENT "PYTHONPATH=${IODACONV_PYTHONPATH}"
                    COMMAND bash
                    ARGS    ${CMAKE_BINARY_DIR}/bin/iodaconv_comp.sh
                            netcdf
                            "${Python3_EXECUTABLE} ${CMAKE_BINARY_DIR}/bin/smap9km_ssm2ioda.py
                            -i testinput/SMAP_L2_SM_P_E_36365_D_20211122T013945_R18240_001.h5
                            -o testrun/smap9km_ssm.nc
                            -m maskout"
                            smap9km_ssm.nc ${IODA_CONV_COMP_TOL_ZERO})

ecbuild_add_test( TARGET  test_${PROJECT_NAME}_land_owp_snow_obs_dup_thin
                  TYPE    SCRIPT
                  ENVIRONMENT "PYTHONPATH=${IODACONV_PYTHONPATH}"
                  COMMAND ${CMAKE_BINARY_DIR}/bin/iodaconv_comp.sh
                  ARGS    netcdf
                          "${Python3_EXECUTABLE} ${CMAKE_BINARY_DIR}/bin/owp_snow_obs.py
                          -i testinput/owp_snow_obs.csv
                          -o testrun/owp_snow_obs_dup_thin_err_fn.nc
			  --thin_swe 1 --thin_depth .5 --thin_random_seed 3  --err_fn dummy_err"
                          owp_snow_obs_dup_thin_err_fn.nc ${IODA_CONV_COMP_TOL_ZERO})

#######################################################
# Auto-generated tests for ioda file validation
#  For these tests we check the testoutput directory
#  since it already exists with valid data.

file( GLOB_RECURSE TESTOUTPUT_IODA_FILES testoutput/*.nc4 testoutput/*.nc testoutput/*.ioda )

foreach ( f ${TESTOUTPUT_IODA_FILES} )
	get_filename_component(filename ${f} NAME)

	# Note: IODA_YAML_ROOT is provided by find_package(ioda).
	# The ObsSpace.yaml file is *not* a test file. It always exists.
	ecbuild_add_test(
		TARGET ${PROJECT_NAME}_validate_testoutput_${filename}
		COMMAND ioda-validate.x
		LABELS ${PROJECT_NAME}_validate
		ENVIRONMENT "ECKIT_COLOUR_OUTPUT=1"
		ARGS "${IODA_YAML_ROOT}/validation/ObsSpace.yaml" "${f}"
		)
endforeach()

<|MERGE_RESOLUTION|>--- conflicted
+++ resolved
@@ -1070,18 +1070,6 @@
 # Generic NRT Ingest tests
 #==============================================================================
 
-<<<<<<< HEAD
-    ecbuild_add_test(TARGET  test_${PROJECT_NAME}_generic_bufr_raob
-                     TYPE    SCRIPT
-                     ENVIRONMENT "PYTHONPATH=${IODACONV_PYTHONPATH}"
-                     COMMAND bash
-                     ARGS    ${CMAKE_BINARY_DIR}/bin/iodaconv_comp.sh
-                             netcdf
-                             "${Python3_EXECUTABLE} ${CMAKE_BINARY_DIR}/bin/decode_bufr_LDM_raob.py
-                             -i testinput/sonde_wmo_double.bufr
-                             -o testrun/wmo_raob_double.nc4"
-                             wmo_raob_double.nc4 ${IODA_CONV_COMP_TOL_ZERO})
-=======
   ecbuild_add_test(TARGET  test_${PROJECT_NAME}_generic_bufr_raob
                    TYPE    SCRIPT
                    ENVIRONMENT "PYTHONPATH=${IODACONV_PYTHONPATH}"
@@ -1092,7 +1080,6 @@
                            -i testinput/sonde_wmo_double.bufr
                            -o testrun/wmo_raob_double.nc4"
                            wmo_raob_double.nc4 ${IODA_CONV_COMP_TOL_ZERO})
->>>>>>> 907b3268
 
   ecbuild_add_test(TARGET  test_${PROJECT_NAME}_generic_bufr_raob_multi_files
                    TYPE    SCRIPT
@@ -1106,33 +1093,34 @@
                            wmo_raob_quadruple.nc4 ${IODA_CONV_COMP_TOL_ZERO})
 
 #===============================================================================
-<<<<<<< HEAD
+# Conventional data, aircraft Obs - AMDAR BUFR (WMO) converter
+#===============================================================================
+
+  ecbuild_add_test( TARGET  test_${PROJECT_NAME}_amdar
+                    TYPE    SCRIPT
+                    ENVIRONMENT "PYTHONPATH=${IODACONV_PYTHONPATH}"
+                    COMMAND bash
+                    ARGS    ${CMAKE_BINARY_DIR}/bin/iodaconv_comp.sh
+                            netcdf
+                            "${Python3_EXECUTABLE} ${CMAKE_BINARY_DIR}/bin/amdar_bufr2ioda.py
+                            -i testinput/amdar_wmo_multi.bufr
+                            -o testrun/amdar_wmo_multi2.nc"
+                            amdar_wmo_multi2.nc ${IODA_CONV_COMP_TOL_ZERO})
+
+#===============================================================================
 # Conventional data, surface Obs - SYNOP, Buoy and Ship BUFR (WMO) converters
 #===============================================================================
 
   ecbuild_add_test( TARGET  test_${PROJECT_NAME}_synop
-=======
-# Conventional data, aircraft Obs - AMDAR BUFR (WMO) converter
-#===============================================================================
-
-  ecbuild_add_test( TARGET  test_${PROJECT_NAME}_amdar
->>>>>>> 907b3268
                     TYPE    SCRIPT
                     ENVIRONMENT "PYTHONPATH=${IODACONV_PYTHONPATH}"
                     COMMAND bash
                     ARGS    ${CMAKE_BINARY_DIR}/bin/iodaconv_comp.sh
                             netcdf
-<<<<<<< HEAD
                             "${Python3_EXECUTABLE} ${CMAKE_BINARY_DIR}/bin/synop_bufr2ioda.py
                             -i testinput/synop_wmo_multi.bufr
                             -o testrun/synop_wmo_multi2.nc"
                             synop_wmo_multi2.nc ${IODA_CONV_COMP_TOL_ZERO})
-=======
-                            "${Python3_EXECUTABLE} ${CMAKE_BINARY_DIR}/bin/amdar_bufr2ioda.py
-                            -i testinput/amdar_wmo_multi.bufr
-                            -o testrun/amdar_wmo_multi2.nc"
-                            amdar_wmo_multi2.nc ${IODA_CONV_COMP_TOL_ZERO})
->>>>>>> 907b3268
 
 endif()
 
