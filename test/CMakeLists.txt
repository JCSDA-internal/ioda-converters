# (C) Copyright 2019-2021 UCAR.
#
# This software is licensed under the terms of the Apache Licence Version 2.0
# which can be obtained at http://www.apache.org/licenses/LICENSE-2.0.

################################################################################
# IODA-CONVERTER tests
################################################################################

list( APPEND test_input
  testinput/gds2_sst_l2p.nc
  testinput/gds2_sst_l3u.nc
  testinput/giirs_fy4a-test.nc
  testinput/godae_prof.bin
  testinput/godae_ship.bin
  testinput/godae_trak.bin
  testinput/rads_adt.nc
  testinput/smap_sss_rss.nc
  testinput/hgodas_adt.nc
  testinput/hgodas_insitu.nc
  testinput/hgodas_sst.nc
  testinput/marineglider_AOML.nc
  testinput/ndbc_hfradar_in.nc
  testinput/gsidiag_conv_t_sfc_test.nc
  testinput/gsidiag_conv_uv_testinput.nc
  testinput/gsidiag_amsua_aqua_radiance_test.nc
  testinput/argoclim_test.nc
  testinput/cryosat2_L2_test.nc
  testinput/emc_ice.nc
  testinput/viirs_jpss1_oc_l2.nc
  testinput/modis_aqua_oc_l2.nc
  testinput/viirs_jpss1_oc_l3.nc
  testinput/sondes_obs_2018041500_m.nc4
  testinput/gnssro_obs_2018041500_s.nc4
  testinput/wrfdadiags_goes-16-abi_2018041500.nc
  testinput/b001xx007.20200310.bufr
  testinput/viirs_aod.nc
  testinput/tropomi_no2.nc
  testinput/modis_aod.nc
  testinput/imssnow_24km.grib2
  testinput/2020100106_metars_small.csv
  testinput/afwa_snod_24km.grib
  testinput/singleob.yaml
  testinput/ghcn_20200228.csv
  testinput/SMAP_L2_SM_P_NRT_24342_A_20190822T224858_N16023_002.h5
  testinput/smos_l2nrt_ssm.nc
  testinput/ascat_ssm.nc
  testinput/SM_REPR_MIR_OSUDP2_20100601T000131_20100601T001849_662_120_1.nc
  testinput/airnow_sites.dat
  testinput/airnow_2020081306.dat
  testinput/aeronet_aod.dat
  testinput/dt_global_twosat_phy_l4_20150101_vDT2018.nc
  testinput/global_vavh_l3_rt_s3a_20210930T18.nc
  testinput/aeronet_cad.dat
  testinput/aeronet_tab.dat
<<<<<<< HEAD
  testinput/owp_snow_obs.csv
=======
  testinput/imsscf_20191215_c48.nc
  testinput/glider.yaml
  testinput/godae_bgc_argo.nc
>>>>>>> defb840f
)

list( APPEND test_output
  testoutput/gds2_sst_l2p.nc
  testoutput/gds2_sst_l3u.nc
  testoutput/giirs_fy4a_obs_2017030208.nc4
  testoutput/giirs_ssec_ioda.nc4
  testoutput/godae_prof.nc
  testoutput/godae_ship.nc
  testoutput/godae_trak.nc
  testoutput/rads_adt.nc
  testoutput/smap_sss_rss.nc
  testoutput/hgodas_adt.nc
  testoutput/hgodas_insitu.nc
  testoutput/hgodas_sst.nc
  testoutput/test_glider.nc
  testoutput/ndbc_hfradar_out.nc
  testoutput/sfc_tv_obs_2018041500.nc4
  testoutput/satwind_obs_2018041500.nc4
  testoutput/amsua_aqua_obs_2018041500.nc4
  testoutput/argoclim.nc
  testoutput/cryosat2_L2.nc
  testoutput/emc_ice_ioda2.nc
  testoutput/viirs_jpss1_oc_l2.nc
  testoutput/modis_aqua_oc_l2.nc
  testoutput/viirs_jpss1_oc_l3.nc
  testoutput/aod_viirs_obs_2018041500_s.nc4
  testoutput/abi_g16_obs_2018041500.nc4
  testoutput/ioda.NC001007.2020031012.nc
  testoutput/viirs_aod.nc
  testoutput/tropomi_no2.nc
  testoutput/modis_aod.nc
  testoutput/imssnow_scf.nc
  testoutput/2020100106_metars_small.nc
  testoutput/afwa_snod.nc
  testoutput/singleob.nc
  testoutput/ghcn_snod_20200228.nc
  testoutput/smap_ssm.nc
  testoutput/smos_ssm.nc
  testoutput/ascat_ssm.nc
  testoutput/smos_sss_l2.nc
  testoutput/airnow_2020081306.nc
  testoutput/aeronet_aod.nc
  testoutput/ioda_dt_global_twosat_phy_l4_20150101_vDT2018.nc
  testoutput/ioda_global_vavh_l3_rt_s3a_20210930T18.nc
  testoutput/aeronet_aaod.nc
<<<<<<< HEAD
  testoutput/owp_snow_obs_dup_thin_err_fn.nc
=======
  testoutput/imsfv3_scf.nc
  testoutput/godae_bgc_argo.nc
>>>>>>> defb840f
)

if( iodaconv_gnssro_ENABLED )
  list( APPEND test_input
    testinput/gnssro_kompsat5_20180415_00Z.bufr
  )

  list( APPEND test_output
    testoutput/gnssro_kompsat5_2018041500.nc4
  )
endif()

if( iodaconv_bufr_ENABLED )
  list( APPEND test_input
    testinput/bufr_tables
    testinput/gdas.t18z.1bmhs.tm00.bufr_d
    testinput/gdas.t00z.1bhrs4.tm00.bufr_d
    testinput/gdas.t06z.adpsfc.tm00.bufr_d
    testinput/bufr_read_2_dim_blocks.bufr
    testinput/bufr_read_wmo_radiosonde.bufr
    testinput/bufr_satwnd_new_format.bufr
    testinput/bufr_satwnd_old_format.bufr
    testinput/bufr_mhs.yaml
    testinput/bufr_hrs.yaml
    testinput/bufr_filtering.yaml
    testinput/bufr_splitting.yaml
    testinput/bufr_filter_split.yaml
    testinput/bufr_adpsfc.yaml
    testinput/bufr_snow_adpsfc.yaml
    testinput/bufr_read_2_dim_blocks.yaml
    testinput/bufr_read_wmo_radiosonde.yaml
    testinput/bufr_satwnd_old_format.yaml
    testinput/bufr_satwnd_new_format.yaml
    testinput/airep_wmoBUFR2ioda.yaml
    testinput/airep_wmo_multi.bufr
    testinput/amdar_wmoBUFR2ioda.yaml
    testinput/amdar_wmo_single.bufr
    testinput/gnssro_wmoBUFR2ioda.yaml
    testinput/gnssro_2020-306-2358C2E6.bufr
    testinput/buoy_wmoBUFR2ioda.yaml
    testinput/buoy_wmo_single.bufr
    testinput/ship_wmoBUFR2ioda.yaml
    testinput/ship_wmo_single.bufr
    testinput/synop_wmoBUFR2ioda.yaml
    testinput/synop_wmo_single.bufr
    testinput/satwind_EUMet_wmoBUFR2ioda.yaml
    testinput/satwind_EUMet_wmo.bufr
    testinput/satwind_Himawari_wmoBUFR2ioda.yaml
    testinput/satwind_Himawari_wmo.bufr
  )

  list( APPEND test_output
    testoutput/gdas.t18z.1bmhs.tm00.nc
    testoutput/gdas.t00z.1bhrs4.tm00.nc
    testoutput/gdas.t18z.1bmhs.tm00.filtering.nc
    testoutput/gdas.t18z.1bmhs.tm00.15.seven.split.nc
    testoutput/gdas.t18z.1bmhs.tm00.15.7.filter_split.nc
    testoutput/gdas.t06z.adpsfc.tm00.nc
    testoutput/gdas.t06z.adpsfc_snow.tm00.nc
    testoutput/bufr_read_2_dim_blocks.nc
    testoutput/bufr_read_wmo_radiosonde.nc
    testoutput/NC005031.nc
    testoutput/NC005066.nc
    testoutput/airep_multi.nc
    testoutput/amdar_single.nc
    testoutput/gnssro_2020-306-2358C2E6.nc
    testoutput/buoy_single.nc
    testoutput/ship_single.nc
    testoutput/synop_single.nc
    testoutput/satwind_EUMet.nc
    testoutput/satwind_Himawari.nc
  )
endif()

if (iodaconv_satbias_ENABLED )
  list( APPEND test_input
    testinput/satbias_converter_amsua.yaml
    testinput/satbias_converter_cris.yaml
    testinput/satbias_converter_ssmis.yaml
    testinput/satbias_crtm_in
    testinput/satbias_crtm_pc
  )

  list( APPEND test_output
    testoutput/satbias_amsua_n18.nc4
    testoutput/satbias_cris_npp.nc4
    testoutput/satbias_ssmis_f16.nc4
  )
endif()

if (iodaconv_obserror_ENABLED )
  list( APPEND test_input
    testinput/Rcov_iasi_metop-b_sea.bin
  )

  list( APPEND test_output
    testoutput/Rcov_iasi_metop-b_sea.nc4
  )
endif()

if( iodaconv_pbfortran_ENABLED )
  list( APPEND test_input
    testinput/gnssro_kompsat5_20180415_00Z.bufr
    testinput/prepbufr.bufr
    testinput/gdas.t18z.1bmhs.tm00.bufr_d
  )

  list( APPEND test_output
    testoutput/gnssro_obs_2018041500.nc4
    testoutput/sondes_obs_2020093018.nc4
    testoutput/mhs_metop-b_obs_2020101215.nc4
  )
endif()

# create test directories and make links to the input files
file(MAKE_DIRECTORY ${CMAKE_CURRENT_BINARY_DIR}/testinput)
file(MAKE_DIRECTORY ${CMAKE_CURRENT_BINARY_DIR}/testoutput)
file(MAKE_DIRECTORY ${CMAKE_CURRENT_BINARY_DIR}/testrun)
file(MAKE_DIRECTORY ${CMAKE_CURRENT_BINARY_DIR}/Data)
foreach(FILENAME ${test_input} ${test_output})
    execute_process( COMMAND ${CMAKE_COMMAND} -E create_symlink
           ${CMAKE_CURRENT_SOURCE_DIR}/${FILENAME}
           ${CMAKE_CURRENT_BINARY_DIR}/${FILENAME} )
endforeach(FILENAME)

#===============================================================================
# The following tests use odb compare or nccmp to check the difference between the output
#  file, and the reference copy of what the ouput file should look like.
# The first rgument to the script, is what the output file type is (netcdf or odb)
# The second rgument to the script, wrapped in quotes, is the command to execute
#  the ioda converter.
# The third argument is the name of the output file to compare (one copy to be
#  created in testrun/ by the converter, and one copy already present in in
#  testoutput/)
#===============================================================================

# Typically, a converter is simply doing a format change (ie, copying data directly
# from the input file). For these cases, use a tolerance of zero for the
# iodaconv_comp.sh test.
#
# For a converter that is generating new data, use a non-zero tolerance.
set(IODA_CONV_COMP_TOL_ZERO "0.0")
set(IODA_CONV_COMP_TOL "0.5e-4")

# The ioda-engines CMake configuration has set the file target _ioda_python to
# the full path to the library file containing the python bindings created
# by pybind11. For example:
#
#   path_to_lib/python3.9/ioda/_ioda_python.cpython-39-darwin.so
#
# To be able to import the ioda python module, PYTHONPATH needs to be
# set to the directory that is one above where the ioda module is located.
# Using the above example:
#
#   PYTHONPATH=path_to_lib/python3.9
#
# This can be accompilished by using the TARGET_FILE_DIR cmake generator
# which works like the shell dirname command. In the ecbuild_add_test command
# PYTHONPATH can be set using the ENVIRONMENT keyword. Note that the desired
# path is one directory above what TARGET_FILE_DIR will return in the example below.
#
#   ecbuild_add_test(
#        ...
#        ENVIRONMENT "PYTHONPATH=$<TARGET_FILE_DIR:_ioda_python>/../"
#        ...
#        )
set(IODACONV_PYTHONPATH "$<TARGET_FILE_DIR:_ioda_python>/../:$ENV{PYTHONPATH}")


#===============================================================================
# Marine converters
#===============================================================================

ecbuild_add_test( TARGET  test_${PROJECT_NAME}_gds2_sst_l2p
                  TYPE    SCRIPT
                  ENVIRONMENT "PYTHONPATH=${IODACONV_PYTHONPATH}"
                  COMMAND ${CMAKE_BINARY_DIR}/bin/iodaconv_comp.sh
                  ARGS    netcdf
                          "${Python3_EXECUTABLE} ${CMAKE_BINARY_DIR}/bin/gds2_sst2ioda.py
                          -i testinput/gds2_sst_l2p.nc
                          -o testrun/gds2_sst_l2p.nc
                          -d 2018041512
                          -t 0.5"
                          gds2_sst_l2p.nc ${IODA_CONV_COMP_TOL_ZERO})

ecbuild_add_test( TARGET  test_${PROJECT_NAME}_gds2_sst_l3u
                  TYPE    SCRIPT
                  ENVIRONMENT "PYTHONPATH=${IODACONV_PYTHONPATH}"
                  COMMAND ${CMAKE_BINARY_DIR}/bin/iodaconv_comp.sh
                  ARGS    netcdf
                          "${Python3_EXECUTABLE} ${CMAKE_BINARY_DIR}/bin/gds2_sst2ioda.py
                          -i testinput/gds2_sst_l3u.nc
                          -o testrun/gds2_sst_l3u.nc
                          -d 2018041512
                          -t 0.5"
                          gds2_sst_l3u.nc ${IODA_CONV_COMP_TOL_ZERO})

ecbuild_add_test( TARGET  test_${PROJECT_NAME}_smap_sss
                  TYPE    SCRIPT
                  ENVIRONMENT "PYTHONPATH=${IODACONV_PYTHONPATH}"
                  COMMAND ${CMAKE_BINARY_DIR}/bin/iodaconv_comp.sh
                  ARGS    netcdf
                          "${Python3_EXECUTABLE} ${CMAKE_BINARY_DIR}/bin/smap_sss2ioda.py
                          -i testinput/smap_sss_rss.nc
                          -o testrun/smap_sss_rss.nc
                          -d 2018041512"
                          smap_sss_rss.nc ${IODA_CONV_COMP_TOL_ZERO})

ecbuild_add_test( TARGET  test_${PROJECT_NAME}_rads_adt
                  TYPE    SCRIPT
                  ENVIRONMENT "PYTHONPATH=${IODACONV_PYTHONPATH}"
                  COMMAND ${CMAKE_BINARY_DIR}/bin/iodaconv_comp.sh
                  ARGS    netcdf
                          "${Python3_EXECUTABLE} ${CMAKE_BINARY_DIR}/bin/rads_adt2ioda.py
                          -i testinput/rads_adt.nc
                          -o testrun/rads_adt.nc
                          -d 2018041512"
                          rads_adt.nc ${IODA_CONV_COMP_TOL_ZERO})

ecbuild_add_test( TARGET  test_${PROJECT_NAME}_godae_prof
                  TYPE    SCRIPT
                  ENVIRONMENT "PYTHONPATH=${IODACONV_PYTHONPATH}"
                  COMMAND ${CMAKE_BINARY_DIR}/bin/iodaconv_comp.sh
                  ARGS    netcdf
                          "${Python3_EXECUTABLE} ${CMAKE_BINARY_DIR}/bin/godae_profile2ioda.py
                          -i testinput/godae_prof.bin
                          -o testrun/godae_prof.nc
                          -d 1998092212"
                          godae_prof.nc ${IODA_CONV_COMP_TOL_ZERO})

ecbuild_add_test( TARGET  test_${PROJECT_NAME}_godae_ship
                  TYPE    SCRIPT
                  ENVIRONMENT "PYTHONPATH=${IODACONV_PYTHONPATH}"
                  COMMAND ${CMAKE_BINARY_DIR}/bin/iodaconv_comp.sh
                  ARGS    netcdf
                          "${Python3_EXECUTABLE} ${CMAKE_BINARY_DIR}/bin/godae_ship2ioda.py
                          -i testinput/godae_ship.bin
                          -o testrun/godae_ship.nc
                          -d 1998090112"
                          godae_ship.nc ${IODA_CONV_COMP_TOL_ZERO})

ecbuild_add_test( TARGET  test_${PROJECT_NAME}_godae_trak
                  TYPE    SCRIPT
                  ENVIRONMENT "PYTHONPATH=${IODACONV_PYTHONPATH}"
                  COMMAND ${CMAKE_BINARY_DIR}/bin/iodaconv_comp.sh
                  ARGS    netcdf
                          "${Python3_EXECUTABLE} ${CMAKE_BINARY_DIR}/bin/godae_trak2ioda.py
                          -i testinput/godae_trak.bin
                          -o testrun/godae_trak.nc
                          -d 2004070812"
                          godae_trak.nc ${IODA_CONV_COMP_TOL_ZERO})

ecbuild_add_test( TARGET  test_${PROJECT_NAME}_hgodas_adt
                  TYPE    SCRIPT
                  ENVIRONMENT "PYTHONPATH=${IODACONV_PYTHONPATH}"
                  COMMAND ${CMAKE_BINARY_DIR}/bin/iodaconv_comp.sh
                  ARGS    netcdf
                          "${Python3_EXECUTABLE} ${CMAKE_BINARY_DIR}/bin/hgodas_adt2ioda.py
                          -i testinput/hgodas_adt.nc
                          -o testrun/hgodas_adt.nc
                          -d 2018041512"
                          hgodas_adt.nc ${IODA_CONV_COMP_TOL_ZERO})

ecbuild_add_test( TARGET  test_${PROJECT_NAME}_hgodas_insitu
                  TYPE    SCRIPT
                  ENVIRONMENT "PYTHONPATH=${IODACONV_PYTHONPATH}"
                  COMMAND ${CMAKE_BINARY_DIR}/bin/iodaconv_comp.sh
                  ARGS    netcdf
                          "${Python3_EXECUTABLE} ${CMAKE_BINARY_DIR}/bin/hgodas_insitu2ioda.py
                          -i testinput/hgodas_insitu.nc
                          -o testrun/hgodas_insitu.nc
                          -d 2018041512"
                          hgodas_insitu.nc ${IODA_CONV_COMP_TOL_ZERO})

ecbuild_add_test( TARGET  test_${PROJECT_NAME}_hgodas_sst
                  TYPE    SCRIPT
                  ENVIRONMENT "PYTHONPATH=${IODACONV_PYTHONPATH}"
                  COMMAND ${CMAKE_BINARY_DIR}/bin/iodaconv_comp.sh
                  ARGS    netcdf
                          "${Python3_EXECUTABLE} ${CMAKE_BINARY_DIR}/bin/hgodas_sst2ioda.py
                          -i testinput/hgodas_sst.nc
                          -o testrun/hgodas_sst.nc
                          -d 2018041512"
                          hgodas_sst.nc ${IODA_CONV_COMP_TOL_ZERO})

ecbuild_add_test( TARGET  test_${PROJECT_NAME}_glider
                  TYPE    SCRIPT
                  ENVIRONMENT "PYTHONPATH=${IODACONV_PYTHONPATH}"
                  COMMAND ${CMAKE_BINARY_DIR}/bin/iodaconv_comp.sh
                  ARGS    netcdf
                          "${Python3_EXECUTABLE} ${CMAKE_BINARY_DIR}/bin/glider2ioda.py
                          -i testinput/marineglider_AOML.nc
                          -o testrun/test_glider.nc
                          -d 2016080412
                          -y testinput/glider.yaml"
                          test_glider.nc ${IODA_CONV_COMP_TOL_ZERO})

ecbuild_add_test( TARGET  test_${PROJECT_NAME}_hfradar
                  TYPE    SCRIPT
                  ENVIRONMENT "PYTHONPATH=${IODACONV_PYTHONPATH}"
                  COMMAND ${CMAKE_BINARY_DIR}/bin/iodaconv_comp.sh
                  ARGS    netcdf
                          "${Python3_EXECUTABLE} ${CMAKE_BINARY_DIR}/bin/ndbc_hfradar2ioda.py
                          -i testinput/ndbc_hfradar_in.nc
                          -o testrun/ndbc_hfradar_out.nc
                          -d 2020072012"
                          ndbc_hfradar_out.nc ${IODA_CONV_COMP_TOL_ZERO})

ecbuild_add_test( TARGET  test_${PROJECT_NAME}_argoclim
                  TYPE    SCRIPT
                  COMMAND ${CMAKE_BINARY_DIR}/bin/iodaconv_comp.sh
                  ARGS    netcdf
                          "${Python3_EXECUTABLE} ${CMAKE_BINARY_DIR}/bin/argoClim2ioda.py
                          -i testinput/argoclim_test.nc
                          -o testrun/argoclim.nc
                          -d 2019101600"
                          argoclim.nc ${IODA_CONV_COMP_TOL_ZERO})

ecbuild_add_test( TARGET  test_${PROJECT_NAME}_cryosat2
                  TYPE    SCRIPT
                  ENVIRONMENT "PYTHONPATH=${IODACONV_PYTHONPATH}"
                  COMMAND ${CMAKE_BINARY_DIR}/bin/iodaconv_comp.sh
                  ARGS    netcdf
                          "${Python3_EXECUTABLE} ${CMAKE_BINARY_DIR}/bin/cryosat_ice2ioda.py
                          -i testinput/cryosat2_L2_test.nc
                          -o testrun/cryosat2_L2.nc
                          -d 2019092112"
                          cryosat2_L2.nc ${IODA_CONV_COMP_TOL_ZERO})

ecbuild_add_test( TARGET  test_${PROJECT_NAME}_emc_ice
                  TYPE    SCRIPT
                  ENVIRONMENT "PYTHONPATH=${IODACONV_PYTHONPATH}"
                  COMMAND ${CMAKE_BINARY_DIR}/bin/iodaconv_comp.sh
                  ARGS    netcdf
                          "${Python3_EXECUTABLE} ${CMAKE_BINARY_DIR}/bin/emc_ice2ioda.py
                          -i testinput/emc_ice.nc
                          -o testrun/emc_ice_ioda2.nc
                          -d 2015082812"
                          emc_ice_ioda2.nc ${IODA_CONV_COMP_TOL_ZERO})

ecbuild_add_test( TARGET  test_${PROJECT_NAME}_smos_sss
                  TYPE    SCRIPT
                  ENVIRONMENT "PYTHONPATH=${IODACONV_PYTHONPATH}"
                  COMMAND ${CMAKE_BINARY_DIR}/bin/iodaconv_comp.sh
                  ARGS    netcdf
                          "${Python3_EXECUTABLE} ${CMAKE_BINARY_DIR}/bin/smos_sss2ioda.py
                          -i testinput/SM_REPR_MIR_OSUDP2_20100601T000131_20100601T001849_662_120_1.nc
                          -o testrun/smos_sss_l2.nc
                          -d 2010060100"
                          smos_sss_l2.nc ${IODA_CONV_COMP_TOL_ZERO})

ecbuild_add_test( TARGET  test_${PROJECT_NAME}_copernicus_l4adt
                  TYPE    SCRIPT
                  ENVIRONMENT "PYTHONPATH=${IODACONV_PYTHONPATH}"
                  COMMAND ${CMAKE_BINARY_DIR}/bin/iodaconv_comp.sh
                  ARGS    netcdf
                          "${Python3_EXECUTABLE} ${CMAKE_BINARY_DIR}/bin/copernicus_l4adt2ioda.py
                          -i testinput/dt_global_twosat_phy_l4_20150101_vDT2018.nc
                          -o testrun/ioda_dt_global_twosat_phy_l4_20150101_vDT2018.nc"
                          ioda_dt_global_twosat_phy_l4_20150101_vDT2018.nc ${IODA_CONV_COMP_TOL_ZERO})

ecbuild_add_test( TARGET  test_${PROJECT_NAME}_copernicus_l3swh
                  TYPE    SCRIPT
                  ENVIRONMENT "PYTHONPATH=${IODACONV_PYTHONPATH}"
                  COMMAND ${CMAKE_BINARY_DIR}/bin/iodaconv_comp.sh
                  ARGS    netcdf
                          "${Python3_EXECUTABLE} ${CMAKE_BINARY_DIR}/bin/copernicus_l3swh2ioda.py
                          -i testinput/global_vavh_l3_rt_s3a_20210930T18.nc
                          -o testrun/ioda_global_vavh_l3_rt_s3a_20210930T18.nc"
                          ioda_global_vavh_l3_rt_s3a_20210930T18.nc ${IODA_CONV_COMP_TOL_ZERO})

#===============================================================================
# Conventional data, surface Obs - METAR converter
#===============================================================================

ecbuild_add_test( TARGET  test_${PROJECT_NAME}_metar
                  TYPE    SCRIPT
                  ENVIRONMENT "PYTHONPATH=${IODACONV_PYTHONPATH}"
                  COMMAND ${CMAKE_BINARY_DIR}/bin/iodaconv_comp.sh
                  ARGS    netcdf
                          "${Python3_EXECUTABLE} ${CMAKE_BINARY_DIR}/bin/metar_csv2ioda.py
                          -i testinput/2020100106_metars_small.csv
                          -o testrun/2020100106_metars_small.nc
                          -d 2020100106"
                          2020100106_metars_small.nc ${IODA_CONV_COMP_TOL_ZERO})

#===============================================================================
# MISC converters
#===============================================================================

ecbuild_add_test( TARGET  test_${PROJECT_NAME}_viirs_jpss1_oc_l2
                  TYPE    SCRIPT
                  ENVIRONMENT "PYTHONPATH=${IODACONV_PYTHONPATH}"
                  COMMAND ${CMAKE_BINARY_DIR}/bin/iodaconv_comp.sh
                  ARGS    netcdf
                          "${Python3_EXECUTABLE} ${CMAKE_BINARY_DIR}/bin/viirs_modis_l2_oc2ioda.py
                          -i testinput/viirs_jpss1_oc_l2.nc
                          -o testrun/viirs_jpss1_oc_l2.nc
                          -d 2018041512
                          -t 0.5"
                          viirs_jpss1_oc_l2.nc ${IODA_CONV_COMP_TOL_ZERO})

ecbuild_add_test( TARGET  test_${PROJECT_NAME}_modis_aqua_oc_l2
                  TYPE    SCRIPT
                  ENVIRONMENT "PYTHONPATH=${IODACONV_PYTHONPATH}"
                  COMMAND ${CMAKE_BINARY_DIR}/bin/iodaconv_comp.sh
                  ARGS    netcdf
                          "${Python3_EXECUTABLE} ${CMAKE_BINARY_DIR}/bin/viirs_modis_l2_oc2ioda.py
                          -i testinput/modis_aqua_oc_l2.nc
                          -o testrun/modis_aqua_oc_l2.nc
                          -d 2018041512
                          -t 0.5"
                          modis_aqua_oc_l2.nc ${IODA_CONV_COMP_TOL_ZERO})

ecbuild_add_test( TARGET  test_${PROJECT_NAME}_viirs_jpss1_oc_l3
                  ENVIRONMENT "PYTHONPATH=${IODACONV_PYTHONPATH}"
                  TYPE    SCRIPT
                  COMMAND ${CMAKE_BINARY_DIR}/bin/iodaconv_comp.sh
                  ARGS    netcdf
                          "${Python3_EXECUTABLE} ${CMAKE_BINARY_DIR}/bin/viirs_modis_l3_oc2ioda.py
                          -i testinput/viirs_jpss1_oc_l3.nc
                          -o testrun/viirs_jpss1_oc_l3.nc
                          -d 2018041512"
                          viirs_jpss1_oc_l3.nc ${IODA_CONV_COMP_TOL_ZERO})

ecbuild_add_test( TARGET  test_${PROJECT_NAME}_godae_bgc_argo
                  TYPE    SCRIPT
                  ENVIRONMENT "PYTHONPATH=${IODACONV_PYTHONPATH}"
                  COMMAND ${CMAKE_BINARY_DIR}/bin/iodaconv_comp.sh
                  ARGS    netcdf
                          "${Python3_EXECUTABLE} ${CMAKE_BINARY_DIR}/bin/godae_bgc_argo2ioda.py
                          -i testinput/godae_bgc_argo.nc
                          -o testrun/godae_bgc_argo.nc
                          -d 2018041512"
                          godae_bgc_argo.nc ${IODA_CONV_COMP_TOL_ZERO})

ecbuild_add_test( TARGET  test_${PROJECT_NAME}_ncep_bufr
                  TYPE    SCRIPT
                  COMMAND ${CMAKE_BINARY_DIR}/bin/iodaconv_comp.sh
                  ARGS    netcdf
                          "${Python3_EXECUTABLE} ${CMAKE_BINARY_DIR}/bin/ncep_classes.py
                          -p testinput/
                          -i b001xx007.20200310.bufr
                          -o testrun/ioda.NC001007.2020031012.nc
                          -d 2020031012
                          -m 5
                          -l NC001007.yaml
                          -ot NC001007"
                          ioda.NC001007.2020031012.nc ${IODA_CONV_COMP_TOL_ZERO})

ecbuild_add_test( TARGET  test_${PROJECT_NAME}_gen_singleob
                  TYPE    SCRIPT
                  COMMAND ${CMAKE_BINARY_DIR}/bin/iodaconv_comp.sh
                  ARGS    netcdf
                          "${Python3_EXECUTABLE} ${CMAKE_BINARY_DIR}/bin/gen_single_ob.py
                          -y testinput/singleob.yaml"
                          singleob.nc ${IODA_CONV_COMP_TOL_ZERO})

#===============================================================================
# SSEC GIIRS converters
#===============================================================================

# use the non-zero tolerance for this test since the script is doing a variable change
ecbuild_add_test( TARGET  test_${PROJECT_NAME}_giirs_ssec2ioda
                  TYPE    SCRIPT
                  COMMAND ${CMAKE_BINARY_DIR}/bin/iodaconv_comp.sh
                  ARGS    netcdf
                          "${Python3_EXECUTABLE} ${CMAKE_BINARY_DIR}/bin/giirs_ssec2ioda.py
                          -i testinput/giirs_fy4a-test.nc
                          -o testrun/giirs_ssec_ioda.nc4
                          -d 2017030208"
                          giirs_ssec_ioda.nc4 ${IODA_CONV_COMP_TOL})

ecbuild_add_test( TARGET  test_${PROJECT_NAME}_giirs_lw
                  TYPE    SCRIPT
                  COMMAND ${CMAKE_BINARY_DIR}/bin/iodaconv_comp.sh
                  ARGS    netcdf
                          "${Python3_EXECUTABLE} ${CMAKE_BINARY_DIR}/bin/giirs_lw2ioda.py
                          -i testinput/giirs_fy4a-test.nc
                          -o testrun/giirs_fy4a_obs_2017030208.nc4
                          -d 2017030208"
                          giirs_fy4a_obs_2017030208.nc4 ${IODA_CONV_COMP_TOL_ZERO})

#===============================================================================
# GSI ncdiag converters
#===============================================================================

ecbuild_add_test( TARGET  test_${PROJECT_NAME}_gsidiag_conv_uv
                  TYPE    SCRIPT
                  COMMAND ${CMAKE_BINARY_DIR}/bin/iodaconv_comp.sh
                  ARGS    netcdf
                          "${Python3_EXECUTABLE} ${CMAKE_BINARY_DIR}/bin/test_gsidiag.py
                          -i testinput/gsidiag_conv_uv_testinput.nc
                          -o testrun/
                          -t conv
                          -p satwind"
                          satwind_obs_2018041500.nc4 ${IODA_CONV_COMP_TOL_ZERO})

ecbuild_add_test( TARGET  test_${PROJECT_NAME}_gsidiag_conv
                  TYPE    SCRIPT
                  COMMAND ${CMAKE_BINARY_DIR}/bin/iodaconv_comp.sh
                  ARGS    netcdf
                          "${Python3_EXECUTABLE} ${CMAKE_BINARY_DIR}/bin/test_gsidiag.py
                          -i testinput/gsidiag_conv_t_sfc_test.nc
                          -o testrun/
                          -t conv
                          -p sfc"
                          sfc_tv_obs_2018041500.nc4 ${IODA_CONV_COMP_TOL_ZERO})

ecbuild_add_test( TARGET  test_${PROJECT_NAME}_gsidiag_rad
                  TYPE    SCRIPT
                  COMMAND ${CMAKE_BINARY_DIR}/bin/iodaconv_comp.sh
                  ARGS    netcdf
                          "${Python3_EXECUTABLE} ${CMAKE_BINARY_DIR}/bin/test_gsidiag.py
                          -i testinput/gsidiag_amsua_aqua_radiance_test.nc
                          -o testrun/
                          -t rad"
                          amsua_aqua_obs_2018041500.nc4 ${IODA_CONV_COMP_TOL_ZERO})

#===============================================================================
# WRFDA ncdiag converter
#===============================================================================

ecbuild_add_test( TARGET  test_${PROJECT_NAME}_wrfdadiag_rad
                  TYPE    SCRIPT
                  COMMAND ${CMAKE_BINARY_DIR}/bin/iodaconv_comp.sh
                  ARGS    netcdf
                          "${Python3_EXECUTABLE} ${CMAKE_BINARY_DIR}/bin/test_wrfdadiag.py
                          -i testinput/wrfdadiags_goes-16-abi_2018041500.nc
                          -o testrun/
                          -t rad"
                          abi_g16_obs_2018041500.nc4 ${IODA_CONV_COMP_TOL_ZERO})

#===============================================================================
# GNSSRO BUFR converter
#===============================================================================

if( iodaconv_gnssro_ENABLED )
  ecbuild_add_test( TARGET  test_${PROJECT_NAME}_gnssro_bufr_conv
                    TYPE    SCRIPT
                    COMMAND ${CMAKE_BINARY_DIR}/bin/iodaconv_comp.sh
                    ARGS    netcdf
                            "${CMAKE_BINARY_DIR}/bin/gnssro_bufr2ioda
                            2018041500
                            testinput/gnssro_kompsat5_20180415_00Z.bufr
                            testrun/gnssro_kompsat5_2018041500.nc4"
                            gnssro_kompsat5_2018041500.nc4 ${IODA_CONV_COMP_TOL_ZERO}
                    DEPENDS gnssro_bufr2ioda)
endif()

#==============================================================================
# Atmospheric Composition converters
#==============================================================================

ecbuild_add_test( TARGET  test_${PROJECT_NAME}_viirs_aod
                  TYPE    SCRIPT
                  COMMAND ${CMAKE_BINARY_DIR}/bin/iodaconv_comp.sh
                  ARGS    netcdf
                          "${Python3_EXECUTABLE} ${CMAKE_BINARY_DIR}/bin/viirs_aod2ioda.py
                          -i testinput/viirs_aod.nc
                          -o testrun/viirs_aod.nc
                          -m nesdis
                          -k maskout
                          -t 0.0"
                          viirs_aod.nc ${IODA_CONV_COMP_TOL_ZERO})

ecbuild_add_test( TARGET  test_${PROJECT_NAME}_tropomi_no2
                  TYPE    SCRIPT
                  ENVIRONMENT "PYTHONPATH=${IODACONV_PYTHONPATH}"
                  COMMAND ${CMAKE_BINARY_DIR}/bin/iodaconv_comp.sh
                  ARGS    netcdf
                          "${Python3_EXECUTABLE} ${CMAKE_BINARY_DIR}/bin/tropomi_no2_nc2ioda.py
                          -i testinput/tropomi_no2.nc
                          -o testrun/tropomi_no2.nc"
                          tropomi_no2.nc ${IODA_CONV_COMP_TOL_ZERO})

ecbuild_add_test( TARGET  test_${PROJECT_NAME}_modis_aod
                  TYPE    SCRIPT
                  ENVIRONMENT "PYTHONPATH=${IODACONV_PYTHONPATH}"
                  COMMAND ${CMAKE_BINARY_DIR}/bin/iodaconv_comp.sh
                  ARGS    netcdf
                          "${Python3_EXECUTABLE} ${CMAKE_BINARY_DIR}/bin/modis_aod2ioda.py
                          -i testinput/modis_aod.nc
                          -t 2016060100
                          -o testrun/modis_aod.nc"
                          modis_aod.nc ${IODA_CONV_COMP_TOL_ZERO})

ecbuild_add_test( TARGET  test_${PROJECT_NAME}_aeronet_aod
                  TYPE    SCRIPT
		  ENVIRONMENT "PYTHONPATH=${IODACONV_PYTHONPATH}"
                  COMMAND ${CMAKE_BINARY_DIR}/bin/iodaconv_comp.sh
                  ARGS    netcdf
		          "${Python3_EXECUTABLE} ${CMAKE_BINARY_DIR}/bin/aeronet_aod2ioda.py
                          -i testinput/aeronet_aod.dat
                          -o testrun/aeronet_aod.nc"
                          aeronet_aod.nc ${IODA_CONV_COMP_TOL_ZERO})

ecbuild_add_test( TARGET  test_${PROJECT_NAME}_aeronet_aaod
                  TYPE    SCRIPT
		  ENVIRONMENT "PYTHONPATH=${IODACONV_PYTHONPATH}"
		  COMMAND ${CMAKE_BINARY_DIR}/bin/iodaconv_comp.sh
		  ARGS    netcdf
		          "${Python3_EXECUTABLE} ${CMAKE_BINARY_DIR}/bin/aeronet_aaod2ioda.py
			  -c testinput/aeronet_cad.dat
			  -t testinput/aeronet_tab.dat
			  -o testrun/aeronet_aaod.nc"
			  aeronet_aaod.nc ${IODA_CONV_COMP_TOL_ZERO})

ecbuild_add_test( TARGET  test_${PROJECT_NAME}_airnow
                  TYPE    SCRIPT
                  COMMAND ${CMAKE_BINARY_DIR}/bin/iodaconv_comp.sh
                  ARGS    netcdf
                          "${Python3_EXECUTABLE} ${CMAKE_BINARY_DIR}/bin/airnow2ioda-nc.py
                          -i testinput/airnow_2020081306.dat
                          -s testinput/airnow_sites.dat
                          -o testrun/airnow_2020081306.nc"
                          airnow_2020081306.nc ${IODA_CONV_COMP_TOL_ZERO})


#==============================================================================
# Bufr Ingester tests
#==============================================================================

if(iodaconv_bufr_ENABLED)

  ecbuild_add_test( TARGET  test_iodaconv_bufr_bufrdescription
                    SOURCES bufr/TestBufrDescription.cpp
                    ARGS    testinput/bufr_mhs.yaml
                    LIBS    eckit oops iodaconv::ingester)

  ecbuild_add_test( TARGET  test_iodaconv_bufr_mhs2ioda
                    TYPE    SCRIPT
                    COMMAND ${CMAKE_BINARY_DIR}/bin/iodaconv_comp.sh
                    ARGS    netcdf
                            "${CMAKE_BINARY_DIR}/bin/bufr2ioda.x testinput/bufr_mhs.yaml"
                            gdas.t18z.1bmhs.tm00.nc ${IODA_CONV_COMP_TOL_ZERO}
                    DEPENDS bufr2ioda.x )

  ecbuild_add_test( TARGET  test_iodaconv_bufr_hrs2ioda
                    TYPE    SCRIPT
                    COMMAND ${CMAKE_BINARY_DIR}/bin/iodaconv_comp.sh
                    ARGS    netcdf
                            "${CMAKE_BINARY_DIR}/bin/bufr2ioda.x testinput/bufr_hrs.yaml"
                            gdas.t00z.1bhrs4.tm00.nc ${IODA_CONV_COMP_TOL_ZERO}
                    DEPENDS bufr2ioda.x )

  ecbuild_add_test( TARGET  test_iodaconv_bufr_filtering
                    TYPE    SCRIPT
                    COMMAND ${CMAKE_BINARY_DIR}/bin/iodaconv_comp.sh
                    ARGS    netcdf
                            "${CMAKE_BINARY_DIR}/bin/bufr2ioda.x testinput/bufr_filtering.yaml"
                            gdas.t18z.1bmhs.tm00.filtering.nc ${IODA_CONV_COMP_TOL_ZERO}
                    DEPENDS bufr2ioda.x )

  ecbuild_add_test( TARGET  test_iodaconv_bufr_splitting
                    TYPE    SCRIPT
                    COMMAND ${CMAKE_BINARY_DIR}/bin/iodaconv_comp.sh
                    ARGS    netcdf
                            "${CMAKE_BINARY_DIR}/bin/bufr2ioda.x testinput/bufr_splitting.yaml"
                            gdas.t18z.1bmhs.tm00.15.seven.split.nc ${IODA_CONV_COMP_TOL_ZERO}
                    DEPENDS bufr2ioda.x )

  ecbuild_add_test( TARGET  test_iodaconv_bufr_filter_split
                    TYPE    SCRIPT
                    COMMAND ${CMAKE_BINARY_DIR}/bin/iodaconv_comp.sh
                    ARGS    netcdf
                            "${CMAKE_BINARY_DIR}/bin/bufr2ioda.x testinput/bufr_filter_split.yaml"
                            gdas.t18z.1bmhs.tm00.15.7.filter_split.nc ${IODA_CONV_COMP_TOL_ZERO}
                    DEPENDS bufr2ioda.x )

  ecbuild_add_test( TARGET  test_iodaconv_bufr_adpsfc2ioda
                    TYPE    SCRIPT
                    COMMAND ${CMAKE_BINARY_DIR}/bin/iodaconv_comp.sh
                    ARGS    netcdf
                            "${CMAKE_BINARY_DIR}/bin/bufr2ioda.x testinput/bufr_adpsfc.yaml"
                            gdas.t06z.adpsfc.tm00.nc ${IODA_CONV_COMP_TOL_ZERO}
                    DEPENDS bufr2ioda.x )

  ecbuild_add_test( TARGET  test_iodaconv_bufr_snowadpsfc2ioda
                    TYPE    SCRIPT
                    COMMAND ${CMAKE_BINARY_DIR}/bin/iodaconv_comp.sh
                    ARGS    netcdf
                            "${CMAKE_BINARY_DIR}/bin/bufr2ioda.x testinput/bufr_snow_adpsfc.yaml"
                            gdas.t06z.adpsfc_snow.tm00.nc ${IODA_CONV_COMP_TOL_ZERO}
                    DEPENDS bufr2ioda.x )


  ecbuild_add_test( TARGET  test_iodaconv_bufr_read_2_dim_blocks
                    TYPE    SCRIPT
                    COMMAND ${CMAKE_BINARY_DIR}/bin/iodaconv_comp.sh
                    ARGS    netcdf
                            "${CMAKE_BINARY_DIR}/bin/bufr2ioda.x testinput/bufr_read_2_dim_blocks.yaml"
                            bufr_read_2_dim_blocks.nc ${IODA_CONV_COMP_TOL_ZERO}
                    DEPENDS bufr2ioda.x )

  ecbuild_add_test( TARGET  test_iodaconv_bufr_read_wmo_radiosonde
                    TYPE    SCRIPT
                    COMMAND ${CMAKE_BINARY_DIR}/bin/iodaconv_comp.sh
                    ARGS    netcdf
                            "${CMAKE_BINARY_DIR}/bin/bufr2ioda.x testinput/bufr_read_wmo_radiosonde.yaml"
                            bufr_read_wmo_radiosonde.nc ${IODA_CONV_COMP_TOL_ZERO}
                    DEPENDS bufr2ioda.x )

  ecbuild_add_test( TARGET  test_iodaconv_bufr_satwnd_old_format
                    TYPE    SCRIPT
                    COMMAND ${CMAKE_BINARY_DIR}/bin/iodaconv_comp.sh
                    ARGS    netcdf
                    "${CMAKE_BINARY_DIR}/bin/bufr2ioda.x testinput/bufr_satwnd_old_format.yaml"
                    NC005066.nc ${IODA_CONV_COMP_TOL_ZERO}
                    DEPENDS bufr2ioda.x )

  ecbuild_add_test( TARGET  test_iodaconv_bufr_satwnd_new_format
                    TYPE    SCRIPT
                    COMMAND ${CMAKE_BINARY_DIR}/bin/iodaconv_comp.sh
                    ARGS    netcdf
                    "${CMAKE_BINARY_DIR}/bin/bufr2ioda.x testinput/bufr_satwnd_new_format.yaml"
                    NC005031.nc ${IODA_CONV_COMP_TOL_ZERO}
                    DEPENDS bufr2ioda.x )

  ecbuild_add_test( TARGET  test_iodaconv_bufr_airep_wmo_bufr
                    TYPE    SCRIPT
                    COMMAND ${CMAKE_BINARY_DIR}/bin/iodaconv_comp.sh
                    ARGS    netcdf
                    "${CMAKE_BINARY_DIR}/bin/bufr2ioda.x testinput/airep_wmoBUFR2ioda.yaml"
                    airep_multi.nc ${IODA_CONV_COMP_TOL_ZERO}
                    DEPENDS bufr2ioda.x )

  ecbuild_add_test( TARGET  test_iodaconv_bufr_amdar_wmo_bufr
                    TYPE    SCRIPT
                    COMMAND ${CMAKE_BINARY_DIR}/bin/iodaconv_comp.sh
                    ARGS    netcdf
                    "${CMAKE_BINARY_DIR}/bin/bufr2ioda.x testinput/amdar_wmoBUFR2ioda.yaml"
                    amdar_single.nc ${IODA_CONV_COMP_TOL_ZERO}
                    DEPENDS bufr2ioda.x )

  ecbuild_add_test( TARGET  test_iodaconv_bufr_gnssro_wmo_bufr
                    TYPE    SCRIPT
                    COMMAND ${CMAKE_BINARY_DIR}/bin/iodaconv_comp.sh
                    ARGS    netcdf
                    "${CMAKE_BINARY_DIR}/bin/bufr2ioda.x testinput/gnssro_wmoBUFR2ioda.yaml"
                    gnssro_2020-306-2358C2E6.nc ${IODA_CONV_COMP_TOL_ZERO}
                    DEPENDS bufr2ioda.x )

  ecbuild_add_test( TARGET  test_iodaconv_bufr_buoy_wmo_bufr
                    TYPE    SCRIPT
                    COMMAND ${CMAKE_BINARY_DIR}/bin/iodaconv_comp.sh
                    ARGS    netcdf
                    "${CMAKE_BINARY_DIR}/bin/bufr2ioda.x testinput/buoy_wmoBUFR2ioda.yaml"
                    buoy_single.nc ${IODA_CONV_COMP_TOL_ZERO}
                    DEPENDS bufr2ioda.x )

  ecbuild_add_test( TARGET  test_iodaconv_bufr_ship_wmo_bufr
                    TYPE    SCRIPT
                    COMMAND ${CMAKE_BINARY_DIR}/bin/iodaconv_comp.sh
                    ARGS    netcdf
                    "${CMAKE_BINARY_DIR}/bin/bufr2ioda.x testinput/ship_wmoBUFR2ioda.yaml"
                    ship_single.nc ${IODA_CONV_COMP_TOL_ZERO}
                    DEPENDS bufr2ioda.x )

  ecbuild_add_test( TARGET  test_iodaconv_bufr_synop_wmo_bufr
                    TYPE    SCRIPT
                    COMMAND ${CMAKE_BINARY_DIR}/bin/iodaconv_comp.sh
                    ARGS    netcdf
                    "${CMAKE_BINARY_DIR}/bin/bufr2ioda.x testinput/synop_wmoBUFR2ioda.yaml"
                    synop_single.nc ${IODA_CONV_COMP_TOL_ZERO})

  ecbuild_add_test( TARGET  test_iodaconv_bufr_satwind_EUMet_wmo_bufr
                    TYPE    SCRIPT
                    COMMAND ${CMAKE_BINARY_DIR}/bin/iodaconv_comp.sh
                    ARGS    netcdf
                    "${CMAKE_BINARY_DIR}/bin/bufr2ioda.x testinput/satwind_EUMet_wmoBUFR2ioda.yaml"
                    satwind_EUMet.nc ${IODA_CONV_COMP_TOL_ZERO}
                    DEPENDS bufr2ioda.x )

  ecbuild_add_test( TARGET  test_iodaconv_bufr_satwind_Himawari_wmo_bufr
                    TYPE    SCRIPT
                    COMMAND ${CMAKE_BINARY_DIR}/bin/iodaconv_comp.sh
                    ARGS    netcdf
                    "${CMAKE_BINARY_DIR}/bin/bufr2ioda.x testinput/satwind_Himawari_wmoBUFR2ioda.yaml"
                    satwind_Himawari.nc ${IODA_CONV_COMP_TOL_ZERO}
                    DEPENDS bufr2ioda.x )
endif()

#==============================================================================
# PrepBUFR and BUFR tests
#==============================================================================

if( iodaconv_pbfortran_ENABLED )

  ecbuild_add_test( TARGET  test_${PROJECT_NAME}_gnssro_conv
                    TYPE    SCRIPT
                    COMMAND ${CMAKE_BINARY_DIR}/bin/iodaconv_comp.sh
                    ARGS    netcdf
                            "${CMAKE_BINARY_DIR}/bin/bufr2nc_fortran.x
                            -i testinput -o testrun gnssro_kompsat5_20180415_00Z.bufr"
                            gnssro_obs_2018041500.nc4 ${IODA_CONV_COMP_TOL_ZERO}
                    DEPENDS bufr2nc_fortran.x)

  ecbuild_add_test( TARGET  test_${PROJECT_NAME}_prepbufr_conv
                    TYPE    SCRIPT
                    COMMAND ${CMAKE_BINARY_DIR}/bin/iodaconv_comp.sh
                    ARGS    netcdf
                            "${CMAKE_BINARY_DIR}/bin/bufr2nc_fortran.x
                            -i testinput -o testrun prepbufr.bufr"
                            sondes_obs_2020093018.nc4 ${IODA_CONV_COMP_TOL}
                    DEPENDS bufr2nc_fortran.x)

  ecbuild_add_test( TARGET  test_${PROJECT_NAME}_mhs_conv
                    TYPE    SCRIPT
                    COMMAND ${CMAKE_BINARY_DIR}/bin/iodaconv_comp.sh
                    ARGS    netcdf
                            "${CMAKE_BINARY_DIR}/bin/bufr2nc_fortran.x
                            -i testinput -o testrun gdas.t18z.1bmhs.tm00.bufr_d"
                            mhs_metop-b_obs_2020101215.nc4 ${IODA_CONV_COMP_TOL_ZERO}
                    DEPENDS bufr2nc_fortran.x)

endif()


#==============================================================================
# SatBias tests
#==============================================================================

if( iodaconv_satbias_ENABLED )

  ecbuild_add_test( TARGET  test_iodaconv_satbias_amsua
                    TYPE    SCRIPT
                    COMMAND ${CMAKE_BINARY_DIR}/bin/iodaconv_comp.sh
                    ARGS    netcdf
                            "${CMAKE_BINARY_DIR}/bin/satbias2ioda.x testinput/satbias_converter_amsua.yaml"
                            satbias_amsua_n18.nc4 ${IODA_CONV_COMP_TOL_ZERO}
                    DEPENDS satbias2ioda.x )

  ecbuild_add_test( TARGET  test_iodaconv_satbias_cris
                    TYPE    SCRIPT
                    COMMAND ${CMAKE_BINARY_DIR}/bin/iodaconv_comp.sh
                    ARGS    netcdf
                            "${CMAKE_BINARY_DIR}/bin/satbias2ioda.x testinput/satbias_converter_cris.yaml"
                            satbias_cris_npp.nc4 ${IODA_CONV_COMP_TOL_ZERO}
                    DEPENDS satbias2ioda.x )

  ecbuild_add_test( TARGET  test_iodaconv_satbias_ssmis
                    TYPE    SCRIPT
                    COMMAND ${CMAKE_BINARY_DIR}/bin/iodaconv_comp.sh
                    ARGS    netcdf
                            "${CMAKE_BINARY_DIR}/bin/satbias2ioda.x testinput/satbias_converter_ssmis.yaml"
                            satbias_ssmis_f16.nc4 ${IODA_CONV_COMP_TOL_ZERO}
                    DEPENDS satbias2ioda.x )
endif()


#==============================================================================
# ObsError correlations tests
#==============================================================================

if( iodaconv_obserror_ENABLED )

  ecbuild_add_test( TARGET  test_iodaconv_obserror
                    TYPE    SCRIPT
                    COMMAND ${CMAKE_BINARY_DIR}/bin/iodaconv_comp.sh
                    ARGS    netcdf
                            "${CMAKE_BINARY_DIR}/bin/obserror2ioda.x testinput/Rcov_iasi_metop-b_sea.bin testrun/Rcov_iasi_metop-b_sea.nc4"
                            Rcov_iasi_metop-b_sea.nc4 ${IODA_CONV_COMP_TOL_ZERO}
                    DEPENDS obserror2ioda.x )
endif()


# =============================================================================
# Land product converters
#==============================================================================

if( iodaconv_pygrib_ENABLED )
  ecbuild_add_test( TARGET  test_${PROJECT_NAME}_ims_scf
                    TYPE    SCRIPT
                    ENVIRONMENT "PYTHONPATH=${IODACONV_PYTHONPATH}"
                    COMMAND ${CMAKE_BINARY_DIR}/bin/iodaconv_comp.sh
                    ARGS    netcdf
                            "${Python3_EXECUTABLE} ${CMAKE_BINARY_DIR}/bin/ims_scf2ioda.py
                            -i testinput/imssnow_24km.grib2
                            -o testrun/imssnow_scf.nc
                            -m maskout"
                            imssnow_scf.nc ${IODA_CONV_COMP_TOL_ZERO})

  ecbuild_add_test( TARGET  test_${PROJECT_NAME}_afwa_snod
                    TYPE    SCRIPT
                    ENVIRONMENT "PYTHONPATH=${IODACONV_PYTHONPATH}"
                    COMMAND ${CMAKE_BINARY_DIR}/bin/iodaconv_comp.sh
                    ARGS    netcdf
                            "${Python3_EXECUTABLE} ${CMAKE_BINARY_DIR}/bin/afwa_snod2ioda.py
                            -i testinput/afwa_snod_24km.grib
                            -o testrun/afwa_snod.nc
                            -m maskout"
                            afwa_snod.nc ${IODA_CONV_COMP_TOL_ZERO})
endif()

ecbuild_add_test( TARGET  test_${PROJECT_NAME}_ghcn_snod
                  TYPE    SCRIPT
                  ENVIRONMENT "PYTHONPATH=${IODACONV_PYTHONPATH}"
                  COMMAND ${CMAKE_BINARY_DIR}/bin/iodaconv_comp.sh
                  ARGS    netcdf
                          "${Python3_EXECUTABLE} ${CMAKE_BINARY_DIR}/bin/ghcn_snod2ioda.py
                          -i testinput/ghcn_20200228.csv
                          -o testrun/ghcn_snod_20200228.nc
                          -f ${PROJECT_BINARY_DIR}/doc/fix/ghcn-stations.txt
                          -d 20200228
                          -m maskout"
                          ghcn_snod_20200228.nc ${IODA_CONV_COMP_TOL_ZERO})

ecbuild_add_test( TARGET  test_${PROJECT_NAME}_smap_ssm
                    TYPE    SCRIPT
                    ENVIRONMENT "PYTHONPATH=${IODACONV_PYTHONPATH}"
                    COMMAND ${CMAKE_BINARY_DIR}/bin/iodaconv_comp.sh
                    ARGS    netcdf
                            "${Python3_EXECUTABLE} ${CMAKE_BINARY_DIR}/bin/smap_ssm2ioda.py
                            -i testinput/SMAP_L2_SM_P_NRT_24342_A_20190822T224858_N16023_002.h5
                            -o testrun/smap_ssm.nc
                            -m maskout"
                            smap_ssm.nc ${IODA_CONV_COMP_TOL_ZERO})

ecbuild_add_test( TARGET  test_${PROJECT_NAME}_smos_ssm
                    TYPE    SCRIPT
                    ENVIRONMENT "PYTHONPATH=${IODACONV_PYTHONPATH}"
                    COMMAND ${CMAKE_BINARY_DIR}/bin/iodaconv_comp.sh
                    ARGS    netcdf
                            "${Python3_EXECUTABLE} ${CMAKE_BINARY_DIR}/bin/smos_ssm2ioda.py
                            -i testinput/smos_l2nrt_ssm.nc
                            -o testrun/smos_ssm.nc
                            -m maskout"
                            smos_ssm.nc ${IODA_CONV_COMP_TOL_ZERO})

ecbuild_add_test( TARGET  test_${PROJECT_NAME}_ascat_ssm
                    TYPE    SCRIPT
                    ENVIRONMENT "PYTHONPATH=${IODACONV_PYTHONPATH}"
                    COMMAND ${CMAKE_BINARY_DIR}/bin/iodaconv_comp.sh
                    ARGS    netcdf
                            "${Python3_EXECUTABLE} ${CMAKE_BINARY_DIR}/bin/ascat_ssm2ioda.py
                            -i testinput/ascat_ssm.nc
                            -o testrun/ascat_ssm.nc
                            -m maskout"
                            ascat_ssm.nc ${IODA_CONV_COMP_TOL_ZERO})

<<<<<<< HEAD
#=============================================================================
# OWP Snow observation converters
#==============================================================================

ecbuild_add_test( TARGET  test_${PROJECT_NAME}_owp_snow_obs_dup_thin
                  TYPE    SCRIPT
                  ENVIRONMENT "PYTHONPATH=${IODACONV_PYTHONPATH}"
                  COMMAND ${CMAKE_BINARY_DIR}/bin/iodaconv_comp.sh
                  ARGS    netcdf
                          "${CMAKE_BINARY_DIR}/bin/owp_snow_obs.py
                          -i testinput/owp_snow_obs.csv
                          -o testrun/owp_snow_obs_dup_thin_err_fn.nc
			  --thin_swe 1 --thin_depth .5 --thin_random_seed 3  --err_fn dummy_err"
                          owp_snow_obs_dup_thin_err_fn.nc ${IODA_CONV_COMP_TOL_ZERO})
=======
ecbuild_add_test( TARGET  test_${PROJECT_NAME}_imsfv3_scf
                    TYPE    SCRIPT
                    ENVIRONMENT "PYTHONPATH=${IODACONV_PYTHONPATH}"
                    COMMAND ${CMAKE_BINARY_DIR}/bin/iodaconv_comp.sh
                    ARGS    netcdf
                            "${Python3_EXECUTABLE} ${CMAKE_BINARY_DIR}/bin/imsfv3_scf2ioda.py
                            -i testinput/imsscf_20191215_c48.nc
                            -o testrun/imsfv3_scf.nc"
                            imsfv3_scf.nc ${IODA_CONV_COMP_TOL_ZERO})
>>>>>>> defb840f
<|MERGE_RESOLUTION|>--- conflicted
+++ resolved
@@ -53,13 +53,10 @@
   testinput/global_vavh_l3_rt_s3a_20210930T18.nc
   testinput/aeronet_cad.dat
   testinput/aeronet_tab.dat
-<<<<<<< HEAD
-  testinput/owp_snow_obs.csv
-=======
   testinput/imsscf_20191215_c48.nc
   testinput/glider.yaml
   testinput/godae_bgc_argo.nc
->>>>>>> defb840f
+  testinput/owp_snow_obs.csv
 )
 
 list( APPEND test_output
@@ -106,12 +103,9 @@
   testoutput/ioda_dt_global_twosat_phy_l4_20150101_vDT2018.nc
   testoutput/ioda_global_vavh_l3_rt_s3a_20210930T18.nc
   testoutput/aeronet_aaod.nc
-<<<<<<< HEAD
-  testoutput/owp_snow_obs_dup_thin_err_fn.nc
-=======
   testoutput/imsfv3_scf.nc
   testoutput/godae_bgc_argo.nc
->>>>>>> defb840f
+  testoutput/owp_snow_obs_dup_thin_err_fn.nc
 )
 
 if( iodaconv_gnssro_ENABLED )
@@ -1053,10 +1047,15 @@
                             -m maskout"
                             ascat_ssm.nc ${IODA_CONV_COMP_TOL_ZERO})
 
-<<<<<<< HEAD
-#=============================================================================
-# OWP Snow observation converters
-#==============================================================================
+ecbuild_add_test( TARGET  test_${PROJECT_NAME}_imsfv3_scf
+                    TYPE    SCRIPT
+                    ENVIRONMENT "PYTHONPATH=${IODACONV_PYTHONPATH}"
+                    COMMAND ${CMAKE_BINARY_DIR}/bin/iodaconv_comp.sh
+                    ARGS    netcdf
+                            "${Python3_EXECUTABLE} ${CMAKE_BINARY_DIR}/bin/imsfv3_scf2ioda.py
+                            -i testinput/imsscf_20191215_c48.nc
+                            -o testrun/imsfv3_scf.nc"
+                            imsfv3_scf.nc ${IODA_CONV_COMP_TOL_ZERO})
 
 ecbuild_add_test( TARGET  test_${PROJECT_NAME}_owp_snow_obs_dup_thin
                   TYPE    SCRIPT
@@ -1067,15 +1066,4 @@
                           -i testinput/owp_snow_obs.csv
                           -o testrun/owp_snow_obs_dup_thin_err_fn.nc
 			  --thin_swe 1 --thin_depth .5 --thin_random_seed 3  --err_fn dummy_err"
-                          owp_snow_obs_dup_thin_err_fn.nc ${IODA_CONV_COMP_TOL_ZERO})
-=======
-ecbuild_add_test( TARGET  test_${PROJECT_NAME}_imsfv3_scf
-                    TYPE    SCRIPT
-                    ENVIRONMENT "PYTHONPATH=${IODACONV_PYTHONPATH}"
-                    COMMAND ${CMAKE_BINARY_DIR}/bin/iodaconv_comp.sh
-                    ARGS    netcdf
-                            "${Python3_EXECUTABLE} ${CMAKE_BINARY_DIR}/bin/imsfv3_scf2ioda.py
-                            -i testinput/imsscf_20191215_c48.nc
-                            -o testrun/imsfv3_scf.nc"
-                            imsfv3_scf.nc ${IODA_CONV_COMP_TOL_ZERO})
->>>>>>> defb840f
+                          owp_snow_obs_dup_thin_err_fn.nc ${IODA_CONV_COMP_TOL_ZERO})