# (C) Copyright 2019-2020 UCAR.
#
# This software is licensed under the terms of the Apache Licence Version 2.0
# which can be obtained at http://www.apache.org/licenses/LICENSE-2.0.

################################################################################
# IODA-CONVERTER tests
################################################################################

list( APPEND test_input
  testinput/gds2_sst_l2p.nc
  testinput/gds2_sst_l3u.nc
  testinput/giirs_fy4a-test.nc
  testinput/godae_prof.bin
  testinput/godae_ship.bin
  testinput/godae_trak.bin
  testinput/rads_adt.nc
  testinput/smap_sss_rss.nc
  testinput/hgodas_insitu.nc
  testinput/hgodas_sst.nc
  testinput/marineglider_AOML.nc
  testinput/gsidiag_conv_t_sfc_test.nc
  testinput/gsidiag_conv_uv_testinput.nc
  testinput/gsidiag_amsua_aqua_radiance_test.nc
  testinput/argoclim_test.nc
  testinput/cryosat2_L2_test.nc
  testinput/viirs_jpss1_oc_l2.nc
  testinput/modis_aqua_oc_l2.nc
  testinput/sondes_obs_2018041500_m.nc4
  testinput/gnssro_obs_2018041500_s.nc4
  testinput/wrfdadiags_goes-16-abi_2018041500.nc
  testinput/b001xx007.20200310.bufr
  testinput/viirs_aod.nc
  testinput/tropomi_no2.nc
  testinput/imssnow_24km.grib2
  testinput/2020100106_metars_small.csv
  testinput/afwa_snod_24km.grib
  testinput/singleob.yaml
  testinput/ghcn_20200228.csv
  testinput/SMAP_L2_SM_P_NRT_24342_A_20190822T224858_N16023_002.h5
)

list( APPEND test_output
  testoutput/gds2_sst_l2p.nc
  testoutput/gds2_sst_l3u.nc
  testoutput/giirs_fy4a_obs_2017030208.nc4
  testoutput/giirs_ssec_ioda.nc4
  testoutput/godae_prof.nc
  testoutput/godae_ship.nc
  testoutput/godae_trak.nc
  testoutput/rads_adt.nc
  testoutput/smap_sss_rss.nc
  testoutput/hgodas_insitu.nc
  testoutput/hgodas_sst.nc
  testoutput/test_glider.nc
  testoutput/sfc_tv_obs_2018041500.nc4
  testoutput/satwind_obs_2018041500.nc4
  testoutput/amsua_aqua_obs_2018041500.nc4
  testoutput/argoclim.nc
  testoutput/cryosat2_L2.nc
  testoutput/viirs_jpss1_oc_l2.nc
  testoutput/modis_aqua_oc_l2.nc
  testoutput/aod_viirs_obs_2018041500_s.nc4
  testoutput/abi_g16_obs_2018041500.nc4
  testoutput/ioda.NC001007.2020031012.nc
  testoutput/viirs_aod.nc
  testoutput/tropomi_no2.nc
  testoutput/imssnow_scf.nc
  testoutput/2020100106_metars_small.nc
  testoutput/afwa_snod.nc
  testoutput/singleob.nc
  testoutput/ghcn_snod_20200228.nc
<<<<<<< HEAD
  testoutput/gdas.t06z.adpsfc.tm00.nc
=======
>>>>>>> 92e859f5
  testoutput/smap_ssm.nc
)

if( iodaconv_gnssro_ENABLED )
  list( APPEND test_input
    testinput/gnssro_kompsat5_20180415_00Z.bufr
  )

  list( APPEND test_output
    testoutput/gnssro_kompsat5_2018041500.nc4
  )
endif()

if( iodaconv_bufr_ENABLED )
  list( APPEND test_input
    testinput/gdas.t18z.1bmhs.tm00.bufr_d
    testinput/gdas.t00z.1bhrs4.tm00.bufr_d
    testinput/gdas.t06z.adpsfc.tm00.bufr_d
    testinput/bufr_mhs.yaml
    testinput/bufr_hrs.yaml
    testinput/bufr_filtering.yaml
    testinput/bufr_splitting.yaml
    testinput/bufr_filter_split.yaml
    testinput/bufr_adpsfc.yaml
<<<<<<< HEAD
    testinput/gdas.t06z.adpsfc.tm00.bufr_d
    testinput/bufr_filtering.yaml
    testinput/bufr_splitting.yaml
    testinput/bufr_filter_split.yaml
=======
>>>>>>> 92e859f5
  )

  list( APPEND test_output
    testoutput/gdas.t18z.1bmhs.tm00.nc
    testoutput/gdas.t00z.1bhrs4.tm00.nc
    testoutput/gdas.t18z.1bmhs.tm00.filtering.nc
    testoutput/gdas.t18z.1bmhs.tm00.15.seven.split.nc
    testoutput/gdas.t18z.1bmhs.tm00.15.7.filter_split.nc
    testoutput/gdas.t06z.adpsfc.tm00.nc
    testoutput/gdas.t18z.1bmhs.tm00.filtering.nc
    testoutput/gdas.t18z.1bmhs.tm00.15.seven.split.nc
    testoutput/gdas.t18z.1bmhs.tm00.15.7.filter_split.nc
  )
endif()

if( iodaconv_pbfortran_ENABLED )
  list( APPEND test_input
    testinput/gnssro_kompsat5_20180415_00Z.bufr
    testinput/prepbufr.bufr
    testinput/gdas.t18z.1bmhs.tm00.bufr_d
  )

  list( APPEND test_output
    testoutput/gnssro_obs_2018041500.nc4
    testoutput/sondes_obs_2020093018.nc4
    testoutput/mhs_metop-b_obs_2020101215.nc4
  )
endif()

if( iodaconv_pbfortran_ENABLED )
  list( APPEND test_input
    testinput/gnssro_kompsat5_20180415_00Z.bufr
    testinput/prepbufr.bufr
    testinput/gdas.t18z.1bmhs.tm00.bufr_d
  )

  list( APPEND test_output
    testoutput/gnssro_obs_2018041500.nc4
    testoutput/sondes_obs_2020093018.nc4
    testoutput/mhs_metop-b_obs_2020101215.nc4
  )
endif()

# create test directories and make links to the input files
file(MAKE_DIRECTORY ${CMAKE_CURRENT_BINARY_DIR}/testinput)
file(MAKE_DIRECTORY ${CMAKE_CURRENT_BINARY_DIR}/testoutput)
file(MAKE_DIRECTORY ${CMAKE_CURRENT_BINARY_DIR}/testrun)
file(MAKE_DIRECTORY ${CMAKE_CURRENT_BINARY_DIR}/Data)
foreach(FILENAME ${test_input} ${test_output})
    execute_process( COMMAND ${CMAKE_COMMAND} -E create_symlink
           ${CMAKE_CURRENT_SOURCE_DIR}/${FILENAME}
           ${CMAKE_CURRENT_BINARY_DIR}/${FILENAME} )
endforeach(FILENAME)

#===============================================================================
# The following tests use odb compare or nccmp to check the difference between the output
#  file, and the reference copy of what the ouput file should look like.
# The first rgument to the script, is what the output file type is (netcdf or odb)
# The second rgument to the script, wrapped in quotes, is the command to execute
#  the ioda converter.
# The third argument is the name of the output file to compare (one copy to be
#  created in testrun/ by the converter, and one copy already present in in
#  testoutput/)
#===============================================================================

# Typically, a converter is simply doing a format change (ie, copying data directly
# from the input file). For these cases, use a tolerance of zero for the
# iodaconv_comp.sh test.
#
# For a converter that is generating new data, use a non-zero tolerance.
set(IODA_CONV_COMP_TOL_ZERO "0.0")
set(IODA_CONV_COMP_TOL "0.5e-4")

#===============================================================================
# Marine converters
#===============================================================================

ecbuild_add_test( TARGET  test_${PROJECT_NAME}_gds2_sst_l2p
                  TYPE    SCRIPT
                  COMMAND ${CMAKE_BINARY_DIR}/bin/iodaconv_comp.sh
                  ARGS    netcdf
                          "${CMAKE_BINARY_DIR}/bin/gds2_sst2ioda.py
                          -i testinput/gds2_sst_l2p.nc
                          -o testrun/gds2_sst_l2p.nc
                          -d 2018041512
                          -t 0.5"
                          gds2_sst_l2p.nc ${IODA_CONV_COMP_TOL_ZERO})

ecbuild_add_test( TARGET  test_${PROJECT_NAME}_gds2_sst_l3u
                  TYPE    SCRIPT
                  COMMAND ${CMAKE_BINARY_DIR}/bin/iodaconv_comp.sh
                  ARGS    netcdf
                          "${CMAKE_BINARY_DIR}/bin/gds2_sst2ioda.py
                          -i testinput/gds2_sst_l3u.nc
                          -o testrun/gds2_sst_l3u.nc
                          -d 2018041512
                          -t 0.5"
                          gds2_sst_l3u.nc ${IODA_CONV_COMP_TOL_ZERO})

ecbuild_add_test( TARGET  test_${PROJECT_NAME}_smap_sss
                  TYPE    SCRIPT
                  COMMAND ${CMAKE_BINARY_DIR}/bin/iodaconv_comp.sh
                  ARGS    netcdf
                          "${CMAKE_BINARY_DIR}/bin/smap_sss2ioda.py
                          -i testinput/smap_sss_rss.nc
                          -o testrun/smap_sss_rss.nc
                          -d 2018041512"
                          smap_sss_rss.nc ${IODA_CONV_COMP_TOL_ZERO})

ecbuild_add_test( TARGET  test_${PROJECT_NAME}_rads_adt
                  TYPE    SCRIPT
                  COMMAND ${CMAKE_BINARY_DIR}/bin/iodaconv_comp.sh
                  ARGS    netcdf
                          "${CMAKE_BINARY_DIR}/bin/rads_adt2ioda.py
                          -i testinput/rads_adt.nc
                          -o testrun/rads_adt.nc
                          -d 2018041512"
                          rads_adt.nc ${IODA_CONV_COMP_TOL_ZERO})

ecbuild_add_test( TARGET  test_${PROJECT_NAME}_godae_prof
                  TYPE    SCRIPT
                  COMMAND ${CMAKE_BINARY_DIR}/bin/iodaconv_comp.sh
                  ARGS    netcdf
                          "${CMAKE_BINARY_DIR}/bin/godae_profile2ioda.py
                          -i testinput/godae_prof.bin
                          -o testrun/godae_prof.nc
                          -d 1998092212"
                          godae_prof.nc ${IODA_CONV_COMP_TOL_ZERO})

ecbuild_add_test( TARGET  test_${PROJECT_NAME}_godae_ship
                  TYPE    SCRIPT
                  COMMAND ${CMAKE_BINARY_DIR}/bin/iodaconv_comp.sh
                  ARGS    netcdf
                          "${CMAKE_BINARY_DIR}/bin/godae_ship2ioda.py
                          -i testinput/godae_ship.bin
                          -o testrun/godae_ship.nc
                          -d 1998090112"
                          godae_ship.nc ${IODA_CONV_COMP_TOL_ZERO})

ecbuild_add_test( TARGET  test_${PROJECT_NAME}_godae_trak
                  TYPE    SCRIPT
                  COMMAND ${CMAKE_BINARY_DIR}/bin/iodaconv_comp.sh
                  ARGS    netcdf
                          "${CMAKE_BINARY_DIR}/bin/godae_trak2ioda.py
                          -i testinput/godae_trak.bin
                          -o testrun/godae_trak.nc
                          -d 2004070812"
                          godae_trak.nc ${IODA_CONV_COMP_TOL_ZERO})

ecbuild_add_test( TARGET  test_${PROJECT_NAME}_hgodas_insitu
                  TYPE    SCRIPT
                  COMMAND ${CMAKE_BINARY_DIR}/bin/iodaconv_comp.sh
                  ARGS    netcdf
                          "${CMAKE_BINARY_DIR}/bin/hgodas_insitu2ioda.py
                          -i testinput/hgodas_insitu.nc
                          -o testrun/hgodas_insitu.nc
                          -d 2018041512"
                          hgodas_insitu.nc ${IODA_CONV_COMP_TOL_ZERO})

ecbuild_add_test( TARGET  test_${PROJECT_NAME}_hgodas_sst
                  TYPE    SCRIPT
                  COMMAND ${CMAKE_BINARY_DIR}/bin/iodaconv_comp.sh
                  ARGS    netcdf
                          "${CMAKE_BINARY_DIR}/bin/hgodas_sst2ioda.py
                          -i testinput/hgodas_sst.nc
                          -o testrun/hgodas_sst.nc
                          -d 2018041512"
                          hgodas_sst.nc ${IODA_CONV_COMP_TOL_ZERO})

ecbuild_add_test( TARGET  test_${PROJECT_NAME}_glider
                  TYPE    SCRIPT
                  COMMAND ${CMAKE_BINARY_DIR}/bin/iodaconv_comp.sh
                  ARGS    netcdf
                          "${CMAKE_BINARY_DIR}/bin/glider2ioda.py
                          -i testinput/marineglider_AOML.nc
                          -o testrun/test_glider.nc
                          -d 2016080412"
                          test_glider.nc ${IODA_CONV_COMP_TOL_ZERO})

ecbuild_add_test( TARGET  test_${PROJECT_NAME}_argoclim
                  TYPE    SCRIPT
                  COMMAND ${CMAKE_BINARY_DIR}/bin/iodaconv_comp.sh
                  ARGS    netcdf
                          "${CMAKE_BINARY_DIR}/bin/argoClim2ioda.py
                          -i testinput/argoclim_test.nc
                          -o testrun/argoclim.nc
                          -d 2019101600"
                          argoclim.nc ${IODA_CONV_COMP_TOL_ZERO})

ecbuild_add_test( TARGET  test_${PROJECT_NAME}_cryosat2
                  TYPE    SCRIPT
                  COMMAND ${CMAKE_BINARY_DIR}/bin/iodaconv_comp.sh
                  ARGS    netcdf
                          "${CMAKE_BINARY_DIR}/bin/cryosat_ice2ioda.py
                          -i testinput/cryosat2_L2_test.nc
                          -o testrun/cryosat2_L2.nc
                          -d 2019092112"
                          cryosat2_L2.nc ${IODA_CONV_COMP_TOL_ZERO})

#===============================================================================
# Conventional data, surface Obs - METAR converter
#===============================================================================

ecbuild_add_test( TARGET  test_${PROJECT_NAME}_metar
                  TYPE    SCRIPT
                  COMMAND ${CMAKE_BINARY_DIR}/bin/iodaconv_comp.sh
                  ARGS    netcdf
                          "${CMAKE_BINARY_DIR}/bin/metar_csv2ioda.py
                          -i testinput/2020100106_metars_small.csv
                          -o testrun/2020100106_metars_small.nc
                          -d 2020100106"
                          2020100106_metars_small.nc ${IODA_CONV_COMP_TOL_ZERO})

#===============================================================================
# MISC converters
#===============================================================================

ecbuild_add_test( TARGET  test_${PROJECT_NAME}_viirs_jpss1_oc_l2
                  TYPE    SCRIPT
                  COMMAND ${CMAKE_BINARY_DIR}/bin/iodaconv_comp.sh
                  ARGS    netcdf
                          "${CMAKE_BINARY_DIR}/bin/viirs_modis_oc2ioda.py
                          -i testinput/viirs_jpss1_oc_l2.nc
                          -o testrun/viirs_jpss1_oc_l2.nc
                          -d 2018041512
                          -t 0.5"
                          viirs_jpss1_oc_l2.nc ${IODA_CONV_COMP_TOL_ZERO})

ecbuild_add_test( TARGET  test_${PROJECT_NAME}_modis_aqua_oc_l2
                  TYPE    SCRIPT
                  COMMAND ${CMAKE_BINARY_DIR}/bin/iodaconv_comp.sh
                  ARGS    netcdf
                          "${CMAKE_BINARY_DIR}/bin/viirs_modis_oc2ioda.py
                          -i testinput/modis_aqua_oc_l2.nc
                          -o testrun/modis_aqua_oc_l2.nc
                          -d 2018041512
                          -t 0.5"
                          modis_aqua_oc_l2.nc ${IODA_CONV_COMP_TOL_ZERO})

ecbuild_add_test( TARGET  test_${PROJECT_NAME}_ncep_bufr
                  TYPE    SCRIPT
                  COMMAND ${CMAKE_BINARY_DIR}/bin/iodaconv_comp.sh
                  ARGS    netcdf
                          "${CMAKE_BINARY_DIR}/bin/ncep_classes.py
                          -p testinput/
                          -i b001xx007.20200310.bufr
                          -o testrun/ioda.NC001007.2020031012.nc
                          -d 2020031012
                          -m 5
                          -l NC001007.yaml
                          -ot NC001007"
                          ioda.NC001007.2020031012.nc ${IODA_CONV_COMP_TOL_ZERO})

ecbuild_add_test( TARGET  test_${PROJECT_NAME}_gen_singleob
                  TYPE    SCRIPT
                  COMMAND ${CMAKE_BINARY_DIR}/bin/iodaconv_comp.sh
                  ARGS    netcdf
                          "${CMAKE_BINARY_DIR}/bin/gen_single_ob.py
                          -y testinput/singleob.yaml"
                          singleob.nc ${IODA_CONV_COMP_TOL_ZERO})

#===============================================================================
# SSEC GIIRS converters
#===============================================================================

# use the non-zero tolerance for this test since the script is doing a variable change
ecbuild_add_test( TARGET  test_${PROJECT_NAME}_giirs_ssec2ioda
                  TYPE    SCRIPT
                  COMMAND ${CMAKE_BINARY_DIR}/bin/iodaconv_comp.sh
                  ARGS    netcdf
                          "${CMAKE_BINARY_DIR}/bin/giirs_ssec2ioda.py
                          -i testinput/giirs_fy4a-test.nc
                          -o testrun/giirs_ssec_ioda.nc4
                          -d 2017030208"
                          giirs_ssec_ioda.nc4 ${IODA_CONV_COMP_TOL})

ecbuild_add_test( TARGET  test_${PROJECT_NAME}_giirs_lw
                  TYPE    SCRIPT
                  COMMAND ${CMAKE_BINARY_DIR}/bin/iodaconv_comp.sh
                  ARGS    netcdf
                          "${CMAKE_BINARY_DIR}/bin/giirs_lw2ioda.py
                          -i testinput/giirs_fy4a-test.nc
                          -o testrun/giirs_fy4a_obs_2017030208.nc4
                          -d 2017030208"
                          giirs_fy4a_obs_2017030208.nc4 ${IODA_CONV_COMP_TOL_ZERO})

#===============================================================================
# GSI ncdiag converters
#===============================================================================

ecbuild_add_test( TARGET  test_${PROJECT_NAME}_gsidiag_conv_uv
                  TYPE    SCRIPT
                  COMMAND ${CMAKE_BINARY_DIR}/bin/iodaconv_comp.sh
                  ARGS    netcdf
                          "${CMAKE_BINARY_DIR}/bin/test_gsidiag.py
                          -i testinput/gsidiag_conv_uv_testinput.nc
                          -o testrun/
                          -t conv
                          -p satwind"
                          satwind_obs_2018041500.nc4 ${IODA_CONV_COMP_TOL_ZERO})

ecbuild_add_test( TARGET  test_${PROJECT_NAME}_gsidiag_conv
                  TYPE    SCRIPT
                  COMMAND ${CMAKE_BINARY_DIR}/bin/iodaconv_comp.sh
                  ARGS    netcdf
                          "${CMAKE_BINARY_DIR}/bin/test_gsidiag.py
                          -i testinput/gsidiag_conv_t_sfc_test.nc
                          -o testrun/
                          -t conv
                          -p sfc"
                          sfc_tv_obs_2018041500.nc4 ${IODA_CONV_COMP_TOL_ZERO})

ecbuild_add_test( TARGET  test_${PROJECT_NAME}_gsidiag_rad
                  TYPE    SCRIPT
                  COMMAND ${CMAKE_BINARY_DIR}/bin/iodaconv_comp.sh
                  ARGS    netcdf
                          "${CMAKE_BINARY_DIR}/bin/test_gsidiag.py
                          -i testinput/gsidiag_amsua_aqua_radiance_test.nc
                          -o testrun/
                          -t rad"
                          amsua_aqua_obs_2018041500.nc4 ${IODA_CONV_COMP_TOL_ZERO})

#===============================================================================
# WRFDA ncdiag converter
#===============================================================================

ecbuild_add_test( TARGET  test_${PROJECT_NAME}_wrfdadiag_rad
                  TYPE    SCRIPT
                  COMMAND ${CMAKE_BINARY_DIR}/bin/iodaconv_comp.sh
                  ARGS    netcdf
                          "${CMAKE_BINARY_DIR}/bin/test_wrfdadiag.py
                          -i testinput/wrfdadiags_goes-16-abi_2018041500.nc
                          -o testrun/
                          -t rad"
                          abi_g16_obs_2018041500.nc4 ${IODA_CONV_COMP_TOL_ZERO})

#===============================================================================
# GNSSRO BUFR converter
#===============================================================================

if( iodaconv_gnssro_ENABLED )
  ecbuild_add_test( TARGET  test_${PROJECT_NAME}_gnssro_bufr_conv
                    TYPE    SCRIPT
                    COMMAND ${CMAKE_BINARY_DIR}/bin/iodaconv_comp.sh
                    ARGS    netcdf
                            "${CMAKE_BINARY_DIR}/bin/gnssro_bufr2ioda
                            2018041500
                            testinput/gnssro_kompsat5_20180415_00Z.bufr
                            testrun/gnssro_kompsat5_2018041500.nc4"
                            gnssro_kompsat5_2018041500.nc4 ${IODA_CONV_COMP_TOL_ZERO}
                    DEPENDS gnssro_bufr2ioda)
endif()

#==============================================================================
# Atmospheric Composition converters
#==============================================================================

ecbuild_add_test( TARGET  test_${PROJECT_NAME}_viirs_aod
                  TYPE    SCRIPT
                  COMMAND ${CMAKE_BINARY_DIR}/bin/iodaconv_comp.sh
                  ARGS    netcdf
                          "${CMAKE_BINARY_DIR}/bin/viirs_aod2ioda.py
                          -i testinput/viirs_aod.nc
                          -o testrun/viirs_aod.nc
                          -m nesdis
                          -k maskout
                          -t 0.0"
                          viirs_aod.nc ${IODA_CONV_COMP_TOL_ZERO})

ecbuild_add_test( TARGET  test_${PROJECT_NAME}_tropomi_no2
                  TYPE    SCRIPT
                  COMMAND ${CMAKE_BINARY_DIR}/bin/iodaconv_comp.sh
                  ARGS    netcdf
                          "${CMAKE_BINARY_DIR}/bin/tropomi_no2_nc2ioda.py
                          -i testinput/tropomi_no2.nc
                          -o testrun/tropomi_no2.nc"
                          tropomi_no2.nc ${IODA_CONV_COMP_TOL_ZERO})

#==============================================================================
# Bufr Ingester tests
#==============================================================================

if(iodaconv_bufr_ENABLED)

  ecbuild_add_test( TARGET  test_iodaconv_bufr_bufrdescription
                    SOURCES bufr/TestBufrDescription.cpp
                    ARGS    testinput/bufr_mhs.yaml
                    LIBS    eckit oops iodaconv::ingester)

  ecbuild_add_test( TARGET  test_iodaconv_bufr_mhs2ioda
                    TYPE    SCRIPT
                    COMMAND ${CMAKE_BINARY_DIR}/bin/iodaconv_comp.sh
                    ARGS    netcdf
                            "${CMAKE_BINARY_DIR}/bin/bufr2ioda.x testinput/bufr_mhs.yaml"
                            gdas.t18z.1bmhs.tm00.nc ${IODA_CONV_COMP_TOL_ZERO}
                    DEPENDS bufr2ioda.x )

  ecbuild_add_test( TARGET  test_iodaconv_bufr_hrs2ioda
                    TYPE    SCRIPT
                    COMMAND ${CMAKE_BINARY_DIR}/bin/iodaconv_comp.sh
                    ARGS    netcdf
                            "${CMAKE_BINARY_DIR}/bin/bufr2ioda.x testinput/bufr_hrs.yaml"
                            gdas.t00z.1bhrs4.tm00.nc ${IODA_CONV_COMP_TOL_ZERO}
                    DEPENDS bufr2ioda.x )

  ecbuild_add_test( TARGET  test_iodaconv_bufr_filtering
                    TYPE    SCRIPT
                    COMMAND ${CMAKE_BINARY_DIR}/bin/iodaconv_comp.sh
                    ARGS    netcdf
                            "${CMAKE_BINARY_DIR}/bin/bufr2ioda.x testinput/bufr_filtering.yaml"
                            gdas.t18z.1bmhs.tm00.filtering.nc ${IODA_CONV_COMP_TOL_ZERO}
                    DEPENDS bufr2ioda.x )

  ecbuild_add_test( TARGET  test_iodaconv_bufr_splitting
                    TYPE    SCRIPT
                    COMMAND ${CMAKE_BINARY_DIR}/bin/iodaconv_comp.sh
                    ARGS    netcdf
                            "${CMAKE_BINARY_DIR}/bin/bufr2ioda.x testinput/bufr_splitting.yaml"
                            gdas.t18z.1bmhs.tm00.15.seven.split.nc ${IODA_CONV_COMP_TOL_ZERO}
                    DEPENDS bufr2ioda.x )

  ecbuild_add_test( TARGET  test_iodaconv_bufr_filter_split
                    TYPE    SCRIPT
                    COMMAND ${CMAKE_BINARY_DIR}/bin/iodaconv_comp.sh
                    ARGS    netcdf
                            "${CMAKE_BINARY_DIR}/bin/bufr2ioda.x testinput/bufr_filter_split.yaml"
                            gdas.t18z.1bmhs.tm00.15.7.filter_split.nc ${IODA_CONV_COMP_TOL_ZERO}
                    DEPENDS bufr2ioda.x )

endif()

#==============================================================================
# PrepBUFR and BUFR tests
#==============================================================================

if( iodaconv_pbfortran_ENABLED )

  ecbuild_add_test( TARGET  test_${PROJECT_NAME}_gnssro_conv
                    TYPE    SCRIPT
                    COMMAND ${CMAKE_BINARY_DIR}/bin/iodaconv_comp.sh
                    ARGS    netcdf
                            "${CMAKE_BINARY_DIR}/bin/bufr2nc_fortran.x
                            -i testinput -o testrun gnssro_kompsat5_20180415_00Z.bufr"
                            gnssro_obs_2018041500.nc4 ${IODA_CONV_COMP_TOL_ZERO}
                    DEPENDS bufr2nc_fortran.x)

  ecbuild_add_test( TARGET  test_${PROJECT_NAME}_prepbufr_conv
                    TYPE    SCRIPT
                    COMMAND ${CMAKE_BINARY_DIR}/bin/iodaconv_comp.sh
                    ARGS    netcdf
                            "${CMAKE_BINARY_DIR}/bin/bufr2nc_fortran.x
                            -i testinput -o testrun prepbufr.bufr"
                            sondes_obs_2020093018.nc4 ${IODA_CONV_COMP_TOL}
                    DEPENDS bufr2nc_fortran.x)

  ecbuild_add_test( TARGET  test_${PROJECT_NAME}_mhs_conv
                    TYPE    SCRIPT
                    COMMAND ${CMAKE_BINARY_DIR}/bin/iodaconv_comp.sh
                    ARGS    netcdf
                            "${CMAKE_BINARY_DIR}/bin/bufr2nc_fortran.x
                            -i testinput -o testrun gdas.t18z.1bmhs.tm00.bufr_d"
                            mhs_metop-b_obs_2020101215.nc4 ${IODA_CONV_COMP_TOL_ZERO}
                    DEPENDS bufr2nc_fortran.x)

    ecbuild_add_test( TARGET  test_iodaconv_bufr_adpsfc2ioda
                      TYPE    SCRIPT
                      COMMAND ${CMAKE_BINARY_DIR}/bin/iodaconv_comp.sh
                      ARGS    netcdf
                              "${CMAKE_BINARY_DIR}/bin/bufr2ioda.x testinput/bufr_adpsfc.yaml"
<<<<<<< HEAD
                              gdas.t06z.adpsfc.tm00.bufr_d  ${IODA_CONV_COMP_TOL_ZERO}
=======
                              gdas.t06z.adpsfc.tm00.nc ${IODA_CONV_COMP_TOL_ZERO}
>>>>>>> 92e859f5
                      DEPENDS bufr2ioda.x )
endif()

# =============================================================================
# Land product converters
#==============================================================================

if( iodaconv_pygrib_ENABLED )
  ecbuild_add_test( TARGET  test_${PROJECT_NAME}_ims_scf
                    TYPE    SCRIPT
                    COMMAND ${CMAKE_BINARY_DIR}/bin/iodaconv_comp.sh
                    ARGS    netcdf
                            "${CMAKE_BINARY_DIR}/bin/ims_scf2ioda.py
                            -i testinput/imssnow_24km.grib2
                            -o testrun/imssnow_scf.nc
                            -m maskout"
                            imssnow_scf.nc ${IODA_CONV_COMP_TOL_ZERO})

  ecbuild_add_test( TARGET  test_${PROJECT_NAME}_afwa_snod
                    TYPE    SCRIPT
                    COMMAND ${CMAKE_BINARY_DIR}/bin/iodaconv_comp.sh
                    ARGS    netcdf
                            "${CMAKE_BINARY_DIR}/bin/afwa_snod2ioda.py
                            -i testinput/afwa_snod_24km.grib
                            -o testrun/afwa_snod.nc
                            -m maskout"
                            afwa_snod.nc ${IODA_CONV_COMP_TOL_ZERO})
endif()

ecbuild_add_test( TARGET  test_${PROJECT_NAME}_ghcn_snod
                  TYPE    SCRIPT
                  COMMAND ${CMAKE_BINARY_DIR}/bin/iodaconv_comp.sh
                  ARGS    netcdf
                          "${CMAKE_BINARY_DIR}/bin/ghcn_snod2ioda.py
                          -i testinput/ghcn_20200228.csv
                          -o testrun/ghcn_snod_20200228.nc
                          -f ${PROJECT_BINARY_DIR}/doc/fix/ghcn-stations.txt
                          -d 20200228
                          -m maskout"
                          ghcn_snod_20200228.nc ${IODA_CONV_COMP_TOL_ZERO})

ecbuild_add_test( TARGET  test_${PROJECT_NAME}_smap_ssm
                    TYPE    SCRIPT
                    COMMAND ${CMAKE_BINARY_DIR}/bin/iodaconv_comp.sh
                    ARGS    netcdf
                            "${CMAKE_BINARY_DIR}/bin/smap_ssm2ioda.py
                            -i testinput/SMAP_L2_SM_P_NRT_24342_A_20190822T224858_N16023_002.h5
                            -o testrun/smap_ssm.nc
                            -m maskout"
                            smap_ssm.nc ${IODA_CONV_COMP_TOL_ZERO})<|MERGE_RESOLUTION|>--- conflicted
+++ resolved
@@ -70,10 +70,6 @@
   testoutput/afwa_snod.nc
   testoutput/singleob.nc
   testoutput/ghcn_snod_20200228.nc
-<<<<<<< HEAD
-  testoutput/gdas.t06z.adpsfc.tm00.nc
-=======
->>>>>>> 92e859f5
   testoutput/smap_ssm.nc
 )
 
@@ -98,13 +94,6 @@
     testinput/bufr_splitting.yaml
     testinput/bufr_filter_split.yaml
     testinput/bufr_adpsfc.yaml
-<<<<<<< HEAD
-    testinput/gdas.t06z.adpsfc.tm00.bufr_d
-    testinput/bufr_filtering.yaml
-    testinput/bufr_splitting.yaml
-    testinput/bufr_filter_split.yaml
-=======
->>>>>>> 92e859f5
   )
 
   list( APPEND test_output
@@ -114,23 +103,6 @@
     testoutput/gdas.t18z.1bmhs.tm00.15.seven.split.nc
     testoutput/gdas.t18z.1bmhs.tm00.15.7.filter_split.nc
     testoutput/gdas.t06z.adpsfc.tm00.nc
-    testoutput/gdas.t18z.1bmhs.tm00.filtering.nc
-    testoutput/gdas.t18z.1bmhs.tm00.15.seven.split.nc
-    testoutput/gdas.t18z.1bmhs.tm00.15.7.filter_split.nc
-  )
-endif()
-
-if( iodaconv_pbfortran_ENABLED )
-  list( APPEND test_input
-    testinput/gnssro_kompsat5_20180415_00Z.bufr
-    testinput/prepbufr.bufr
-    testinput/gdas.t18z.1bmhs.tm00.bufr_d
-  )
-
-  list( APPEND test_output
-    testoutput/gnssro_obs_2018041500.nc4
-    testoutput/sondes_obs_2020093018.nc4
-    testoutput/mhs_metop-b_obs_2020101215.nc4
   )
 endif()
 
@@ -574,11 +546,7 @@
                       COMMAND ${CMAKE_BINARY_DIR}/bin/iodaconv_comp.sh
                       ARGS    netcdf
                               "${CMAKE_BINARY_DIR}/bin/bufr2ioda.x testinput/bufr_adpsfc.yaml"
-<<<<<<< HEAD
-                              gdas.t06z.adpsfc.tm00.bufr_d  ${IODA_CONV_COMP_TOL_ZERO}
-=======
                               gdas.t06z.adpsfc.tm00.nc ${IODA_CONV_COMP_TOL_ZERO}
->>>>>>> 92e859f5
                       DEPENDS bufr2ioda.x )
 endif()
 
