# (C) Copyright 2019-2022 UCAR.
#
# This software is licensed under the terms of the Apache Licence Version 2.0
# which can be obtained at http://www.apache.org/licenses/LICENSE-2.0.

################################################################################
# IODA-CONVERTER tests
################################################################################

list( APPEND test_input
  testinput/gds2_sst_l2p.nc
  testinput/gds2_sst_l3u.nc
  testinput/giirs_fy4a-test.nc
  testinput/godae_prof.bin
  testinput/godae_ship.bin
  testinput/godae_trak.bin
  testinput/rads_adt.nc
  testinput/smap_sss_rss.nc
  testinput/hgodas_adt.nc
  testinput/hgodas_insitu.nc
  testinput/hgodas_sst.nc
  testinput/marineglider_AOML.nc
  testinput/ndbc_hfradar_in.nc
  testinput/gsidiag_conv_t_sfc_test.nc
  testinput/gsidiag_conv_uv_testinput.nc
  testinput/gsidiag_amsua_aqua_radiance_test.nc
  testinput/argoclim_test.nc
  testinput/cryosat2_L2_test.nc
  testinput/emc_ice.nc
  testinput/viirs_jpss1_oc_l2.nc
  testinput/modis_aqua_oc_l2.nc
  testinput/viirs_jpss1_oc_l3.nc
  testinput/sondes_obs_2018041500_m.nc4
  testinput/gnssro_obs_2018041500_s.nc4
  testinput/wrfdadiags_goes-16-abi_2018041500.nc
  testinput/b001xx007.20200310.bufr
  testinput/viirs_aod.nc
  testinput/tropomi_no2.nc
  testinput/modis_aod.nc
  testinput/imssnow_24km.grib2
  testinput/2020100106_metars_small.csv
  testinput/afwa_snod_24km.grib
  testinput/singleob.yaml
  testinput/ghcn_20200228.csv
  testinput/SMAP_L2_SM_P_NRT_24342_A_20190822T224858_N16023_002.h5
  testinput/smos_l2nrt_ssm.nc
  testinput/ascat_ssm.nc
  testinput/SM_REPR_MIR_OSUDP2_20100601T000131_20100601T001849_662_120_1.nc
  testinput/airnow_sites.dat
  testinput/airnow_2020081306.dat
  testinput/aeronet_aod.dat
  testinput/dt_global_twosat_phy_l4_20150101_vDT2018.nc
  testinput/global_vavh_l3_rt_s3a_20210930T18.nc
  testinput/aeronet_cad.dat
  testinput/aeronet_tab.dat
  testinput/imsscf_20191215_c48.nc
  testinput/bfrPrf_C2E3.2020.349.21.26.R18_0001.0001_bufr
  testinput/SNDR_SNPP_ATMS_SAMPLE.nc4
  testinput/glider.yaml
  testinput/godae_bgc_argo.nc
<<<<<<< HEAD
  testinput/owp_snow_obs.csv
=======
  testinput/sonde_wmo_double.bufr
>>>>>>> f2db2582
  testinput/avhrr_radiance.nc
)

list( APPEND test_output
  testoutput/gds2_sst_l2p.nc
  testoutput/gds2_sst_l3u.nc
  testoutput/giirs_fy4a_obs_2017030208.nc4
  testoutput/giirs_ssec_ioda.nc4
  testoutput/godae_prof.nc
  testoutput/godae_ship.nc
  testoutput/godae_trak.nc
  testoutput/rads_adt.nc
  testoutput/smap_sss_rss.nc
  testoutput/hgodas_adt.nc
  testoutput/hgodas_insitu.nc
  testoutput/hgodas_sst.nc
  testoutput/test_glider.nc
  testoutput/ndbc_hfradar_out.nc
  testoutput/sfc_tv_obs_2018041500.nc4
  testoutput/satwind_obs_2018041500.nc4
  testoutput/amsua_aqua_obs_2018041500.nc4
  testoutput/argoclim.nc
  testoutput/cryosat2_L2.nc
  testoutput/emc_ice_ioda2.nc
  testoutput/viirs_jpss1_oc_l2.nc
  testoutput/modis_aqua_oc_l2.nc
  testoutput/viirs_jpss1_oc_l3.nc
  testoutput/aod_viirs_obs_2018041500_s.nc4
  testoutput/abi_g16_obs_2018041500.nc4
  testoutput/ioda.NC001007.2020031012.nc
  testoutput/viirs_aod.nc
  testoutput/tropomi_no2.nc
  testoutput/modis_aod.nc
  testoutput/imssnow_scf.nc
  testoutput/2020100106_metars_small.nc
  testoutput/afwa_snod.nc
  testoutput/singleob.nc
  testoutput/ghcn_snod_20200228.nc
  testoutput/smap_ssm.nc
  testoutput/smos_ssm.nc
  testoutput/ascat_ssm.nc
  testoutput/smos_sss_l2.nc
  testoutput/airnow_2020081306.nc
  testoutput/aeronet_aod.nc
  testoutput/ioda_dt_global_twosat_phy_l4_20150101_vDT2018.nc
  testoutput/ioda_global_vavh_l3_rt_s3a_20210930T18.nc
  testoutput/aeronet_aaod.nc
  testoutput/imsfv3_scf.nc
  testoutput/gnssro_cosmic2_2020121500.nc4
  testoutput/2021120600_atms_sdr.nc4
  testoutput/godae_bgc_argo.nc
<<<<<<< HEAD
  testoutput/owp_snow_obs_dup_thin_err_fn.nc
=======
  testoutput/wmo_raob_double.nc4
  testoutput/wmo_raob_quadruple.nc4
>>>>>>> f2db2582
  testoutput/avhrr_radiance.nc
)

if( iodaconv_gnssro_ENABLED )
  list( APPEND test_input
    testinput/gnssro_kompsat5_20180415_00Z.bufr
  )

  list( APPEND test_output
    testoutput/gnssro_kompsat5_2018041500.nc4
  )
endif()

if( iodaconv_bufr_ENABLED )
  list( APPEND test_input
    testinput/bufr_tables
    testinput/gdas.t18z.1bmhs.tm00.bufr_d
    testinput/gdas.t00z.1bhrs4.tm00.bufr_d
    testinput/gdas.t06z.adpsfc.tm00.bufr_d
    testinput/bufr_read_2_dim_blocks.bufr
    testinput/bufr_read_wmo_radiosonde.bufr
    testinput/bufr_satwnd_new_format.bufr
    testinput/bufr_satwnd_old_format.bufr
    testinput/bufr_mhs.yaml
    testinput/bufr_hrs.yaml
    testinput/bufr_filtering.yaml
    testinput/bufr_splitting.yaml
    testinput/bufr_filter_split.yaml
    testinput/bufr_adpsfc.yaml
    testinput/bufr_snow_adpsfc.yaml
    testinput/bufr_read_2_dim_blocks.yaml
    testinput/bufr_read_wmo_radiosonde.yaml
    testinput/bufr_satwnd_old_format.yaml
    testinput/bufr_satwnd_new_format.yaml
    testinput/aircar_BUFR2ioda.yaml
    testinput/gdas.aircar.t00z.20210801.bufr
    testinput/airep_wmoBUFR2ioda.yaml
    testinput/airep_wmo_multi.bufr
    testinput/amdar_wmoBUFR2ioda.yaml
    testinput/amdar_wmo_multi.bufr
    testinput/gnssro_wmoBUFR2ioda.yaml
    testinput/gnssro_2020-306-2358C2E6.bufr
    testinput/buoy_wmoBUFR2ioda.yaml
    testinput/buoy_wmo_multi.bufr
    testinput/rass_wmoBUFR2ioda.yaml
    testinput/rass_wmo_multi.bufr
    testinput/ship_wmoBUFR2ioda.yaml
    testinput/ship_wmo_multi.bufr
    testinput/synop_wmoBUFR2ioda.yaml
    testinput/synop_wmo_multi.bufr
    testinput/satwind_EUMet_wmoBUFR2ioda.yaml
    testinput/satwind_EUMet_wmo.bufr
    testinput/satwind_Himawari_wmoBUFR2ioda.yaml
    testinput/satwind_Himawari_wmo.bufr
    testinput/vadwinds_wmoBUFR2ioda.yaml
    testinput/vadwinds_wmo_multi.bufr
  )

  list( APPEND test_output
    testoutput/gdas.t18z.1bmhs.tm00.nc
    testoutput/gdas.t00z.1bhrs4.tm00.nc
    testoutput/gdas.t18z.1bmhs.tm00.filtering.nc
    testoutput/gdas.t18z.1bmhs.tm00.15.seven.split.nc
    testoutput/gdas.t18z.1bmhs.tm00.15.7.filter_split.nc
    testoutput/gdas.t06z.adpsfc.tm00.nc
    testoutput/gdas.t06z.adpsfc_snow.tm00.nc
    testoutput/bufr_read_2_dim_blocks.nc
    testoutput/bufr_read_wmo_radiosonde.nc
    testoutput/NC005031.nc
    testoutput/NC005066.nc
    testoutput/gdas.aircar.t00z.20210801.nc
    testoutput/airep_multi.nc
    testoutput/amdar_wmo_multi.nc
    testoutput/gnssro_2020-306-2358C2E6.nc
    testoutput/buoy_wmo_multi.nc
    testoutput/rass_wmo_multi.nc
    testoutput/ship_wmo_multi.nc
    testoutput/synop_wmo_multi.nc
    testoutput/satwind_EUMet.nc
    testoutput/satwind_Himawari.nc
    testoutput/vadwinds_wmo_multi.nc
  )
endif()

if (iodaconv_satbias_ENABLED )
  list( APPEND test_input
    testinput/satbias_converter_amsua.yaml
    testinput/satbias_converter_cris.yaml
    testinput/satbias_converter_ssmis.yaml
    testinput/satbias_crtm_in
    testinput/satbias_crtm_pc
  )

  list( APPEND test_output
    testoutput/satbias_amsua_n18.nc4
    testoutput/satbias_cris_npp.nc4
    testoutput/satbias_ssmis_f16.nc4
  )
endif()

if (iodaconv_obserror_ENABLED )
  list( APPEND test_input
    testinput/Rcov_iasi_metop-b_sea.bin
  )

  list( APPEND test_output
    testoutput/Rcov_iasi_metop-b_sea.nc4
  )
endif()

if( iodaconv_pbfortran_ENABLED )
  list( APPEND test_input
    testinput/gnssro_kompsat5_20180415_00Z.bufr
    testinput/prepbufr.bufr
    testinput/gdas.t18z.1bmhs.tm00.bufr_d
  )

  list( APPEND test_output
    testoutput/gnssro_obs_2018041500.nc4
    testoutput/sondes_obs_2020093018.nc4
    testoutput/mhs_metop-b_obs_2020101215.nc4
  )
endif()

# create test directories and make links to the input files
file(MAKE_DIRECTORY ${CMAKE_CURRENT_BINARY_DIR}/testinput)
file(MAKE_DIRECTORY ${CMAKE_CURRENT_BINARY_DIR}/testoutput)
file(MAKE_DIRECTORY ${CMAKE_CURRENT_BINARY_DIR}/testrun)
file(MAKE_DIRECTORY ${CMAKE_CURRENT_BINARY_DIR}/Data)
foreach(FILENAME ${test_input} ${test_output})
    execute_process( COMMAND ${CMAKE_COMMAND} -E create_symlink
           ${CMAKE_CURRENT_SOURCE_DIR}/${FILENAME}
           ${CMAKE_CURRENT_BINARY_DIR}/${FILENAME} )
endforeach(FILENAME)

#===============================================================================
# The following tests use odb compare or nccmp to check the difference between the output
#  file, and the reference copy of what the ouput file should look like.
# The first rgument to the script, is what the output file type is (netcdf or odb)
# The second rgument to the script, wrapped in quotes, is the command to execute
#  the ioda converter.
# The third argument is the name of the output file to compare (one copy to be
#  created in testrun/ by the converter, and one copy already present in in
#  testoutput/)
#===============================================================================

# Typically, a converter is simply doing a format change (ie, copying data directly
# from the input file). For these cases, use a tolerance of zero for the
# iodaconv_comp.sh test.
#
# For a converter that is generating new data, use a non-zero tolerance.
set(IODA_CONV_COMP_TOL_ZERO "0.0")
set(IODA_CONV_COMP_TOL "0.5e-4")

# The ioda-engines CMake configuration has set the file target _ioda_python to
# the full path to the library file containing the python bindings created
# by pybind11. For example:
#
#   path_to_lib/python3.9/ioda/_ioda_python.cpython-39-darwin.so
#
# To be able to import the ioda python module, PYTHONPATH needs to be
# set to the directory that is one above where the ioda module is located.
# Using the above example:
#
#   PYTHONPATH=path_to_lib/python3.9
#
# This can be accompilished by using the TARGET_FILE_DIR cmake generator
# which works like the shell dirname command. In the ecbuild_add_test command
# PYTHONPATH can be set using the ENVIRONMENT keyword. Note that the desired
# path is one directory above what TARGET_FILE_DIR will return in the example below.
#
#   ecbuild_add_test(
#        ...
#        ENVIRONMENT "PYTHONPATH=$<TARGET_FILE_DIR:_ioda_python>/../"
#        ...
#        )
set(IODACONV_PYTHONPATH "$<TARGET_FILE_DIR:_ioda_python>/../:$ENV{PYTHONPATH}")

#===============================================================================
# Marine converters
#===============================================================================

ecbuild_add_test( TARGET  test_${PROJECT_NAME}_gds2_sst_l2p
                  TYPE    SCRIPT
                  ENVIRONMENT "PYTHONPATH=${IODACONV_PYTHONPATH}"
                  COMMAND ${CMAKE_BINARY_DIR}/bin/iodaconv_comp.sh
                  ARGS    netcdf
                          "${Python3_EXECUTABLE} ${CMAKE_BINARY_DIR}/bin/gds2_sst2ioda.py
                          -i testinput/gds2_sst_l2p.nc
                          -o testrun/gds2_sst_l2p.nc
                          -d 2018041512
                          -t 0.5"
                          gds2_sst_l2p.nc ${IODA_CONV_COMP_TOL_ZERO})

ecbuild_add_test( TARGET  test_${PROJECT_NAME}_gds2_sst_l3u
                  TYPE    SCRIPT
                  ENVIRONMENT "PYTHONPATH=${IODACONV_PYTHONPATH}"
                  COMMAND ${CMAKE_BINARY_DIR}/bin/iodaconv_comp.sh
                  ARGS    netcdf
                          "${Python3_EXECUTABLE} ${CMAKE_BINARY_DIR}/bin/gds2_sst2ioda.py
                          -i testinput/gds2_sst_l3u.nc
                          -o testrun/gds2_sst_l3u.nc
                          -d 2018041512
                          -t 0.5"
                          gds2_sst_l3u.nc ${IODA_CONV_COMP_TOL_ZERO})

ecbuild_add_test( TARGET  test_${PROJECT_NAME}_smap_sss
                  TYPE    SCRIPT
                  ENVIRONMENT "PYTHONPATH=${IODACONV_PYTHONPATH}"
                  COMMAND ${CMAKE_BINARY_DIR}/bin/iodaconv_comp.sh
                  ARGS    netcdf
                          "${Python3_EXECUTABLE} ${CMAKE_BINARY_DIR}/bin/smap_sss2ioda.py
                          -i testinput/smap_sss_rss.nc
                          -o testrun/smap_sss_rss.nc
                          -d 2018041512"
                          smap_sss_rss.nc ${IODA_CONV_COMP_TOL_ZERO})

ecbuild_add_test( TARGET  test_${PROJECT_NAME}_rads_adt
                  TYPE    SCRIPT
                  ENVIRONMENT "PYTHONPATH=${IODACONV_PYTHONPATH}"
                  COMMAND ${CMAKE_BINARY_DIR}/bin/iodaconv_comp.sh
                  ARGS    netcdf
                          "${Python3_EXECUTABLE} ${CMAKE_BINARY_DIR}/bin/rads_adt2ioda.py
                          -i testinput/rads_adt.nc
                          -o testrun/rads_adt.nc
                          -d 2018041512"
                          rads_adt.nc ${IODA_CONV_COMP_TOL_ZERO})

ecbuild_add_test( TARGET  test_${PROJECT_NAME}_godae_prof
                  TYPE    SCRIPT
                  ENVIRONMENT "PYTHONPATH=${IODACONV_PYTHONPATH}"
                  COMMAND ${CMAKE_BINARY_DIR}/bin/iodaconv_comp.sh
                  ARGS    netcdf
                          "${Python3_EXECUTABLE} ${CMAKE_BINARY_DIR}/bin/godae_profile2ioda.py
                          -i testinput/godae_prof.bin
                          -o testrun/godae_prof.nc
                          -d 1998092212"
                          godae_prof.nc ${IODA_CONV_COMP_TOL_ZERO})

ecbuild_add_test( TARGET  test_${PROJECT_NAME}_godae_ship
                  TYPE    SCRIPT
                  ENVIRONMENT "PYTHONPATH=${IODACONV_PYTHONPATH}"
                  COMMAND ${CMAKE_BINARY_DIR}/bin/iodaconv_comp.sh
                  ARGS    netcdf
                          "${Python3_EXECUTABLE} ${CMAKE_BINARY_DIR}/bin/godae_ship2ioda.py
                          -i testinput/godae_ship.bin
                          -o testrun/godae_ship.nc
                          -d 1998090112"
                          godae_ship.nc ${IODA_CONV_COMP_TOL_ZERO})

ecbuild_add_test( TARGET  test_${PROJECT_NAME}_godae_trak
                  TYPE    SCRIPT
                  ENVIRONMENT "PYTHONPATH=${IODACONV_PYTHONPATH}"
                  COMMAND ${CMAKE_BINARY_DIR}/bin/iodaconv_comp.sh
                  ARGS    netcdf
                          "${Python3_EXECUTABLE} ${CMAKE_BINARY_DIR}/bin/godae_trak2ioda.py
                          -i testinput/godae_trak.bin
                          -o testrun/godae_trak.nc
                          -d 2004070812"
                          godae_trak.nc ${IODA_CONV_COMP_TOL_ZERO})

ecbuild_add_test( TARGET  test_${PROJECT_NAME}_hgodas_adt
                  TYPE    SCRIPT
                  ENVIRONMENT "PYTHONPATH=${IODACONV_PYTHONPATH}"
                  COMMAND ${CMAKE_BINARY_DIR}/bin/iodaconv_comp.sh
                  ARGS    netcdf
                          "${Python3_EXECUTABLE} ${CMAKE_BINARY_DIR}/bin/hgodas_adt2ioda.py
                          -i testinput/hgodas_adt.nc
                          -o testrun/hgodas_adt.nc
                          -d 2018041512"
                          hgodas_adt.nc ${IODA_CONV_COMP_TOL_ZERO})

ecbuild_add_test( TARGET  test_${PROJECT_NAME}_hgodas_insitu
                  TYPE    SCRIPT
                  ENVIRONMENT "PYTHONPATH=${IODACONV_PYTHONPATH}"
                  COMMAND ${CMAKE_BINARY_DIR}/bin/iodaconv_comp.sh
                  ARGS    netcdf
                          "${Python3_EXECUTABLE} ${CMAKE_BINARY_DIR}/bin/hgodas_insitu2ioda.py
                          -i testinput/hgodas_insitu.nc
                          -o testrun/hgodas_insitu.nc
                          -d 2018041512"
                          hgodas_insitu.nc ${IODA_CONV_COMP_TOL_ZERO})

ecbuild_add_test( TARGET  test_${PROJECT_NAME}_hgodas_sst
                  TYPE    SCRIPT
                  ENVIRONMENT "PYTHONPATH=${IODACONV_PYTHONPATH}"
                  COMMAND ${CMAKE_BINARY_DIR}/bin/iodaconv_comp.sh
                  ARGS    netcdf
                          "${Python3_EXECUTABLE} ${CMAKE_BINARY_DIR}/bin/hgodas_sst2ioda.py
                          -i testinput/hgodas_sst.nc
                          -o testrun/hgodas_sst.nc
                          -d 2018041512"
                          hgodas_sst.nc ${IODA_CONV_COMP_TOL_ZERO})

ecbuild_add_test( TARGET  test_${PROJECT_NAME}_glider
                  TYPE    SCRIPT
                  ENVIRONMENT "PYTHONPATH=${IODACONV_PYTHONPATH}"
                  COMMAND ${CMAKE_BINARY_DIR}/bin/iodaconv_comp.sh
                  ARGS    netcdf
                          "${Python3_EXECUTABLE} ${CMAKE_BINARY_DIR}/bin/glider2ioda.py
                          -i testinput/marineglider_AOML.nc
                          -o testrun/test_glider.nc
                          -d 2016080412
                          -y testinput/glider.yaml"
                          test_glider.nc ${IODA_CONV_COMP_TOL_ZERO})

ecbuild_add_test( TARGET  test_${PROJECT_NAME}_hfradar
                  TYPE    SCRIPT
                  ENVIRONMENT "PYTHONPATH=${IODACONV_PYTHONPATH}"
                  COMMAND ${CMAKE_BINARY_DIR}/bin/iodaconv_comp.sh
                  ARGS    netcdf
                          "${Python3_EXECUTABLE} ${CMAKE_BINARY_DIR}/bin/ndbc_hfradar2ioda.py
                          -i testinput/ndbc_hfradar_in.nc
                          -o testrun/ndbc_hfradar_out.nc
                          -d 2020072012"
                          ndbc_hfradar_out.nc ${IODA_CONV_COMP_TOL_ZERO})

ecbuild_add_test( TARGET  test_${PROJECT_NAME}_argoclim
                  TYPE    SCRIPT
                  ENVIRONMENT "PYTHONPATH=${IODACONV_PYTHONPATH}"
                  COMMAND ${CMAKE_BINARY_DIR}/bin/iodaconv_comp.sh
                  ARGS    netcdf
                          "${Python3_EXECUTABLE} ${CMAKE_BINARY_DIR}/bin/argoClim2ioda.py
                          -i testinput/argoclim_test.nc
                          -o testrun/argoclim.nc
                          -d 2004010200"
                          argoclim.nc ${IODA_CONV_COMP_TOL_ZERO})

ecbuild_add_test( TARGET  test_${PROJECT_NAME}_cryosat2
                  TYPE    SCRIPT
                  ENVIRONMENT "PYTHONPATH=${IODACONV_PYTHONPATH}"
                  COMMAND ${CMAKE_BINARY_DIR}/bin/iodaconv_comp.sh
                  ARGS    netcdf
                          "${Python3_EXECUTABLE} ${CMAKE_BINARY_DIR}/bin/cryosat_ice2ioda.py
                          -i testinput/cryosat2_L2_test.nc
                          -o testrun/cryosat2_L2.nc
                          -d 2019092112"
                          cryosat2_L2.nc ${IODA_CONV_COMP_TOL_ZERO})

ecbuild_add_test( TARGET  test_${PROJECT_NAME}_emc_ice
                  TYPE    SCRIPT
                  ENVIRONMENT "PYTHONPATH=${IODACONV_PYTHONPATH}"
                  COMMAND ${CMAKE_BINARY_DIR}/bin/iodaconv_comp.sh
                  ARGS    netcdf
                          "${Python3_EXECUTABLE} ${CMAKE_BINARY_DIR}/bin/emc_ice2ioda.py
                          -i testinput/emc_ice.nc
                          -o testrun/emc_ice_ioda2.nc
                          -d 2015082812"
                          emc_ice_ioda2.nc ${IODA_CONV_COMP_TOL_ZERO})

ecbuild_add_test( TARGET  test_${PROJECT_NAME}_smos_sss
                  TYPE    SCRIPT
                  ENVIRONMENT "PYTHONPATH=${IODACONV_PYTHONPATH}"
                  COMMAND ${CMAKE_BINARY_DIR}/bin/iodaconv_comp.sh
                  ARGS    netcdf
                          "${Python3_EXECUTABLE} ${CMAKE_BINARY_DIR}/bin/smos_sss2ioda.py
                          -i testinput/SM_REPR_MIR_OSUDP2_20100601T000131_20100601T001849_662_120_1.nc
                          -o testrun/smos_sss_l2.nc
                          -d 2010060100"
                          smos_sss_l2.nc ${IODA_CONV_COMP_TOL_ZERO})

ecbuild_add_test( TARGET  test_${PROJECT_NAME}_copernicus_l4adt
                  TYPE    SCRIPT
                  ENVIRONMENT "PYTHONPATH=${IODACONV_PYTHONPATH}"
                  COMMAND ${CMAKE_BINARY_DIR}/bin/iodaconv_comp.sh
                  ARGS    netcdf
                          "${Python3_EXECUTABLE} ${CMAKE_BINARY_DIR}/bin/copernicus_l4adt2ioda.py
                          -i testinput/dt_global_twosat_phy_l4_20150101_vDT2018.nc
                          -o testrun/ioda_dt_global_twosat_phy_l4_20150101_vDT2018.nc"
                          ioda_dt_global_twosat_phy_l4_20150101_vDT2018.nc ${IODA_CONV_COMP_TOL_ZERO})

ecbuild_add_test( TARGET  test_${PROJECT_NAME}_copernicus_l3swh
                  TYPE    SCRIPT
                  ENVIRONMENT "PYTHONPATH=${IODACONV_PYTHONPATH}"
                  COMMAND ${CMAKE_BINARY_DIR}/bin/iodaconv_comp.sh
                  ARGS    netcdf
                          "${Python3_EXECUTABLE} ${CMAKE_BINARY_DIR}/bin/copernicus_l3swh2ioda.py
                          -i testinput/global_vavh_l3_rt_s3a_20210930T18.nc
                          -o testrun/ioda_global_vavh_l3_rt_s3a_20210930T18.nc"
                          ioda_global_vavh_l3_rt_s3a_20210930T18.nc ${IODA_CONV_COMP_TOL_ZERO})

ecbuild_add_test( TARGET  test_${PROJECT_NAME}_avhrr_radiance
                  TYPE    SCRIPT
                  ENVIRONMENT "PYTHONPATH=${IODACONV_PYTHONPATH}"
                  COMMAND ${CMAKE_BINARY_DIR}/bin/iodaconv_comp.sh
                  ARGS    netcdf
                          "${Python3_EXECUTABLE} ${CMAKE_BINARY_DIR}/bin/avhrr_radiance2ioda.py    
                          -i testinput/avhrr_radiance.nc
                          -o testrun/avhrr_radiance.nc                               
                          -d 2015010100"
                          avhrr_radiance.nc ${IODA_CONV_COMP_TOL_ZERO})


#===============================================================================
# Conventional data, surface Obs - METAR converter
#===============================================================================

ecbuild_add_test( TARGET  test_${PROJECT_NAME}_metar
                  TYPE    SCRIPT
                  ENVIRONMENT "PYTHONPATH=${IODACONV_PYTHONPATH}"
                  COMMAND ${CMAKE_BINARY_DIR}/bin/iodaconv_comp.sh
                  ARGS    netcdf
                          "${Python3_EXECUTABLE} ${CMAKE_BINARY_DIR}/bin/metar_csv2ioda.py
                          -i testinput/2020100106_metars_small.csv
                          -o testrun/2020100106_metars_small.nc
                          -d 2020100106"
                          2020100106_metars_small.nc ${IODA_CONV_COMP_TOL_ZERO})

#===============================================================================
# MISC converters
#===============================================================================

ecbuild_add_test( TARGET  test_${PROJECT_NAME}_viirs_jpss1_oc_l2
                  TYPE    SCRIPT
                  ENVIRONMENT "PYTHONPATH=${IODACONV_PYTHONPATH}"
                  COMMAND ${CMAKE_BINARY_DIR}/bin/iodaconv_comp.sh
                  ARGS    netcdf
                          "${Python3_EXECUTABLE} ${CMAKE_BINARY_DIR}/bin/viirs_modis_l2_oc2ioda.py
                          -i testinput/viirs_jpss1_oc_l2.nc
                          -o testrun/viirs_jpss1_oc_l2.nc
                          -d 2018041512
                          -t 0.5"
                          viirs_jpss1_oc_l2.nc ${IODA_CONV_COMP_TOL_ZERO})

ecbuild_add_test( TARGET  test_${PROJECT_NAME}_modis_aqua_oc_l2
                  TYPE    SCRIPT
                  ENVIRONMENT "PYTHONPATH=${IODACONV_PYTHONPATH}"
                  COMMAND ${CMAKE_BINARY_DIR}/bin/iodaconv_comp.sh
                  ARGS    netcdf
                          "${Python3_EXECUTABLE} ${CMAKE_BINARY_DIR}/bin/viirs_modis_l2_oc2ioda.py
                          -i testinput/modis_aqua_oc_l2.nc
                          -o testrun/modis_aqua_oc_l2.nc
                          -d 2018041512
                          -t 0.5"
                          modis_aqua_oc_l2.nc ${IODA_CONV_COMP_TOL_ZERO})

ecbuild_add_test( TARGET  test_${PROJECT_NAME}_viirs_jpss1_oc_l3
                  ENVIRONMENT "PYTHONPATH=${IODACONV_PYTHONPATH}"
                  TYPE    SCRIPT
                  COMMAND ${CMAKE_BINARY_DIR}/bin/iodaconv_comp.sh
                  ARGS    netcdf
                          "${Python3_EXECUTABLE} ${CMAKE_BINARY_DIR}/bin/viirs_modis_l3_oc2ioda.py
                          -i testinput/viirs_jpss1_oc_l3.nc
                          -o testrun/viirs_jpss1_oc_l3.nc
                          -d 2018041512"
                          viirs_jpss1_oc_l3.nc ${IODA_CONV_COMP_TOL_ZERO})

ecbuild_add_test( TARGET  test_${PROJECT_NAME}_godae_bgc_argo
                  TYPE    SCRIPT
                  ENVIRONMENT "PYTHONPATH=${IODACONV_PYTHONPATH}"
                  COMMAND ${CMAKE_BINARY_DIR}/bin/iodaconv_comp.sh
                  ARGS    netcdf
                          "${Python3_EXECUTABLE} ${CMAKE_BINARY_DIR}/bin/godae_bgc_argo2ioda.py
                          -i testinput/godae_bgc_argo.nc
                          -o testrun/godae_bgc_argo.nc
                          -d 2018041512"
                          godae_bgc_argo.nc ${IODA_CONV_COMP_TOL_ZERO})

ecbuild_add_test( TARGET  test_${PROJECT_NAME}_ncep_bufr
                  TYPE    SCRIPT
                  COMMAND ${CMAKE_BINARY_DIR}/bin/iodaconv_comp.sh
                  ARGS    netcdf
                          "${Python3_EXECUTABLE} ${CMAKE_BINARY_DIR}/bin/ncep_classes.py
                          -p testinput/
                          -i b001xx007.20200310.bufr
                          -o testrun/ioda.NC001007.2020031012.nc
                          -d 2020031012
                          -m 5
                          -l NC001007.yaml
                          -ot NC001007"
                          ioda.NC001007.2020031012.nc ${IODA_CONV_COMP_TOL_ZERO})

ecbuild_add_test( TARGET  test_${PROJECT_NAME}_gen_singleob
                  TYPE    SCRIPT
                  COMMAND ${CMAKE_BINARY_DIR}/bin/iodaconv_comp.sh
                  ARGS    netcdf
                          "${Python3_EXECUTABLE} ${CMAKE_BINARY_DIR}/bin/gen_single_ob.py
                          -y testinput/singleob.yaml"
                          singleob.nc ${IODA_CONV_COMP_TOL_ZERO})

#===============================================================================
# SSEC GIIRS converters
#===============================================================================

# use the non-zero tolerance for this test since the script is doing a variable change
ecbuild_add_test( TARGET  test_${PROJECT_NAME}_giirs_ssec2ioda
                  TYPE    SCRIPT
                  COMMAND ${CMAKE_BINARY_DIR}/bin/iodaconv_comp.sh
                  ARGS    netcdf
                          "${Python3_EXECUTABLE} ${CMAKE_BINARY_DIR}/bin/giirs_ssec2ioda.py
                          -i testinput/giirs_fy4a-test.nc
                          -o testrun/giirs_ssec_ioda.nc4
                          -d 2017030208"
                          giirs_ssec_ioda.nc4 ${IODA_CONV_COMP_TOL})

ecbuild_add_test( TARGET  test_${PROJECT_NAME}_giirs_lw
                  TYPE    SCRIPT
                  COMMAND ${CMAKE_BINARY_DIR}/bin/iodaconv_comp.sh
                  ARGS    netcdf
                          "${Python3_EXECUTABLE} ${CMAKE_BINARY_DIR}/bin/giirs_lw2ioda.py
                          -i testinput/giirs_fy4a-test.nc
                          -o testrun/giirs_fy4a_obs_2017030208.nc4
                          -d 2017030208"
                          giirs_fy4a_obs_2017030208.nc4 ${IODA_CONV_COMP_TOL_ZERO})

#===============================================================================
# GSI ncdiag converters
#===============================================================================

ecbuild_add_test( TARGET  test_${PROJECT_NAME}_gsidiag_conv_uv
                  TYPE    SCRIPT
                  ENVIRONMENT "PYTHONPATH=${IODACONV_PYTHONPATH}"
                  COMMAND ${CMAKE_BINARY_DIR}/bin/iodaconv_comp.sh
                  ARGS    netcdf
                          "${Python3_EXECUTABLE} ${CMAKE_BINARY_DIR}/bin/test_gsidiag.py
                          -i testinput/gsidiag_conv_uv_testinput.nc
                          -o testrun/
                          -t conv
                          -p satwind"
                          satwind_obs_2018041500.nc4 ${IODA_CONV_COMP_TOL_ZERO})

ecbuild_add_test( TARGET  test_${PROJECT_NAME}_gsidiag_conv
                  TYPE    SCRIPT
                  ENVIRONMENT "PYTHONPATH=${IODACONV_PYTHONPATH}"
                  COMMAND ${CMAKE_BINARY_DIR}/bin/iodaconv_comp.sh
                  ARGS    netcdf
                          "${Python3_EXECUTABLE} ${CMAKE_BINARY_DIR}/bin/test_gsidiag.py
                          -i testinput/gsidiag_conv_t_sfc_test.nc
                          -o testrun/
                          -t conv
                          -p sfc"
                          sfc_tv_obs_2018041500.nc4 ${IODA_CONV_COMP_TOL_ZERO})

ecbuild_add_test( TARGET  test_${PROJECT_NAME}_gsidiag_rad
                  ENVIRONMENT "PYTHONPATH=${IODACONV_PYTHONPATH}"
                  TYPE    SCRIPT
                  COMMAND ${CMAKE_BINARY_DIR}/bin/iodaconv_comp.sh
                  ARGS    netcdf
                          "${Python3_EXECUTABLE} ${CMAKE_BINARY_DIR}/bin/test_gsidiag.py
                          -i testinput/gsidiag_amsua_aqua_radiance_test.nc
                          -o testrun/
                          -t rad"
                          amsua_aqua_obs_2018041500.nc4 ${IODA_CONV_COMP_TOL_ZERO})

#===============================================================================
# WRFDA ncdiag converter
#===============================================================================

ecbuild_add_test( TARGET  test_${PROJECT_NAME}_wrfdadiag_rad
                  TYPE    SCRIPT
                  COMMAND ${CMAKE_BINARY_DIR}/bin/iodaconv_comp.sh
                  ARGS    netcdf
                          "${Python3_EXECUTABLE} ${CMAKE_BINARY_DIR}/bin/test_wrfdadiag.py
                          -i testinput/wrfdadiags_goes-16-abi_2018041500.nc
                          -o testrun/
                          -t rad"
                          abi_g16_obs_2018041500.nc4 ${IODA_CONV_COMP_TOL_ZERO})

#===============================================================================
# GNSSRO BUFR converter
#===============================================================================

if( iodaconv_gnssro_ENABLED )
  ecbuild_add_test( TARGET  test_${PROJECT_NAME}_gnssro_bufr_conv
                    TYPE    SCRIPT
                    COMMAND ${CMAKE_BINARY_DIR}/bin/iodaconv_comp.sh
                    ARGS    netcdf
                            "${CMAKE_BINARY_DIR}/bin/gnssro_bufr2ioda
                            2018041500
                            testinput/gnssro_kompsat5_20180415_00Z.bufr
                            testrun/gnssro_kompsat5_2018041500.nc4"
                            gnssro_kompsat5_2018041500.nc4 ${IODA_CONV_COMP_TOL_ZERO}
                    DEPENDS gnssro_bufr2ioda)
endif()

#==============================================================================
# Atmospheric Composition converters
#==============================================================================

ecbuild_add_test( TARGET  test_${PROJECT_NAME}_viirs_aod
                  TYPE    SCRIPT
                  COMMAND ${CMAKE_BINARY_DIR}/bin/iodaconv_comp.sh
                  ARGS    netcdf
                          "${Python3_EXECUTABLE} ${CMAKE_BINARY_DIR}/bin/viirs_aod2ioda.py
                          -i testinput/viirs_aod.nc
                          -o testrun/viirs_aod.nc
                          -m nesdis
                          -k maskout
                          -t 0.0"
                          viirs_aod.nc ${IODA_CONV_COMP_TOL_ZERO})

ecbuild_add_test( TARGET  test_${PROJECT_NAME}_tropomi_no2
                  TYPE    SCRIPT
                  ENVIRONMENT "PYTHONPATH=${IODACONV_PYTHONPATH}"
                  COMMAND ${CMAKE_BINARY_DIR}/bin/iodaconv_comp.sh
                  ARGS    netcdf
                          "${Python3_EXECUTABLE} ${CMAKE_BINARY_DIR}/bin/tropomi_no2_nc2ioda.py
                          -i testinput/tropomi_no2.nc
                          -o testrun/tropomi_no2.nc"
                          tropomi_no2.nc ${IODA_CONV_COMP_TOL_ZERO})

ecbuild_add_test( TARGET  test_${PROJECT_NAME}_modis_aod
                  TYPE    SCRIPT
                  ENVIRONMENT "PYTHONPATH=${IODACONV_PYTHONPATH}"
                  COMMAND ${CMAKE_BINARY_DIR}/bin/iodaconv_comp.sh
                  ARGS    netcdf
                          "${Python3_EXECUTABLE} ${CMAKE_BINARY_DIR}/bin/modis_aod2ioda.py
                          -i testinput/modis_aod.nc
                          -t 2016060100
                          -o testrun/modis_aod.nc"
                          modis_aod.nc ${IODA_CONV_COMP_TOL_ZERO})

ecbuild_add_test( TARGET  test_${PROJECT_NAME}_aeronet_aod
                  TYPE    SCRIPT
		  ENVIRONMENT "PYTHONPATH=${IODACONV_PYTHONPATH}"
                  COMMAND ${CMAKE_BINARY_DIR}/bin/iodaconv_comp.sh
                  ARGS    netcdf
		          "${Python3_EXECUTABLE} ${CMAKE_BINARY_DIR}/bin/aeronet_aod2ioda.py
                          -i testinput/aeronet_aod.dat
                          -o testrun/aeronet_aod.nc"
                          aeronet_aod.nc ${IODA_CONV_COMP_TOL_ZERO})

ecbuild_add_test( TARGET  test_${PROJECT_NAME}_aeronet_aaod
                  TYPE    SCRIPT
		  ENVIRONMENT "PYTHONPATH=${IODACONV_PYTHONPATH}"
		  COMMAND ${CMAKE_BINARY_DIR}/bin/iodaconv_comp.sh
		  ARGS    netcdf
		          "${Python3_EXECUTABLE} ${CMAKE_BINARY_DIR}/bin/aeronet_aaod2ioda.py
			  -c testinput/aeronet_cad.dat
			  -t testinput/aeronet_tab.dat
			  -o testrun/aeronet_aaod.nc"
			  aeronet_aaod.nc ${IODA_CONV_COMP_TOL_ZERO})

ecbuild_add_test( TARGET  test_${PROJECT_NAME}_airnow
                  TYPE    SCRIPT
                  COMMAND ${CMAKE_BINARY_DIR}/bin/iodaconv_comp.sh
                  ARGS    netcdf
                          "${Python3_EXECUTABLE} ${CMAKE_BINARY_DIR}/bin/airnow2ioda-nc.py
                          -i testinput/airnow_2020081306.dat
                          -s testinput/airnow_sites.dat
                          -o testrun/airnow_2020081306.nc"
                          airnow_2020081306.nc ${IODA_CONV_COMP_TOL_ZERO})


#==============================================================================
# Bufr Ingester tests
#==============================================================================

if(iodaconv_bufr_ENABLED)

  ecbuild_add_test( TARGET  test_iodaconv_bufr_bufrdescription
                    SOURCES bufr/TestBufrDescription.cpp
                    ARGS    testinput/bufr_mhs.yaml
                    LIBS    eckit oops iodaconv::ingester)

  ecbuild_add_test( TARGET  test_iodaconv_bufr_mhs2ioda
                    TYPE    SCRIPT
                    COMMAND ${CMAKE_BINARY_DIR}/bin/iodaconv_comp.sh
                    ARGS    netcdf
                            "${CMAKE_BINARY_DIR}/bin/bufr2ioda.x testinput/bufr_mhs.yaml"
                            gdas.t18z.1bmhs.tm00.nc ${IODA_CONV_COMP_TOL_ZERO}
                    DEPENDS bufr2ioda.x )

  ecbuild_add_test( TARGET  test_iodaconv_bufr_hrs2ioda
                    TYPE    SCRIPT
                    COMMAND ${CMAKE_BINARY_DIR}/bin/iodaconv_comp.sh
                    ARGS    netcdf
                            "${CMAKE_BINARY_DIR}/bin/bufr2ioda.x testinput/bufr_hrs.yaml"
                            gdas.t00z.1bhrs4.tm00.nc ${IODA_CONV_COMP_TOL_ZERO}
                    DEPENDS bufr2ioda.x )

  ecbuild_add_test( TARGET  test_iodaconv_bufr_filtering
                    TYPE    SCRIPT
                    COMMAND ${CMAKE_BINARY_DIR}/bin/iodaconv_comp.sh
                    ARGS    netcdf
                            "${CMAKE_BINARY_DIR}/bin/bufr2ioda.x testinput/bufr_filtering.yaml"
                            gdas.t18z.1bmhs.tm00.filtering.nc ${IODA_CONV_COMP_TOL_ZERO}
                    DEPENDS bufr2ioda.x )

  ecbuild_add_test( TARGET  test_iodaconv_bufr_splitting
                    TYPE    SCRIPT
                    COMMAND ${CMAKE_BINARY_DIR}/bin/iodaconv_comp.sh
                    ARGS    netcdf
                            "${CMAKE_BINARY_DIR}/bin/bufr2ioda.x testinput/bufr_splitting.yaml"
                            gdas.t18z.1bmhs.tm00.15.seven.split.nc ${IODA_CONV_COMP_TOL_ZERO}
                    DEPENDS bufr2ioda.x )

  ecbuild_add_test( TARGET  test_iodaconv_bufr_filter_split
                    TYPE    SCRIPT
                    COMMAND ${CMAKE_BINARY_DIR}/bin/iodaconv_comp.sh
                    ARGS    netcdf
                            "${CMAKE_BINARY_DIR}/bin/bufr2ioda.x testinput/bufr_filter_split.yaml"
                            gdas.t18z.1bmhs.tm00.15.7.filter_split.nc ${IODA_CONV_COMP_TOL_ZERO}
                    DEPENDS bufr2ioda.x )

  ecbuild_add_test( TARGET  test_iodaconv_bufr_adpsfc2ioda
                    TYPE    SCRIPT
                    COMMAND ${CMAKE_BINARY_DIR}/bin/iodaconv_comp.sh
                    ARGS    netcdf
                            "${CMAKE_BINARY_DIR}/bin/bufr2ioda.x testinput/bufr_adpsfc.yaml"
                            gdas.t06z.adpsfc.tm00.nc ${IODA_CONV_COMP_TOL_ZERO}
                    DEPENDS bufr2ioda.x )

  ecbuild_add_test( TARGET  test_iodaconv_bufr_snowadpsfc2ioda
                    TYPE    SCRIPT
                    COMMAND ${CMAKE_BINARY_DIR}/bin/iodaconv_comp.sh
                    ARGS    netcdf
                            "${CMAKE_BINARY_DIR}/bin/bufr2ioda.x testinput/bufr_snow_adpsfc.yaml"
                            gdas.t06z.adpsfc_snow.tm00.nc ${IODA_CONV_COMP_TOL_ZERO}
                    DEPENDS bufr2ioda.x )


  ecbuild_add_test( TARGET  test_iodaconv_bufr_read_2_dim_blocks
                    TYPE    SCRIPT
                    COMMAND ${CMAKE_BINARY_DIR}/bin/iodaconv_comp.sh
                    ARGS    netcdf
                            "${CMAKE_BINARY_DIR}/bin/bufr2ioda.x testinput/bufr_read_2_dim_blocks.yaml"
                            bufr_read_2_dim_blocks.nc ${IODA_CONV_COMP_TOL_ZERO}
                    DEPENDS bufr2ioda.x )

  ecbuild_add_test( TARGET  test_iodaconv_bufr_read_wmo_radiosonde
                    TYPE    SCRIPT
                    COMMAND ${CMAKE_BINARY_DIR}/bin/iodaconv_comp.sh
                    ARGS    netcdf
                            "${CMAKE_BINARY_DIR}/bin/bufr2ioda.x testinput/bufr_read_wmo_radiosonde.yaml"
                            bufr_read_wmo_radiosonde.nc ${IODA_CONV_COMP_TOL_ZERO}
                    DEPENDS bufr2ioda.x )

  ecbuild_add_test( TARGET  test_iodaconv_bufr_satwnd_old_format
                    TYPE    SCRIPT
                    COMMAND ${CMAKE_BINARY_DIR}/bin/iodaconv_comp.sh
                    ARGS    netcdf
                    "${CMAKE_BINARY_DIR}/bin/bufr2ioda.x testinput/bufr_satwnd_old_format.yaml"
                    NC005066.nc ${IODA_CONV_COMP_TOL_ZERO}
                    DEPENDS bufr2ioda.x )

  ecbuild_add_test( TARGET  test_iodaconv_bufr_satwnd_new_format
                    TYPE    SCRIPT
                    COMMAND ${CMAKE_BINARY_DIR}/bin/iodaconv_comp.sh
                    ARGS    netcdf
                    "${CMAKE_BINARY_DIR}/bin/bufr2ioda.x testinput/bufr_satwnd_new_format.yaml"
                    NC005031.nc ${IODA_CONV_COMP_TOL_ZERO}
                    DEPENDS bufr2ioda.x )

  ecbuild_add_test( TARGET  test_iodaconv_bufr_aircar
                    TYPE    SCRIPT
                    COMMAND ${CMAKE_BINARY_DIR}/bin/iodaconv_comp.sh
                    ARGS    netcdf
                    "${CMAKE_BINARY_DIR}/bin/bufr2ioda.x testinput/aircar_BUFR2ioda.yaml"
                    gdas.aircar.t00z.20210801.nc ${IODA_CONV_COMP_TOL_ZERO}
                    DEPENDS bufr2ioda.x )

  ecbuild_add_test( TARGET  test_iodaconv_bufr_airep_wmo_bufr
                    TYPE    SCRIPT
                    COMMAND ${CMAKE_BINARY_DIR}/bin/iodaconv_comp.sh
                    ARGS    netcdf
                    "${CMAKE_BINARY_DIR}/bin/bufr2ioda.x testinput/airep_wmoBUFR2ioda.yaml"
                    airep_multi.nc ${IODA_CONV_COMP_TOL_ZERO}
                    DEPENDS bufr2ioda.x )

  ecbuild_add_test( TARGET  test_iodaconv_bufr_amdar_wmo_bufr
                    TYPE    SCRIPT
                    COMMAND ${CMAKE_BINARY_DIR}/bin/iodaconv_comp.sh
                    ARGS    netcdf
                    "${CMAKE_BINARY_DIR}/bin/bufr2ioda.x testinput/amdar_wmoBUFR2ioda.yaml"
                    amdar_wmo_multi.nc ${IODA_CONV_COMP_TOL_ZERO}
                    DEPENDS bufr2ioda.x )

  ecbuild_add_test( TARGET  test_iodaconv_bufr_gnssro_wmo_bufr
                    TYPE    SCRIPT
                    COMMAND ${CMAKE_BINARY_DIR}/bin/iodaconv_comp.sh
                    ARGS    netcdf
                    "${CMAKE_BINARY_DIR}/bin/bufr2ioda.x testinput/gnssro_wmoBUFR2ioda.yaml"
                    gnssro_2020-306-2358C2E6.nc ${IODA_CONV_COMP_TOL_ZERO}
                    DEPENDS bufr2ioda.x )

  ecbuild_add_test( TARGET  test_iodaconv_generic_gnssro_bufr
                    TYPE    SCRIPT
                    ENVIRONMENT "PYTHONPATH=${IODACONV_PYTHONPATH}"
                    COMMAND ${CMAKE_BINARY_DIR}/bin/iodaconv_comp.sh
                    ARGS    netcdf 
                            "${Python3_EXECUTABLE} ${PROJECT_SOURCE_DIR}/src/gnssro/gnssro_bufr2ioda.py
                            -d 2020121500
                            -i testinput/bfrPrf_C2E3.2020.349.21.26.R18_0001.0001_bufr
                            -o testrun/gnssro_cosmic2_2020121500.nc4"
                            gnssro_cosmic2_2020121500.nc4 ${IODA_CONV_COMP_TOL_ZERO})

  ecbuild_add_test( TARGET  test_iodaconv_bufr_buoy_wmo_bufr
                    TYPE    SCRIPT
                    COMMAND ${CMAKE_BINARY_DIR}/bin/iodaconv_comp.sh
                    ARGS    netcdf
                    "${CMAKE_BINARY_DIR}/bin/bufr2ioda.x testinput/buoy_wmoBUFR2ioda.yaml"
                    buoy_wmo_multi.nc ${IODA_CONV_COMP_TOL_ZERO}
                    DEPENDS bufr2ioda.x )

  ecbuild_add_test( TARGET  test_iodaconv_bufr_rass_wmo_bufr
                    TYPE    SCRIPT
                    COMMAND ${CMAKE_BINARY_DIR}/bin/iodaconv_comp.sh
                    ARGS    netcdf
                    "${CMAKE_BINARY_DIR}/bin/bufr2ioda.x testinput/rass_wmoBUFR2ioda.yaml"
                    rass_wmo_multi.nc ${IODA_CONV_COMP_TOL_ZERO}
                    DEPENDS bufr2ioda.x )

  ecbuild_add_test( TARGET  test_iodaconv_bufr_ship_wmo_bufr
                    TYPE    SCRIPT
                    COMMAND ${CMAKE_BINARY_DIR}/bin/iodaconv_comp.sh
                    ARGS    netcdf
                    "${CMAKE_BINARY_DIR}/bin/bufr2ioda.x testinput/ship_wmoBUFR2ioda.yaml"
                    ship_wmo_multi.nc ${IODA_CONV_COMP_TOL_ZERO}
                    DEPENDS bufr2ioda.x )

  ecbuild_add_test( TARGET  test_iodaconv_bufr_synop_wmo_bufr
                    TYPE    SCRIPT
                    COMMAND ${CMAKE_BINARY_DIR}/bin/iodaconv_comp.sh
                    ARGS    netcdf
                    "${CMAKE_BINARY_DIR}/bin/bufr2ioda.x testinput/synop_wmoBUFR2ioda.yaml"
                    synop_wmo_multi.nc ${IODA_CONV_COMP_TOL_ZERO})

  ecbuild_add_test( TARGET  test_iodaconv_bufr_satwind_EUMet_wmo_bufr
                    TYPE    SCRIPT
                    COMMAND ${CMAKE_BINARY_DIR}/bin/iodaconv_comp.sh
                    ARGS    netcdf
                    "${CMAKE_BINARY_DIR}/bin/bufr2ioda.x testinput/satwind_EUMet_wmoBUFR2ioda.yaml"
                    satwind_EUMet.nc ${IODA_CONV_COMP_TOL_ZERO}
                    DEPENDS bufr2ioda.x )

  ecbuild_add_test( TARGET  test_iodaconv_bufr_satwind_Himawari_wmo_bufr
                    TYPE    SCRIPT
                    COMMAND ${CMAKE_BINARY_DIR}/bin/iodaconv_comp.sh
                    ARGS    netcdf
                    "${CMAKE_BINARY_DIR}/bin/bufr2ioda.x testinput/satwind_Himawari_wmoBUFR2ioda.yaml"
                    satwind_Himawari.nc ${IODA_CONV_COMP_TOL_ZERO}
                    DEPENDS bufr2ioda.x )

  ecbuild_add_test( TARGET  test_iodaconv_bufr_vadwinds_wmo_bufr
                    TYPE    SCRIPT
                    COMMAND ${CMAKE_BINARY_DIR}/bin/iodaconv_comp.sh
                    ARGS    netcdf
                    "${CMAKE_BINARY_DIR}/bin/bufr2ioda.x testinput/vadwinds_wmoBUFR2ioda.yaml"
                    vadwinds_wmo_multi.nc ${IODA_CONV_COMP_TOL_ZERO}
                    DEPENDS bufr2ioda.x )
endif()


#==============================================================================
# Converters for NRT ingest
#==============================================================================

ecbuild_add_test( TARGET  test_iodaconv_atms_nc4
                  TYPE    SCRIPT
                  ENVIRONMENT "PYTHONPATH=${IODACONV_PYTHONPATH}"
                  COMMAND ${CMAKE_BINARY_DIR}/bin/iodaconv_comp.sh
                  ARGS    netcdf 
                          "${Python3_EXECUTABLE} ${PROJECT_SOURCE_DIR}/src/hdf5/atms_netcdf_hdf5_2ioda.py
                          -d 2021120600
                          -i testinput/SNDR_SNPP_ATMS_SAMPLE.nc4
                          -o testrun/2021120600_atms_sdr.nc4" 2021120600_atms_sdr.nc4 ${IODA_CONV_COMP_TOL_ZERO} )

#==============================================================================
# Generic NRT Ingest tests
#==============================================================================

ecbuild_add_test(TARGET  test_${PROJECT_NAME}_generic_bufr_raob
                 TYPE    SCRIPT
                 ENVIRONMENT "PYTHONPATH=${IODACONV_PYTHONPATH}"
                 COMMAND ${CMAKE_BINARY_DIR}/bin/iodaconv_comp.sh
                 ARGS    netcdf
                         "${Python3_EXECUTABLE} ${CMAKE_BINARY_DIR}/bin/decode_bufr_LDM_raob.py
                         -i testinput/sonde_wmo_double.bufr
                         -o testrun/wmo_raob_double.nc4"
                         wmo_raob_double.nc4 ${IODA_CONV_COMP_TOL_ZERO})

ecbuild_add_test(TARGET  test_${PROJECT_NAME}_generic_bufr_raob_multi_files
                 TYPE    SCRIPT
                 ENVIRONMENT "PYTHONPATH=${IODACONV_PYTHONPATH}"
                 COMMAND ${CMAKE_BINARY_DIR}/bin/iodaconv_comp.sh
                 ARGS    netcdf
                         "${Python3_EXECUTABLE} ${CMAKE_BINARY_DIR}/bin/decode_bufr_LDM_raob.py
                         -i testinput/sonde_wmo_double.bufr testinput/sonde_wmo_double.bufr
                         -o testrun/wmo_raob_quadruple.nc4"
                         wmo_raob_quadruple.nc4 ${IODA_CONV_COMP_TOL_ZERO})

#==============================================================================
# PrepBUFR and BUFR tests
#==============================================================================

if( iodaconv_pbfortran_ENABLED )

  ecbuild_add_test( TARGET  test_${PROJECT_NAME}_gnssro_conv
                    TYPE    SCRIPT
                    COMMAND ${CMAKE_BINARY_DIR}/bin/iodaconv_comp.sh
                    ARGS    netcdf
                            "${CMAKE_BINARY_DIR}/bin/bufr2nc_fortran.x
                            -i testinput -o testrun gnssro_kompsat5_20180415_00Z.bufr"
                            gnssro_obs_2018041500.nc4 ${IODA_CONV_COMP_TOL_ZERO}
                    DEPENDS bufr2nc_fortran.x)

  ecbuild_add_test( TARGET  test_${PROJECT_NAME}_prepbufr_conv
                    TYPE    SCRIPT
                    COMMAND ${CMAKE_BINARY_DIR}/bin/iodaconv_comp.sh
                    ARGS    netcdf
                            "${CMAKE_BINARY_DIR}/bin/bufr2nc_fortran.x
                            -i testinput -o testrun prepbufr.bufr"
                            sondes_obs_2020093018.nc4 ${IODA_CONV_COMP_TOL}
                    DEPENDS bufr2nc_fortran.x)

  ecbuild_add_test( TARGET  test_${PROJECT_NAME}_mhs_conv
                    TYPE    SCRIPT
                    COMMAND ${CMAKE_BINARY_DIR}/bin/iodaconv_comp.sh
                    ARGS    netcdf
                            "${CMAKE_BINARY_DIR}/bin/bufr2nc_fortran.x
                            -i testinput -o testrun gdas.t18z.1bmhs.tm00.bufr_d"
                            mhs_metop-b_obs_2020101215.nc4 ${IODA_CONV_COMP_TOL_ZERO}
                    DEPENDS bufr2nc_fortran.x)

endif()


#==============================================================================
# SatBias tests
#==============================================================================

if( iodaconv_satbias_ENABLED )

  ecbuild_add_test( TARGET  test_iodaconv_satbias_amsua
                    TYPE    SCRIPT
                    COMMAND ${CMAKE_BINARY_DIR}/bin/iodaconv_comp.sh
                    ARGS    netcdf
                            "${CMAKE_BINARY_DIR}/bin/satbias2ioda.x testinput/satbias_converter_amsua.yaml"
                            satbias_amsua_n18.nc4 ${IODA_CONV_COMP_TOL_ZERO}
                    DEPENDS satbias2ioda.x )

  ecbuild_add_test( TARGET  test_iodaconv_satbias_cris
                    TYPE    SCRIPT
                    COMMAND ${CMAKE_BINARY_DIR}/bin/iodaconv_comp.sh
                    ARGS    netcdf
                            "${CMAKE_BINARY_DIR}/bin/satbias2ioda.x testinput/satbias_converter_cris.yaml"
                            satbias_cris_npp.nc4 ${IODA_CONV_COMP_TOL_ZERO}
                    DEPENDS satbias2ioda.x )

  ecbuild_add_test( TARGET  test_iodaconv_satbias_ssmis
                    TYPE    SCRIPT
                    COMMAND ${CMAKE_BINARY_DIR}/bin/iodaconv_comp.sh
                    ARGS    netcdf
                            "${CMAKE_BINARY_DIR}/bin/satbias2ioda.x testinput/satbias_converter_ssmis.yaml"
                            satbias_ssmis_f16.nc4 ${IODA_CONV_COMP_TOL_ZERO}
                    DEPENDS satbias2ioda.x )
endif()


#==============================================================================
# ObsError correlations tests
#==============================================================================

if( iodaconv_obserror_ENABLED )

  ecbuild_add_test( TARGET  test_iodaconv_obserror
                    TYPE    SCRIPT
                    COMMAND ${CMAKE_BINARY_DIR}/bin/iodaconv_comp.sh
                    ARGS    netcdf
                            "${CMAKE_BINARY_DIR}/bin/obserror2ioda.x testinput/Rcov_iasi_metop-b_sea.bin testrun/Rcov_iasi_metop-b_sea.nc4"
                            Rcov_iasi_metop-b_sea.nc4 ${IODA_CONV_COMP_TOL_ZERO}
                    DEPENDS obserror2ioda.x )
endif()


# =============================================================================
# Land product converters
#==============================================================================

if( iodaconv_pygrib_ENABLED )
  ecbuild_add_test( TARGET  test_${PROJECT_NAME}_ims_scf
                    TYPE    SCRIPT
                    ENVIRONMENT "PYTHONPATH=${IODACONV_PYTHONPATH}"
                    COMMAND ${CMAKE_BINARY_DIR}/bin/iodaconv_comp.sh
                    ARGS    netcdf
                            "${Python3_EXECUTABLE} ${CMAKE_BINARY_DIR}/bin/ims_scf2ioda.py
                            -i testinput/imssnow_24km.grib2
                            -o testrun/imssnow_scf.nc
                            -m maskout"
                            imssnow_scf.nc ${IODA_CONV_COMP_TOL_ZERO})

  ecbuild_add_test( TARGET  test_${PROJECT_NAME}_afwa_snod
                    TYPE    SCRIPT
                    ENVIRONMENT "PYTHONPATH=${IODACONV_PYTHONPATH}"
                    COMMAND ${CMAKE_BINARY_DIR}/bin/iodaconv_comp.sh
                    ARGS    netcdf
                            "${Python3_EXECUTABLE} ${CMAKE_BINARY_DIR}/bin/afwa_snod2ioda.py
                            -i testinput/afwa_snod_24km.grib
                            -o testrun/afwa_snod.nc
                            -m maskout"
                            afwa_snod.nc ${IODA_CONV_COMP_TOL_ZERO})
endif()

ecbuild_add_test( TARGET  test_${PROJECT_NAME}_ghcn_snod
                  TYPE    SCRIPT
                  ENVIRONMENT "PYTHONPATH=${IODACONV_PYTHONPATH}"
                  COMMAND ${CMAKE_BINARY_DIR}/bin/iodaconv_comp.sh
                  ARGS    netcdf
                          "${Python3_EXECUTABLE} ${CMAKE_BINARY_DIR}/bin/ghcn_snod2ioda.py
                          -i testinput/ghcn_20200228.csv
                          -o testrun/ghcn_snod_20200228.nc
                          -f ${PROJECT_BINARY_DIR}/doc/fix/ghcn-stations.txt
                          -d 20200228
                          -m maskout"
                          ghcn_snod_20200228.nc ${IODA_CONV_COMP_TOL_ZERO})

ecbuild_add_test( TARGET  test_${PROJECT_NAME}_smap_ssm
                    TYPE    SCRIPT
                    ENVIRONMENT "PYTHONPATH=${IODACONV_PYTHONPATH}"
                    COMMAND ${CMAKE_BINARY_DIR}/bin/iodaconv_comp.sh
                    ARGS    netcdf
                            "${Python3_EXECUTABLE} ${CMAKE_BINARY_DIR}/bin/smap_ssm2ioda.py
                            -i testinput/SMAP_L2_SM_P_NRT_24342_A_20190822T224858_N16023_002.h5
                            -o testrun/smap_ssm.nc
                            -m maskout"
                            smap_ssm.nc ${IODA_CONV_COMP_TOL_ZERO})

ecbuild_add_test( TARGET  test_${PROJECT_NAME}_smos_ssm
                    TYPE    SCRIPT
                    ENVIRONMENT "PYTHONPATH=${IODACONV_PYTHONPATH}"
                    COMMAND ${CMAKE_BINARY_DIR}/bin/iodaconv_comp.sh
                    ARGS    netcdf
                            "${Python3_EXECUTABLE} ${CMAKE_BINARY_DIR}/bin/smos_ssm2ioda.py
                            -i testinput/smos_l2nrt_ssm.nc
                            -o testrun/smos_ssm.nc
                            -m maskout"
                            smos_ssm.nc ${IODA_CONV_COMP_TOL_ZERO})

ecbuild_add_test( TARGET  test_${PROJECT_NAME}_ascat_ssm
                    TYPE    SCRIPT
                    ENVIRONMENT "PYTHONPATH=${IODACONV_PYTHONPATH}"
                    COMMAND ${CMAKE_BINARY_DIR}/bin/iodaconv_comp.sh
                    ARGS    netcdf
                            "${Python3_EXECUTABLE} ${CMAKE_BINARY_DIR}/bin/ascat_ssm2ioda.py
                            -i testinput/ascat_ssm.nc
                            -o testrun/ascat_ssm.nc
                            -m maskout"
                            ascat_ssm.nc ${IODA_CONV_COMP_TOL_ZERO})

ecbuild_add_test( TARGET  test_${PROJECT_NAME}_imsfv3_scf
                    TYPE    SCRIPT
                    ENVIRONMENT "PYTHONPATH=${IODACONV_PYTHONPATH}"
                    COMMAND ${CMAKE_BINARY_DIR}/bin/iodaconv_comp.sh
                    ARGS    netcdf
                            "${Python3_EXECUTABLE} ${CMAKE_BINARY_DIR}/bin/imsfv3_scf2ioda.py
                            -i testinput/imsscf_20191215_c48.nc
                            -o testrun/imsfv3_scf.nc"
                            imsfv3_scf.nc ${IODA_CONV_COMP_TOL_ZERO})

<<<<<<< HEAD
ecbuild_add_test( TARGET  test_${PROJECT_NAME}_land_owp_snow_obs_dup_thin
                  TYPE    SCRIPT
                  ENVIRONMENT "PYTHONPATH=${IODACONV_PYTHONPATH}"
                  COMMAND ${CMAKE_BINARY_DIR}/bin/iodaconv_comp.sh
                  ARGS    netcdf
                          "${Python3_EXECUTABLE} ${CMAKE_BINARY_DIR}/bin/owp_snow_obs.py
                          -i testinput/owp_snow_obs.csv
                          -o testrun/owp_snow_obs_dup_thin_err_fn.nc
			  --thin_swe 1 --thin_depth .5 --thin_random_seed 3  --err_fn dummy_err"
                          owp_snow_obs_dup_thin_err_fn.nc ${IODA_CONV_COMP_TOL_ZERO})
=======


#######################################################
# Auto-generated tests for ioda file validation
#  For these tests we check the testoutput directory
#  since it already exists with valid data.

file( GLOB_RECURSE TESTOUTPUT_IODA_FILES testoutput/*.nc4 testoutput/*.nc testoutput/*.ioda )

foreach ( f ${TESTOUTPUT_IODA_FILES} )
	get_filename_component(filename ${f} NAME)

	# Note: IODA_YAML_ROOT is provided by find_package(ioda).
	# The ObsSpace.yaml file is *not* a test file. It always exists.
	ecbuild_add_test(
		TARGET ${PROJECT_NAME}_validate_testoutput_${filename}
		COMMAND ioda-validate.x
		LABELS ${PROJECT_NAME}_validate
		ENVIRONMENT "ECKIT_COLOUR_OUTPUT=1"
		ARGS "${IODA_YAML_ROOT}/validation/ObsSpace.yaml" "${f}"
		)
endforeach()

>>>>>>> f2db2582
<|MERGE_RESOLUTION|>--- conflicted
+++ resolved
@@ -58,11 +58,8 @@
   testinput/SNDR_SNPP_ATMS_SAMPLE.nc4
   testinput/glider.yaml
   testinput/godae_bgc_argo.nc
-<<<<<<< HEAD
   testinput/owp_snow_obs.csv
-=======
   testinput/sonde_wmo_double.bufr
->>>>>>> f2db2582
   testinput/avhrr_radiance.nc
 )
 
@@ -114,12 +111,9 @@
   testoutput/gnssro_cosmic2_2020121500.nc4
   testoutput/2021120600_atms_sdr.nc4
   testoutput/godae_bgc_argo.nc
-<<<<<<< HEAD
   testoutput/owp_snow_obs_dup_thin_err_fn.nc
-=======
   testoutput/wmo_raob_double.nc4
   testoutput/wmo_raob_quadruple.nc4
->>>>>>> f2db2582
   testoutput/avhrr_radiance.nc
 )
 
@@ -1170,7 +1164,6 @@
                             -o testrun/imsfv3_scf.nc"
                             imsfv3_scf.nc ${IODA_CONV_COMP_TOL_ZERO})
 
-<<<<<<< HEAD
 ecbuild_add_test( TARGET  test_${PROJECT_NAME}_land_owp_snow_obs_dup_thin
                   TYPE    SCRIPT
                   ENVIRONMENT "PYTHONPATH=${IODACONV_PYTHONPATH}"
@@ -1181,7 +1174,6 @@
                           -o testrun/owp_snow_obs_dup_thin_err_fn.nc
 			  --thin_swe 1 --thin_depth .5 --thin_random_seed 3  --err_fn dummy_err"
                           owp_snow_obs_dup_thin_err_fn.nc ${IODA_CONV_COMP_TOL_ZERO})
-=======
 
 
 #######################################################
@@ -1205,4 +1197,3 @@
 		)
 endforeach()
 
->>>>>>> f2db2582
