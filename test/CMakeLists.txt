--- conflicted
+++ resolved
@@ -167,10 +167,7 @@
     testinput/bufr_ncep_1bmhs.yaml
     testinput/bufr_ncep_esamua.yaml
     testinput/bufr_ncep_esmhs.yaml
-<<<<<<< HEAD
     testinput/bufr_ncep_prepbufr_adpupa.yaml
-=======
->>>>>>> da75624e
     testinput/bufr_ncep_satwind_avhrr.yaml
     testinput/bufr_read_wmo_radiosonde.yaml
     testinput/bufr_satwnd_old_format.yaml
