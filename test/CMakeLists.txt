--- conflicted
+++ resolved
@@ -654,11 +654,7 @@
 		  ENVIRONMENT "PYTHONPATH=${IODACONV_PYTHONPATH}"
                   COMMAND ${CMAKE_BINARY_DIR}/bin/iodaconv_comp.sh
                   ARGS    netcdf
-<<<<<<< HEAD
 		          "${Python3_EXECUTABLE} ${CMAKE_BINARY_DIR}/bin/aeronet_aod2ioda.py
-=======
-                          "${Python3_EXECUTABLE} ${CMAKE_BINARY_DIR}/bin/aeronet_aod2ioda.py
->>>>>>> e078a9d8
                           -i testinput/aeronet_aod.dat
                           -o testrun/aeronet_aod.nc"
                           aeronet_aod.nc ${IODA_CONV_COMP_TOL_ZERO})
