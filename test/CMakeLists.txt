--- conflicted
+++ resolved
@@ -1034,13 +1034,8 @@
                   COMMAND bash
                   ARGS    ${CMAKE_BINARY_DIR}/bin/iodaconv_comp.sh
                           ascii
-<<<<<<< HEAD
                           "${Python3_EXECUTABLE} ${PROJECT_SOURCE_DIR}/src/gsi_varbc/generate_aircraft_bias_csv.py ./testinput/gdas.t18z.abias_air ./testrun/gdas.t18z.abias_air_ascent.csv MetaData/stationIdentification string 0 BiasCoefficientValue/ascentPredictor float 3"
-                          gdas.t18z.abias_air_ascent.csv ${IODA_CONV_COMP_TOL_ZERO})
-=======
-                          "${Python3_EXECUTABLE} ${PROJECT_SOURCE_DIR}/src/acftbias/generate_aircraft_bias_csv.py ./testinput/gdas.t18z.abias_air ./testrun/gdas.t18z.abias_air_ascent.csv MetaData/stationIdentification string 0 BiasCoefficientValue/ascentPredictor float 3"
                           gdas.t18z.abias_air_ascent.csv ${IODA_CONV_COMP_TOL})
->>>>>>> 0cedc8c0
 
 #===============================================================================
 # SSEC GIIRS converters
@@ -1198,13 +1193,8 @@
                   ARGS    ${CMAKE_BINARY_DIR}/bin/iodaconv_comp.sh
                           netcdf
                           "${Python3_EXECUTABLE} ${CMAKE_BINARY_DIR}/bin/viirs_biaswriter.py
-<<<<<<< HEAD
                           -o testrun/varbc/viirs_bias.nc"
-                          varbc/viirs_bias.nc ${IODA_CONV_COMP_TOL_ZERO})
-=======
-                          -o testrun/viirs_bias.nc"
-                          viirs_bias.nc ${IODA_CONV_COMP_TOL})
->>>>>>> 0cedc8c0
+                          varbc/viirs_bias.nc ${IODA_CONV_COMP_TOL})
 
 foreach (coltype total tropo)
         ecbuild_add_test( TARGET  test_${PROJECT_NAME}_tropomi_no2_${coltype}
@@ -2087,11 +2077,7 @@
                     ARGS    ${CMAKE_BINARY_DIR}/bin/iodaconv_comp.sh
                             netcdf
                             "${CMAKE_BINARY_DIR}/bin/satbias2ioda.x testinput/satbias_converter_amsua.yaml"
-<<<<<<< HEAD
-                            varbc/satbias_amsua_n18.nc4 ${IODA_CONV_COMP_TOL_ZERO}
-=======
-                            satbias_amsua_n18.nc4 ${IODA_CONV_COMP_TOL}
->>>>>>> 0cedc8c0
+                            varbc/satbias_amsua_n18.nc4 ${IODA_CONV_COMP_TOL}
                     DEPENDS satbias2ioda.x )
 
   ecbuild_add_test( TARGET  test_iodaconv_satbias_cris
@@ -2100,11 +2086,7 @@
                     ARGS    ${CMAKE_BINARY_DIR}/bin/iodaconv_comp.sh
                             netcdf
                             "${CMAKE_BINARY_DIR}/bin/satbias2ioda.x testinput/satbias_converter_cris.yaml"
-<<<<<<< HEAD
-                            varbc/satbias_cris_npp.nc4 ${IODA_CONV_COMP_TOL_ZERO}
-=======
-                            satbias_cris_npp.nc4 ${IODA_CONV_COMP_TOL}
->>>>>>> 0cedc8c0
+                            varbc/satbias_cris_npp.nc4 ${IODA_CONV_COMP_TOL}
                     DEPENDS satbias2ioda.x )
 
   ecbuild_add_test( TARGET  test_iodaconv_satbias_gmi
@@ -2113,11 +2095,8 @@
                     ARGS    ${CMAKE_BINARY_DIR}/bin/iodaconv_comp.sh
                             netcdf
                             "${CMAKE_BINARY_DIR}/bin/satbias2ioda.x testinput/satbias_converter_gmi_gpm.yaml"
-<<<<<<< HEAD
-                            varbc/satbias_gmi_gpm.nc4 ${IODA_CONV_COMP_TOL_ZERO}
-=======
-                            satbias_gmi_gpm.nc4 ${IODA_CONV_COMP_TOL}
->>>>>>> 0cedc8c0
+                            varbc/satbias_gmi_gpm.nc4 ${IODA_CONV_COMP_TOL}
+
                     DEPENDS satbias2ioda.x )
 
   ecbuild_add_test( TARGET  test_iodaconv_satbias_ssmis
@@ -2126,11 +2105,8 @@
                     ARGS    ${CMAKE_BINARY_DIR}/bin/iodaconv_comp.sh
                             netcdf
                             "${CMAKE_BINARY_DIR}/bin/satbias2ioda.x testinput/satbias_converter_ssmis.yaml"
-<<<<<<< HEAD
                             varbc/satbias_ssmis_f16.nc4 ${IODA_CONV_COMP_TOL_ZERO}
-=======
                             satbias_ssmis_f16.nc4 ${IODA_CONV_COMP_TOL}
->>>>>>> 0cedc8c0
                     DEPENDS satbias2ioda.x )
   ecbuild_add_test( TARGET  test_iodaconv_acftbias_gsi
                     TYPE    SCRIPT
