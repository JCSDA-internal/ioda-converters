# (C) Copyright 2019-2022 UCAR.
#
# This software is licensed under the terms of the Apache Licence Version 2.0
# which can be obtained at http://www.apache.org/licenses/LICENSE-2.0.

################################################################################
# IODA-CONVERTER tests
################################################################################

list( APPEND test_input
  testinput/gds2_sst_l2p.nc
  testinput/gds2_sst_l3u.nc
  testinput/giirs_fy4a-test.nc
  testinput/godae_prof.bin
  testinput/godae_ship.bin
  testinput/godae_trak.bin
  testinput/rads_adt.nc
  testinput/smap_sss_rss.nc
  testinput/hgodas_adt.nc
  testinput/hgodas_insitu.nc
  testinput/hgodas_sst.nc
  testinput/marineglider_AOML.nc
  testinput/ndbc_hfradar_in.nc
  testinput/gsidiag_conv_t_sfc_test.nc
  testinput/gsidiag_conv_uv_testinput.nc
  testinput/gsidiag_amsua_aqua_radiance_test.nc
  testinput/argoclim_test.nc
  testinput/cryosat2_L2_test.nc
  testinput/emc_ice.nc
  testinput/viirs_jpss1_oc_l2.nc
  testinput/modis_aqua_oc_l2.nc
  testinput/viirs_jpss1_oc_l3.nc
  testinput/sondes_obs_2018041500_m.nc4
  testinput/gnssro_obs_2018041500_s.nc4
  testinput/wrfdadiags_goes-16-abi_2018041500.nc
  testinput/b001xx007.20200310.bufr
  testinput/viirs_aod.nc
  testinput/tropomi_no2.nc
  testinput/mopitt_co.he5
  testinput/modis_aod.nc
  testinput/imssnow_24km.grib2
  testinput/2020100106_metars_small.csv
  testinput/afwa_snod_24km.grib
  testinput/singleob.yaml
  testinput/ghcn_20200228.csv
  testinput/SMAP_L2_SM_P_NRT_24342_A_20190822T224858_N16023_002.h5
  testinput/smos_l2nrt_ssm.nc
  testinput/ascat_ssm.nc
  testinput/SM_REPR_MIR_OSUDP2_20100601T000131_20100601T001849_662_120_1.nc
  testinput/airnow_sites.dat
  testinput/airnow_2020081306.dat
  testinput/aeronet_aod.dat
  testinput/dt_global_twosat_phy_l4_20150101_vDT2018.nc
  testinput/global_vavh_l3_rt_s3a_20210930T18.nc
  testinput/aeronet_cad.dat
  testinput/aeronet_tab.dat
  testinput/imsscf_20191215_c48.nc
  testinput/bfrPrf_C2E3.2020.349.21.26.R18_0001.0001_bufr
  testinput/SNDR_SNPP_ATMS_SAMPLE.nc4
  testinput/glider.yaml
  testinput/godae_bgc_argo.nc
  testinput/owp_snow_obs.csv
  testinput/sonde_wmo_double.bufr
  testinput/avhrr_radiance.nc
  testinput/SMAP_L2_SM_P_E_36365_D_20211122T013945_R18240_001.h5
)

list( APPEND test_output
  testoutput/gds2_sst_l2p.nc
  testoutput/gds2_sst_l3u.nc
  testoutput/giirs_fy4a_obs_2017030208.nc4
  testoutput/giirs_ssec_ioda.nc4
  testoutput/godae_prof.nc
  testoutput/godae_ship.nc
  testoutput/godae_trak.nc
  testoutput/rads_adt.nc
  testoutput/smap_sss_rss.nc
  testoutput/hgodas_adt.nc
  testoutput/hgodas_insitu.nc
  testoutput/hgodas_sst.nc
  testoutput/test_glider.nc
  testoutput/ndbc_hfradar_out.nc
  testoutput/sfc_tv_obs_2018041500.nc4
  testoutput/satwind_obs_2018041500.nc4
  testoutput/amsua_aqua_obs_2018041500.nc4
  testoutput/argoclim.nc
  testoutput/cryosat2_L2.nc
  testoutput/emc_ice_ioda2.nc
  testoutput/viirs_jpss1_oc_l2.nc
  testoutput/modis_aqua_oc_l2.nc
  testoutput/viirs_jpss1_oc_l3.nc
  testoutput/aod_viirs_obs_2018041500_s.nc4
  testoutput/abi_g16_obs_2018041500.nc4
  testoutput/ioda.NC001007.2020031012.nc
  testoutput/viirs_aod.nc
  testoutput/tropomi_no2.nc
  testoutput/mopitt_co.nc
  testoutput/modis_aod.nc
  testoutput/imssnow_scf.nc
  testoutput/2020100106_metars_small.nc
  testoutput/afwa_snod.nc
  testoutput/singleob.nc
  testoutput/ghcn_snod_20200228.nc
  testoutput/smap_ssm.nc
  testoutput/smos_ssm.nc
  testoutput/ascat_ssm.nc
  testoutput/smos_sss_l2.nc
  testoutput/airnow_2020081306.nc
  testoutput/aeronet_aod.nc
  testoutput/ioda_dt_global_twosat_phy_l4_20150101_vDT2018.nc
  testoutput/ioda_global_vavh_l3_rt_s3a_20210930T18.nc
  testoutput/aeronet_aaod.nc
  testoutput/imsfv3_scf.nc
  testoutput/gnssro_cosmic2_2020121500.nc4
  testoutput/2021120600_atms_sdr.nc4
  testoutput/godae_bgc_argo.nc
  testoutput/owp_snow_obs_dup_thin_err_fn.nc
  testoutput/wmo_raob_double.nc4
  testoutput/wmo_raob_quadruple.nc4
  testoutput/avhrr_radiance.nc
  testoutput/smap9km_ssm.nc
)

if( iodaconv_gnssro_ENABLED )
  list( APPEND test_input
    testinput/gnssro_kompsat5_20180415_00Z.bufr
  )

  list( APPEND test_output
    testoutput/gnssro_kompsat5_2018041500.nc4
  )
endif()

if( iodaconv_bufr_ENABLED )
  list( APPEND test_input
    testinput/bufr_tables
    testinput/gdas.t18z.1bmhs.tm00.bufr_d
    testinput/gdas.t00z.1bhrs4.tm00.bufr_d
    testinput/gdas.t06z.adpsfc.tm00.bufr_d
    testinput/bufr_read_2_dim_blocks.bufr
    testinput/bufr_read_wmo_radiosonde.bufr
    testinput/bufr_satwnd_new_format.bufr
    testinput/bufr_satwnd_old_format.bufr
    testinput/bufr_mhs.yaml
    testinput/bufr_hrs.yaml
    testinput/bufr_filtering.yaml
    testinput/bufr_splitting.yaml
    testinput/bufr_filter_split.yaml
    testinput/bufr_adpsfc.yaml
    testinput/bufr_snow_adpsfc.yaml
    testinput/bufr_read_2_dim_blocks.yaml
    testinput/bufr_read_wmo_radiosonde.yaml
    testinput/bufr_satwnd_old_format.yaml
    testinput/bufr_satwnd_new_format.yaml
    testinput/aircar_BUFR2ioda.yaml
    testinput/gdas.aircar.t00z.20210801.bufr
    testinput/airep_wmoBUFR2ioda.yaml
    testinput/airep_wmo_multi.bufr
    testinput/amdar_wmoBUFR2ioda.yaml
    testinput/amdar_wmo_multi.bufr
    testinput/gnssro_wmoBUFR2ioda.yaml
    testinput/gnssro_2020-306-2358C2E6.bufr
    testinput/buoy_wmoBUFR2ioda.yaml
    testinput/buoy_wmo_multi.bufr
    testinput/rass_wmoBUFR2ioda.yaml
    testinput/rass_wmo_multi.bufr
    testinput/ship_wmoBUFR2ioda.yaml
    testinput/ship_wmo_multi.bufr
    testinput/synop_wmoBUFR2ioda.yaml
    testinput/synop_wmo_multi.bufr
    testinput/satwind_EUMet_wmoBUFR2ioda.yaml
    testinput/satwind_EUMet_wmo.bufr
    testinput/satwind_Himawari_wmoBUFR2ioda.yaml
    testinput/satwind_Himawari_wmo.bufr
    testinput/satwind_Insat_wmoBUFR2ioda.yaml
    testinput/satwind_Insat_wmo.bufr
    testinput/vadwinds_wmoBUFR2ioda.yaml
    testinput/vadwinds_wmo_multi.bufr
  )

  list( APPEND test_output
    testoutput/gdas.t18z.1bmhs.tm00.nc
    testoutput/gdas.t00z.1bhrs4.tm00.nc
    testoutput/gdas.t18z.1bmhs.tm00.filtering.nc
    testoutput/gdas.t18z.1bmhs.tm00.15.seven.split.nc
    testoutput/gdas.t18z.1bmhs.tm00.15.7.filter_split.nc
    testoutput/gdas.t06z.adpsfc.tm00.nc
    testoutput/gdas.t06z.adpsfc_snow.tm00.nc
    testoutput/bufr_read_2_dim_blocks.nc
    testoutput/bufr_read_wmo_radiosonde.nc
    testoutput/NC005031.nc
    testoutput/NC005066.nc
    testoutput/gdas.aircar.t00z.20210801.nc
    testoutput/airep_multi.nc
    testoutput/amdar_wmo_multi.nc
    testoutput/amdar_wmo_multi2.nc
    testoutput/gnssro_2020-306-2358C2E6.nc
    testoutput/buoy_wmo_multi.nc
    testoutput/rass_wmo_multi.nc
    testoutput/ship_wmo_multi.nc
    testoutput/synop_wmo_multi.nc
    testoutput/satwind_EUMet.nc
    testoutput/satwind_Himawari.nc
    testoutput/satwind_Insat.nc
    testoutput/vadwinds_wmo_multi.nc
  )
endif()

if (iodaconv_satbias_ENABLED )
  list( APPEND test_input
    testinput/satbias_converter_amsua.yaml
    testinput/satbias_converter_cris.yaml
    testinput/satbias_converter_ssmis.yaml
    testinput/satbias_crtm_in
    testinput/satbias_crtm_pc
  )

  list( APPEND test_output
    testoutput/satbias_amsua_n18.nc4
    testoutput/satbias_cris_npp.nc4
    testoutput/satbias_ssmis_f16.nc4
  )
endif()

if (iodaconv_obserror_ENABLED )
  list( APPEND test_input
    testinput/Rcov_iasi_metop-b_sea.bin
  )

  list( APPEND test_output
    testoutput/Rcov_iasi_metop-b_sea.nc4
  )
endif()

if( iodaconv_pbfortran_ENABLED )
  list( APPEND test_input
    testinput/gnssro_kompsat5_20180415_00Z.bufr
    testinput/prepbufr.bufr
    testinput/gdas.t18z.1bmhs.tm00.bufr_d
  )

  list( APPEND test_output
    testoutput/gnssro_obs_2018041500.nc4
    testoutput/sondes_obs_2020093018.nc4
    testoutput/mhs_metop-b_obs_2020101215.nc4
  )
endif()

# create test directories and make links to the input files
file(MAKE_DIRECTORY ${CMAKE_CURRENT_BINARY_DIR}/testinput)
file(MAKE_DIRECTORY ${CMAKE_CURRENT_BINARY_DIR}/testoutput)
file(MAKE_DIRECTORY ${CMAKE_CURRENT_BINARY_DIR}/testrun)
file(MAKE_DIRECTORY ${CMAKE_CURRENT_BINARY_DIR}/Data)
foreach(FILENAME ${test_input} ${test_output})
    execute_process( COMMAND ${CMAKE_COMMAND} -E create_symlink
           ${CMAKE_CURRENT_SOURCE_DIR}/${FILENAME}
           ${CMAKE_CURRENT_BINARY_DIR}/${FILENAME} )
endforeach(FILENAME)

#===============================================================================
# The following tests use odb compare or nccmp to check the difference between the output
#  file, and the reference copy of what the ouput file should look like.
# The first rgument to the script, is what the output file type is (netcdf or odb)
# The second rgument to the script, wrapped in quotes, is the command to execute
#  the ioda converter.
# The third argument is the name of the output file to compare (one copy to be
#  created in testrun/ by the converter, and one copy already present in in
#  testoutput/)
#===============================================================================

# Typically, a converter is simply doing a format change (ie, copying data directly
# from the input file). For these cases, use a tolerance of zero for the
# iodaconv_comp.sh test.
#
# For a converter that is generating new data, use a non-zero tolerance.
set(IODA_CONV_COMP_TOL_ZERO "0.0")
set(IODA_CONV_COMP_TOL "0.5e-4")

# The ioda-engines CMake configuration has set the file target _ioda_python to
# the full path to the library file containing the python bindings created
# by pybind11. For example:
#
#   path_to_lib/python3.9/ioda/_ioda_python.cpython-39-darwin.so
#
# To be able to import the ioda python module, PYTHONPATH needs to be
# set to the directory that is one above where the ioda module is located.
# Using the above example:
#
#   PYTHONPATH=path_to_lib/python3.9
#
# This can be accompilished by using the TARGET_FILE_DIR cmake generator
# which works like the shell dirname command. In the ecbuild_add_test command
# PYTHONPATH can be set using the ENVIRONMENT keyword. Note that the desired
# path is one directory above what TARGET_FILE_DIR will return in the example below.
#
#   ecbuild_add_test(
#        ...
#        ENVIRONMENT "PYTHONPATH=$<TARGET_FILE_DIR:_ioda_python>/../"
#        ...
#        )
set(IODACONV_PYTHONPATH "$<TARGET_FILE_DIR:_ioda_python>/../:$ENV{PYTHONPATH}")

#===============================================================================
# Marine converters
#===============================================================================

ecbuild_add_test( TARGET  test_${PROJECT_NAME}_gds2_sst_l2p
                  TYPE    SCRIPT
                  ENVIRONMENT "PYTHONPATH=${IODACONV_PYTHONPATH}"
                  COMMAND bash
                  ARGS    ${CMAKE_BINARY_DIR}/bin/iodaconv_comp.sh
                          netcdf
                          "${Python3_EXECUTABLE} ${CMAKE_BINARY_DIR}/bin/gds2_sst2ioda.py
                          -i testinput/gds2_sst_l2p.nc
                          -o testrun/gds2_sst_l2p.nc
                          -d 2018041512
                          -t 0.5"
                          gds2_sst_l2p.nc ${IODA_CONV_COMP_TOL_ZERO})

ecbuild_add_test( TARGET  test_${PROJECT_NAME}_gds2_sst_l3u
                  TYPE    SCRIPT
                  ENVIRONMENT "PYTHONPATH=${IODACONV_PYTHONPATH}"
                  COMMAND bash
                  ARGS    ${CMAKE_BINARY_DIR}/bin/iodaconv_comp.sh
                          netcdf
                          "${Python3_EXECUTABLE} ${CMAKE_BINARY_DIR}/bin/gds2_sst2ioda.py
                          -i testinput/gds2_sst_l3u.nc
                          -o testrun/gds2_sst_l3u.nc
                          -d 2018041512
                          -t 0.5"
                          gds2_sst_l3u.nc ${IODA_CONV_COMP_TOL_ZERO})

ecbuild_add_test( TARGET  test_${PROJECT_NAME}_smap_sss
                  TYPE    SCRIPT
                  ENVIRONMENT "PYTHONPATH=${IODACONV_PYTHONPATH}"
                  COMMAND bash
                  ARGS    ${CMAKE_BINARY_DIR}/bin/iodaconv_comp.sh
                          netcdf
                          "${Python3_EXECUTABLE} ${CMAKE_BINARY_DIR}/bin/smap_sss2ioda.py
                          -i testinput/smap_sss_rss.nc
                          -o testrun/smap_sss_rss.nc
                          -d 2018041512"
                          smap_sss_rss.nc ${IODA_CONV_COMP_TOL_ZERO})

ecbuild_add_test( TARGET  test_${PROJECT_NAME}_rads_adt
                  TYPE    SCRIPT
                  ENVIRONMENT "PYTHONPATH=${IODACONV_PYTHONPATH}"
                  COMMAND bash
                  ARGS    ${CMAKE_BINARY_DIR}/bin/iodaconv_comp.sh
                          netcdf
                          "${Python3_EXECUTABLE} ${CMAKE_BINARY_DIR}/bin/rads_adt2ioda.py
                          -i testinput/rads_adt.nc
                          -o testrun/rads_adt.nc
                          -d 2018041512"
                          rads_adt.nc ${IODA_CONV_COMP_TOL_ZERO})

ecbuild_add_test( TARGET  test_${PROJECT_NAME}_godae_prof
                  TYPE    SCRIPT
                  ENVIRONMENT "PYTHONPATH=${IODACONV_PYTHONPATH}"
                  COMMAND bash
                  ARGS    ${CMAKE_BINARY_DIR}/bin/iodaconv_comp.sh
                          netcdf
                          "${Python3_EXECUTABLE} ${CMAKE_BINARY_DIR}/bin/godae_profile2ioda.py
                          -i testinput/godae_prof.bin
                          -o testrun/godae_prof.nc
                          -d 1998092212"
                          godae_prof.nc ${IODA_CONV_COMP_TOL_ZERO})

ecbuild_add_test( TARGET  test_${PROJECT_NAME}_godae_ship
                  TYPE    SCRIPT
                  ENVIRONMENT "PYTHONPATH=${IODACONV_PYTHONPATH}"
                  COMMAND bash
                  ARGS    ${CMAKE_BINARY_DIR}/bin/iodaconv_comp.sh
                          netcdf
                          "${Python3_EXECUTABLE} ${CMAKE_BINARY_DIR}/bin/godae_ship2ioda.py
                          -i testinput/godae_ship.bin
                          -o testrun/godae_ship.nc
                          -d 1998090112"
                          godae_ship.nc ${IODA_CONV_COMP_TOL_ZERO})

ecbuild_add_test( TARGET  test_${PROJECT_NAME}_godae_trak
                  TYPE    SCRIPT
                  ENVIRONMENT "PYTHONPATH=${IODACONV_PYTHONPATH}"
                  COMMAND bash
                  ARGS    ${CMAKE_BINARY_DIR}/bin/iodaconv_comp.sh
                          netcdf
                          "${Python3_EXECUTABLE} ${CMAKE_BINARY_DIR}/bin/godae_trak2ioda.py
                          -i testinput/godae_trak.bin
                          -o testrun/godae_trak.nc
                          -d 2004070812"
                          godae_trak.nc ${IODA_CONV_COMP_TOL_ZERO})

ecbuild_add_test( TARGET  test_${PROJECT_NAME}_hgodas_adt
                  TYPE    SCRIPT
                  ENVIRONMENT "PYTHONPATH=${IODACONV_PYTHONPATH}"
                  COMMAND bash
                  ARGS    ${CMAKE_BINARY_DIR}/bin/iodaconv_comp.sh
                          netcdf
                          "${Python3_EXECUTABLE} ${CMAKE_BINARY_DIR}/bin/hgodas_adt2ioda.py
                          -i testinput/hgodas_adt.nc
                          -o testrun/hgodas_adt.nc
                          -d 2018041512"
                          hgodas_adt.nc ${IODA_CONV_COMP_TOL_ZERO})

ecbuild_add_test( TARGET  test_${PROJECT_NAME}_hgodas_insitu
                  TYPE    SCRIPT
                  ENVIRONMENT "PYTHONPATH=${IODACONV_PYTHONPATH}"
                  COMMAND bash
                  ARGS    ${CMAKE_BINARY_DIR}/bin/iodaconv_comp.sh
                          netcdf
                          "${Python3_EXECUTABLE} ${CMAKE_BINARY_DIR}/bin/hgodas_insitu2ioda.py
                          -i testinput/hgodas_insitu.nc
                          -o testrun/hgodas_insitu.nc
                          -d 2018041512"
                          hgodas_insitu.nc ${IODA_CONV_COMP_TOL_ZERO})

ecbuild_add_test( TARGET  test_${PROJECT_NAME}_hgodas_sst
                  TYPE    SCRIPT
                  ENVIRONMENT "PYTHONPATH=${IODACONV_PYTHONPATH}"
                  COMMAND bash
                  ARGS    ${CMAKE_BINARY_DIR}/bin/iodaconv_comp.sh
                          netcdf
                          "${Python3_EXECUTABLE} ${CMAKE_BINARY_DIR}/bin/hgodas_sst2ioda.py
                          -i testinput/hgodas_sst.nc
                          -o testrun/hgodas_sst.nc
                          -d 2018041512"
                          hgodas_sst.nc ${IODA_CONV_COMP_TOL_ZERO})

ecbuild_add_test( TARGET  test_${PROJECT_NAME}_glider
                  TYPE    SCRIPT
                  ENVIRONMENT "PYTHONPATH=${IODACONV_PYTHONPATH}"
                  COMMAND bash
                  ARGS    ${CMAKE_BINARY_DIR}/bin/iodaconv_comp.sh
                          netcdf
                          "${Python3_EXECUTABLE} ${CMAKE_BINARY_DIR}/bin/glider2ioda.py
                          -i testinput/marineglider_AOML.nc
                          -o testrun/test_glider.nc
                          -d 2016080412
                          -y testinput/glider.yaml"
                          test_glider.nc ${IODA_CONV_COMP_TOL_ZERO})

ecbuild_add_test( TARGET  test_${PROJECT_NAME}_hfradar
                  TYPE    SCRIPT
                  ENVIRONMENT "PYTHONPATH=${IODACONV_PYTHONPATH}"
                  COMMAND bash
                  ARGS    ${CMAKE_BINARY_DIR}/bin/iodaconv_comp.sh
                          netcdf
                          "${Python3_EXECUTABLE} ${CMAKE_BINARY_DIR}/bin/ndbc_hfradar2ioda.py
                          -i testinput/ndbc_hfradar_in.nc
                          -o testrun/ndbc_hfradar_out.nc
                          -d 2020072012"
                          ndbc_hfradar_out.nc ${IODA_CONV_COMP_TOL_ZERO})

ecbuild_add_test( TARGET  test_${PROJECT_NAME}_argoclim
                  TYPE    SCRIPT
                  ENVIRONMENT "PYTHONPATH=${IODACONV_PYTHONPATH}"
                  COMMAND bash
                  ARGS    ${CMAKE_BINARY_DIR}/bin/iodaconv_comp.sh
                          netcdf
                          "${Python3_EXECUTABLE} ${CMAKE_BINARY_DIR}/bin/argoClim2ioda.py
                          -i testinput/argoclim_test.nc
                          -o testrun/argoclim.nc
                          -d 2004010200"
                          argoclim.nc ${IODA_CONV_COMP_TOL_ZERO})

ecbuild_add_test( TARGET  test_${PROJECT_NAME}_cryosat2
                  TYPE    SCRIPT
                  ENVIRONMENT "PYTHONPATH=${IODACONV_PYTHONPATH}"
                  COMMAND bash
                  ARGS    ${CMAKE_BINARY_DIR}/bin/iodaconv_comp.sh
                          netcdf
                          "${Python3_EXECUTABLE} ${CMAKE_BINARY_DIR}/bin/cryosat_ice2ioda.py
                          -i testinput/cryosat2_L2_test.nc
                          -o testrun/cryosat2_L2.nc
                          -d 2019092112"
                          cryosat2_L2.nc ${IODA_CONV_COMP_TOL_ZERO})

ecbuild_add_test( TARGET  test_${PROJECT_NAME}_emc_ice
                  TYPE    SCRIPT
                  ENVIRONMENT "PYTHONPATH=${IODACONV_PYTHONPATH}"
                  COMMAND bash
                  ARGS    ${CMAKE_BINARY_DIR}/bin/iodaconv_comp.sh
                          netcdf
                          "${Python3_EXECUTABLE} ${CMAKE_BINARY_DIR}/bin/emc_ice2ioda.py
                          -i testinput/emc_ice.nc
                          -o testrun/emc_ice_ioda2.nc
                          -d 2015082812"
                          emc_ice_ioda2.nc ${IODA_CONV_COMP_TOL_ZERO})

ecbuild_add_test( TARGET  test_${PROJECT_NAME}_smos_sss
                  TYPE    SCRIPT
                  ENVIRONMENT "PYTHONPATH=${IODACONV_PYTHONPATH}"
                  COMMAND bash
                  ARGS    ${CMAKE_BINARY_DIR}/bin/iodaconv_comp.sh
                          netcdf
                          "${Python3_EXECUTABLE} ${CMAKE_BINARY_DIR}/bin/smos_sss2ioda.py
                          -i testinput/SM_REPR_MIR_OSUDP2_20100601T000131_20100601T001849_662_120_1.nc
                          -o testrun/smos_sss_l2.nc
                          -d 2010060100"
                          smos_sss_l2.nc ${IODA_CONV_COMP_TOL_ZERO})

ecbuild_add_test( TARGET  test_${PROJECT_NAME}_copernicus_l4adt
                  TYPE    SCRIPT
                  ENVIRONMENT "PYTHONPATH=${IODACONV_PYTHONPATH}"
                  COMMAND bash
                  ARGS    ${CMAKE_BINARY_DIR}/bin/iodaconv_comp.sh
                          netcdf
                          "${Python3_EXECUTABLE} ${CMAKE_BINARY_DIR}/bin/copernicus_l4adt2ioda.py
                          -i testinput/dt_global_twosat_phy_l4_20150101_vDT2018.nc
                          -o testrun/ioda_dt_global_twosat_phy_l4_20150101_vDT2018.nc"
                          ioda_dt_global_twosat_phy_l4_20150101_vDT2018.nc ${IODA_CONV_COMP_TOL_ZERO})

ecbuild_add_test( TARGET  test_${PROJECT_NAME}_copernicus_l3swh
                  TYPE    SCRIPT
                  ENVIRONMENT "PYTHONPATH=${IODACONV_PYTHONPATH}"
                  COMMAND bash
                  ARGS    ${CMAKE_BINARY_DIR}/bin/iodaconv_comp.sh
                          netcdf
                          "${Python3_EXECUTABLE} ${CMAKE_BINARY_DIR}/bin/copernicus_l3swh2ioda.py
                          -i testinput/global_vavh_l3_rt_s3a_20210930T18.nc
                          -o testrun/ioda_global_vavh_l3_rt_s3a_20210930T18.nc"
                          ioda_global_vavh_l3_rt_s3a_20210930T18.nc ${IODA_CONV_COMP_TOL_ZERO})

ecbuild_add_test( TARGET  test_${PROJECT_NAME}_avhrr_radiance
                  TYPE    SCRIPT
                  ENVIRONMENT "PYTHONPATH=${IODACONV_PYTHONPATH}"
                  COMMAND bash
                  ARGS    ${CMAKE_BINARY_DIR}/bin/iodaconv_comp.sh
                          netcdf
                          "${Python3_EXECUTABLE} ${CMAKE_BINARY_DIR}/bin/avhrr_radiance2ioda.py    
                          -i testinput/avhrr_radiance.nc
                          -o testrun/avhrr_radiance.nc                               
                          -d 2015010100"
                          avhrr_radiance.nc ${IODA_CONV_COMP_TOL_ZERO})


#===============================================================================
# Conventional data, surface Obs - METAR converter
#===============================================================================

ecbuild_add_test( TARGET  test_${PROJECT_NAME}_metar
                  TYPE    SCRIPT
                  ENVIRONMENT "PYTHONPATH=${IODACONV_PYTHONPATH}"
                  COMMAND bash
                  ARGS    ${CMAKE_BINARY_DIR}/bin/iodaconv_comp.sh
                          netcdf
                          "${Python3_EXECUTABLE} ${CMAKE_BINARY_DIR}/bin/metar_csv2ioda.py
                          -i testinput/2020100106_metars_small.csv
                          -o testrun/2020100106_metars_small.nc
                          -d 2020100106"
                          2020100106_metars_small.nc ${IODA_CONV_COMP_TOL_ZERO})

#===============================================================================
# MISC converters
#===============================================================================

ecbuild_add_test( TARGET  test_${PROJECT_NAME}_viirs_jpss1_oc_l2
                  TYPE    SCRIPT
                  ENVIRONMENT "PYTHONPATH=${IODACONV_PYTHONPATH}"
                  COMMAND bash
                  ARGS    ${CMAKE_BINARY_DIR}/bin/iodaconv_comp.sh
                          netcdf
                          "${Python3_EXECUTABLE} ${CMAKE_BINARY_DIR}/bin/viirs_modis_l2_oc2ioda.py
                          -i testinput/viirs_jpss1_oc_l2.nc
                          -o testrun/viirs_jpss1_oc_l2.nc
                          -d 2018041512
                          -t 0.5"
                          viirs_jpss1_oc_l2.nc ${IODA_CONV_COMP_TOL_ZERO})

ecbuild_add_test( TARGET  test_${PROJECT_NAME}_modis_aqua_oc_l2
                  TYPE    SCRIPT
                  ENVIRONMENT "PYTHONPATH=${IODACONV_PYTHONPATH}"
                  COMMAND bash
                  ARGS    ${CMAKE_BINARY_DIR}/bin/iodaconv_comp.sh
                          netcdf
                          "${Python3_EXECUTABLE} ${CMAKE_BINARY_DIR}/bin/viirs_modis_l2_oc2ioda.py
                          -i testinput/modis_aqua_oc_l2.nc
                          -o testrun/modis_aqua_oc_l2.nc
                          -d 2018041512
                          -t 0.5"
                          modis_aqua_oc_l2.nc ${IODA_CONV_COMP_TOL_ZERO})

ecbuild_add_test( TARGET  test_${PROJECT_NAME}_viirs_jpss1_oc_l3
                  ENVIRONMENT "PYTHONPATH=${IODACONV_PYTHONPATH}"
                  TYPE    SCRIPT
                  COMMAND bash
                  ARGS    ${CMAKE_BINARY_DIR}/bin/iodaconv_comp.sh
                          netcdf
                          "${Python3_EXECUTABLE} ${CMAKE_BINARY_DIR}/bin/viirs_modis_l3_oc2ioda.py
                          -i testinput/viirs_jpss1_oc_l3.nc
                          -o testrun/viirs_jpss1_oc_l3.nc
                          -d 2018041512"
                          viirs_jpss1_oc_l3.nc ${IODA_CONV_COMP_TOL_ZERO})

ecbuild_add_test( TARGET  test_${PROJECT_NAME}_godae_bgc_argo
                  TYPE    SCRIPT
                  ENVIRONMENT "PYTHONPATH=${IODACONV_PYTHONPATH}"
                  COMMAND bash
                  ARGS    ${CMAKE_BINARY_DIR}/bin/iodaconv_comp.sh
                          netcdf
                          "${Python3_EXECUTABLE} ${CMAKE_BINARY_DIR}/bin/godae_bgc_argo2ioda.py
                          -i testinput/godae_bgc_argo.nc
                          -o testrun/godae_bgc_argo.nc
                          -d 2018041512"
                          godae_bgc_argo.nc ${IODA_CONV_COMP_TOL_ZERO})

ecbuild_add_test( TARGET  test_${PROJECT_NAME}_ncep_bufr
                  TYPE    SCRIPT
                  COMMAND bash
                  ARGS    ${CMAKE_BINARY_DIR}/bin/iodaconv_comp.sh
                          netcdf
                          "${Python3_EXECUTABLE} ${CMAKE_BINARY_DIR}/bin/ncep_classes.py
                          -p testinput/
                          -i b001xx007.20200310.bufr
                          -o testrun/ioda.NC001007.2020031012.nc
                          -d 2020031012
                          -m 5
                          -l NC001007.yaml
                          -ot NC001007"
                          ioda.NC001007.2020031012.nc ${IODA_CONV_COMP_TOL_ZERO})

ecbuild_add_test( TARGET  test_${PROJECT_NAME}_gen_singleob
                  TYPE    SCRIPT
                  COMMAND bash
                  ARGS    ${CMAKE_BINARY_DIR}/bin/iodaconv_comp.sh
                          netcdf
                          "${Python3_EXECUTABLE} ${CMAKE_BINARY_DIR}/bin/gen_single_ob.py
                          -y testinput/singleob.yaml"
                          singleob.nc ${IODA_CONV_COMP_TOL_ZERO})

#===============================================================================
# SSEC GIIRS converters
#===============================================================================

# use the non-zero tolerance for this test since the script is doing a variable change
ecbuild_add_test( TARGET  test_${PROJECT_NAME}_giirs_ssec2ioda
                  TYPE    SCRIPT
                  COMMAND bash
                  ARGS    ${CMAKE_BINARY_DIR}/bin/iodaconv_comp.sh
                          netcdf
                          "${Python3_EXECUTABLE} ${CMAKE_BINARY_DIR}/bin/giirs_ssec2ioda.py
                          -i testinput/giirs_fy4a-test.nc
                          -o testrun/giirs_ssec_ioda.nc4
                          -d 2017030208"
                          giirs_ssec_ioda.nc4 ${IODA_CONV_COMP_TOL})

ecbuild_add_test( TARGET  test_${PROJECT_NAME}_giirs_lw
                  TYPE    SCRIPT
                  COMMAND bash
                  ARGS    ${CMAKE_BINARY_DIR}/bin/iodaconv_comp.sh
                          netcdf
                          "${Python3_EXECUTABLE} ${CMAKE_BINARY_DIR}/bin/giirs_lw2ioda.py
                          -i testinput/giirs_fy4a-test.nc
                          -o testrun/giirs_fy4a_obs_2017030208.nc4
                          -d 2017030208"
                          giirs_fy4a_obs_2017030208.nc4 ${IODA_CONV_COMP_TOL_ZERO})

#===============================================================================
# GSI ncdiag converters
#===============================================================================

ecbuild_add_test( TARGET  test_${PROJECT_NAME}_gsidiag_conv_uv
                  TYPE    SCRIPT
                  ENVIRONMENT "PYTHONPATH=${IODACONV_PYTHONPATH}"
                  COMMAND bash
                  ARGS    ${CMAKE_BINARY_DIR}/bin/iodaconv_comp.sh
                          netcdf
                          "${Python3_EXECUTABLE} ${CMAKE_BINARY_DIR}/bin/test_gsidiag.py
                          -i testinput/gsidiag_conv_uv_testinput.nc
                          -o testrun/
                          -t conv
                          -p satwind"
                          satwind_obs_2018041500.nc4 ${IODA_CONV_COMP_TOL_ZERO})

ecbuild_add_test( TARGET  test_${PROJECT_NAME}_gsidiag_conv
                  TYPE    SCRIPT
                  ENVIRONMENT "PYTHONPATH=${IODACONV_PYTHONPATH}"
                  COMMAND bash
                  ARGS    ${CMAKE_BINARY_DIR}/bin/iodaconv_comp.sh
                          netcdf
                          "${Python3_EXECUTABLE} ${CMAKE_BINARY_DIR}/bin/test_gsidiag.py
                          -i testinput/gsidiag_conv_t_sfc_test.nc
                          -o testrun/
                          -t conv
                          -p sfc"
                          sfc_tv_obs_2018041500.nc4 ${IODA_CONV_COMP_TOL_ZERO})

ecbuild_add_test( TARGET  test_${PROJECT_NAME}_gsidiag_rad
                  ENVIRONMENT "PYTHONPATH=${IODACONV_PYTHONPATH}"
                  TYPE    SCRIPT
                  COMMAND bash
                  ARGS    ${CMAKE_BINARY_DIR}/bin/iodaconv_comp.sh
                          netcdf
                          "${Python3_EXECUTABLE} ${CMAKE_BINARY_DIR}/bin/test_gsidiag.py
                          -i testinput/gsidiag_amsua_aqua_radiance_test.nc
                          -o testrun/
                          -t rad"
                          amsua_aqua_obs_2018041500.nc4 ${IODA_CONV_COMP_TOL_ZERO})

#===============================================================================
# WRFDA ncdiag converter
#===============================================================================

ecbuild_add_test( TARGET  test_${PROJECT_NAME}_wrfdadiag_rad
                  TYPE    SCRIPT
                  COMMAND bash
                  ARGS    ${CMAKE_BINARY_DIR}/bin/iodaconv_comp.sh
                          netcdf
                          "${Python3_EXECUTABLE} ${CMAKE_BINARY_DIR}/bin/test_wrfdadiag.py
                          -i testinput/wrfdadiags_goes-16-abi_2018041500.nc
                          -o testrun/
                          -t rad"
                          abi_g16_obs_2018041500.nc4 ${IODA_CONV_COMP_TOL_ZERO})

#===============================================================================
# GNSSRO BUFR converter
#===============================================================================

if( iodaconv_gnssro_ENABLED )
  ecbuild_add_test( TARGET  test_${PROJECT_NAME}_gnssro_bufr_conv
                    TYPE    SCRIPT
                    COMMAND bash
                    ARGS    ${CMAKE_BINARY_DIR}/bin/iodaconv_comp.sh
                            netcdf
                            "${CMAKE_BINARY_DIR}/bin/gnssro_bufr2ioda
                            2018041500
                            testinput/gnssro_kompsat5_20180415_00Z.bufr
                            testrun/gnssro_kompsat5_2018041500.nc4"
                            gnssro_kompsat5_2018041500.nc4 ${IODA_CONV_COMP_TOL_ZERO}
                    DEPENDS gnssro_bufr2ioda)
endif()

#==============================================================================
# Atmospheric Composition converters
#==============================================================================

ecbuild_add_test( TARGET  test_${PROJECT_NAME}_viirs_aod
                  TYPE    SCRIPT
                  ENVIRONMENT "PYTHONPATH=${IODACONV_PYTHONPATH}"
                  COMMAND bash
                  ARGS    ${CMAKE_BINARY_DIR}/bin/iodaconv_comp.sh
                          netcdf
                          "${Python3_EXECUTABLE} ${CMAKE_BINARY_DIR}/bin/viirs_aod2ioda.py
                          -i testinput/viirs_aod.nc 
                          -o testrun/viirs_aod.nc
                          -m nesdis
                          -k maskout
                          -n 0.0"
                          viirs_aod.nc ${IODA_CONV_COMP_TOL_ZERO})

ecbuild_add_test( TARGET  test_${PROJECT_NAME}_tropomi_no2
                  TYPE    SCRIPT
                  ENVIRONMENT "PYTHONPATH=${IODACONV_PYTHONPATH}"
                  COMMAND bash
                  ARGS    ${CMAKE_BINARY_DIR}/bin/iodaconv_comp.sh
                          netcdf
                          "${Python3_EXECUTABLE} ${CMAKE_BINARY_DIR}/bin/tropomi_no2_nc2ioda.py
                          -i testinput/tropomi_no2.nc
                          -o testrun/tropomi_no2.nc"
                          tropomi_no2.nc ${IODA_CONV_COMP_TOL_ZERO})

ecbuild_add_test( TARGET  test_${PROJECT_NAME}_mopitt_co
                  TYPE    SCRIPT
                  ENVIRONMENT "PYTHONPATH=${IODACONV_PYTHONPATH}"
                  COMMAND bash
                  ARGS    ${CMAKE_BINARY_DIR}/bin/iodaconv_comp.sh
                          netcdf
                          "${Python3_EXECUTABLE} ${CMAKE_BINARY_DIR}/bin/mopitt_co_nc2ioda.py
                          -i testinput/mopitt_co.he5
                          -o testrun/mopitt_co.nc"
                          mopitt_co.nc ${IODA_CONV_COMP_TOL_ZERO})

ecbuild_add_test( TARGET  test_${PROJECT_NAME}_modis_aod
                  TYPE    SCRIPT
                  ENVIRONMENT "PYTHONPATH=${IODACONV_PYTHONPATH}"
                  COMMAND bash
                  ARGS    ${CMAKE_BINARY_DIR}/bin/iodaconv_comp.sh
                          netcdf
                          "${Python3_EXECUTABLE} ${CMAKE_BINARY_DIR}/bin/modis_aod2ioda.py
                          -i testinput/modis_aod.nc
                          -t 2016060100
                          -o testrun/modis_aod.nc"
                          modis_aod.nc ${IODA_CONV_COMP_TOL_ZERO})

ecbuild_add_test( TARGET  test_${PROJECT_NAME}_aeronet_aod
                  TYPE    SCRIPT
		  ENVIRONMENT "PYTHONPATH=${IODACONV_PYTHONPATH}"
                  COMMAND bash
                  ARGS    ${CMAKE_BINARY_DIR}/bin/iodaconv_comp.sh
                          netcdf
		          "${Python3_EXECUTABLE} ${CMAKE_BINARY_DIR}/bin/aeronet_aod2ioda.py
                          -i testinput/aeronet_aod.dat
                          -o testrun/aeronet_aod.nc"
                          aeronet_aod.nc ${IODA_CONV_COMP_TOL_ZERO})

ecbuild_add_test( TARGET  test_${PROJECT_NAME}_aeronet_aaod
                  TYPE    SCRIPT
		  ENVIRONMENT "PYTHONPATH=${IODACONV_PYTHONPATH}"
		  COMMAND bash
                  ARGS    ${CMAKE_BINARY_DIR}/bin/iodaconv_comp.sh
		          netcdf
		          "${Python3_EXECUTABLE} ${CMAKE_BINARY_DIR}/bin/aeronet_aaod2ioda.py
			  -c testinput/aeronet_cad.dat
			  -t testinput/aeronet_tab.dat
			  -o testrun/aeronet_aaod.nc"
			  aeronet_aaod.nc ${IODA_CONV_COMP_TOL_ZERO})

ecbuild_add_test( TARGET  test_${PROJECT_NAME}_airnow
                  TYPE    SCRIPT
                  COMMAND bash
                  ARGS    ${CMAKE_BINARY_DIR}/bin/iodaconv_comp.sh
                          netcdf
                          "${Python3_EXECUTABLE} ${CMAKE_BINARY_DIR}/bin/airnow2ioda-nc.py
                          -i testinput/airnow_2020081306.dat
                          -s testinput/airnow_sites.dat
                          -o testrun/airnow_2020081306.nc"
                          airnow_2020081306.nc ${IODA_CONV_COMP_TOL_ZERO})


#==============================================================================
# Bufr Ingester tests
#==============================================================================

if(iodaconv_bufr_ENABLED)

  ecbuild_add_test( TARGET  test_iodaconv_bufr_bufrdescription
                    SOURCES bufr/TestBufrDescription.cpp
                    ARGS    testinput/bufr_mhs.yaml
                    LIBS    eckit oops iodaconv::ingester)

  ecbuild_add_test( TARGET  test_iodaconv_bufr_mhs2ioda
                    TYPE    SCRIPT
                    COMMAND bash
                    ARGS    ${CMAKE_BINARY_DIR}/bin/iodaconv_comp.sh
                            netcdf
                            "${CMAKE_BINARY_DIR}/bin/bufr2ioda.x testinput/bufr_mhs.yaml"
                            gdas.t18z.1bmhs.tm00.nc ${IODA_CONV_COMP_TOL_ZERO}
                    DEPENDS bufr2ioda.x )

  ecbuild_add_test( TARGET  test_iodaconv_bufr_hrs2ioda
                    TYPE    SCRIPT
                    COMMAND bash
                    ARGS    ${CMAKE_BINARY_DIR}/bin/iodaconv_comp.sh
                            netcdf
                            "${CMAKE_BINARY_DIR}/bin/bufr2ioda.x testinput/bufr_hrs.yaml"
                            gdas.t00z.1bhrs4.tm00.nc ${IODA_CONV_COMP_TOL_ZERO}
                    DEPENDS bufr2ioda.x )

  ecbuild_add_test( TARGET  test_iodaconv_bufr_filtering
                    TYPE    SCRIPT
                    COMMAND bash
                    ARGS    ${CMAKE_BINARY_DIR}/bin/iodaconv_comp.sh
                            netcdf
                            "${CMAKE_BINARY_DIR}/bin/bufr2ioda.x testinput/bufr_filtering.yaml"
                            gdas.t18z.1bmhs.tm00.filtering.nc ${IODA_CONV_COMP_TOL_ZERO}
                    DEPENDS bufr2ioda.x )

  ecbuild_add_test( TARGET  test_iodaconv_bufr_splitting
                    TYPE    SCRIPT
                    COMMAND bash
                    ARGS    ${CMAKE_BINARY_DIR}/bin/iodaconv_comp.sh
                            netcdf
                            "${CMAKE_BINARY_DIR}/bin/bufr2ioda.x testinput/bufr_splitting.yaml"
                            gdas.t18z.1bmhs.tm00.15.seven.split.nc ${IODA_CONV_COMP_TOL_ZERO}
                    DEPENDS bufr2ioda.x )

  ecbuild_add_test( TARGET  test_iodaconv_bufr_filter_split
                    TYPE    SCRIPT
                    COMMAND bash
                    ARGS    ${CMAKE_BINARY_DIR}/bin/iodaconv_comp.sh
                            netcdf
                            "${CMAKE_BINARY_DIR}/bin/bufr2ioda.x testinput/bufr_filter_split.yaml"
                            gdas.t18z.1bmhs.tm00.15.7.filter_split.nc ${IODA_CONV_COMP_TOL_ZERO}
                    DEPENDS bufr2ioda.x )

  ecbuild_add_test( TARGET  test_iodaconv_bufr_adpsfc2ioda
                    TYPE    SCRIPT
                    COMMAND bash
                    ARGS    ${CMAKE_BINARY_DIR}/bin/iodaconv_comp.sh
                            netcdf
                            "${CMAKE_BINARY_DIR}/bin/bufr2ioda.x testinput/bufr_adpsfc.yaml"
                            gdas.t06z.adpsfc.tm00.nc ${IODA_CONV_COMP_TOL_ZERO}
                    DEPENDS bufr2ioda.x )

  ecbuild_add_test( TARGET  test_iodaconv_bufr_snowadpsfc2ioda
                    TYPE    SCRIPT
                    COMMAND bash
                    ARGS    ${CMAKE_BINARY_DIR}/bin/iodaconv_comp.sh
                            netcdf
                            "${CMAKE_BINARY_DIR}/bin/bufr2ioda.x testinput/bufr_snow_adpsfc.yaml"
                            gdas.t06z.adpsfc_snow.tm00.nc ${IODA_CONV_COMP_TOL_ZERO}
                    DEPENDS bufr2ioda.x )


  ecbuild_add_test( TARGET  test_iodaconv_bufr_read_2_dim_blocks
                    TYPE    SCRIPT
                    COMMAND bash
                    ARGS    ${CMAKE_BINARY_DIR}/bin/iodaconv_comp.sh
                            netcdf
                            "${CMAKE_BINARY_DIR}/bin/bufr2ioda.x testinput/bufr_read_2_dim_blocks.yaml"
                            bufr_read_2_dim_blocks.nc ${IODA_CONV_COMP_TOL_ZERO}
                    DEPENDS bufr2ioda.x )

  ecbuild_add_test( TARGET  test_iodaconv_bufr_read_wmo_radiosonde
                    TYPE    SCRIPT
                    COMMAND bash
                    ARGS    ${CMAKE_BINARY_DIR}/bin/iodaconv_comp.sh
                            netcdf
                            "${CMAKE_BINARY_DIR}/bin/bufr2ioda.x testinput/bufr_read_wmo_radiosonde.yaml"
                            bufr_read_wmo_radiosonde.nc ${IODA_CONV_COMP_TOL_ZERO}
                    DEPENDS bufr2ioda.x )

  ecbuild_add_test( TARGET  test_iodaconv_bufr_satwnd_old_format
                    TYPE    SCRIPT
                    COMMAND bash
                    ARGS    ${CMAKE_BINARY_DIR}/bin/iodaconv_comp.sh
                            netcdf
                    "${CMAKE_BINARY_DIR}/bin/bufr2ioda.x testinput/bufr_satwnd_old_format.yaml"
                    NC005066.nc ${IODA_CONV_COMP_TOL_ZERO}
                    DEPENDS bufr2ioda.x )

  ecbuild_add_test( TARGET  test_iodaconv_bufr_satwnd_new_format
                    TYPE    SCRIPT
                    COMMAND bash
                    ARGS    ${CMAKE_BINARY_DIR}/bin/iodaconv_comp.sh
                            netcdf
                    "${CMAKE_BINARY_DIR}/bin/bufr2ioda.x testinput/bufr_satwnd_new_format.yaml"
                    NC005031.nc ${IODA_CONV_COMP_TOL_ZERO}
                    DEPENDS bufr2ioda.x )

  ecbuild_add_test( TARGET  test_iodaconv_bufr_aircar
                    TYPE    SCRIPT
                    COMMAND bash
                    ARGS    ${CMAKE_BINARY_DIR}/bin/iodaconv_comp.sh
                            netcdf
                    "${CMAKE_BINARY_DIR}/bin/bufr2ioda.x testinput/aircar_BUFR2ioda.yaml"
                    gdas.aircar.t00z.20210801.nc ${IODA_CONV_COMP_TOL_ZERO}
                    DEPENDS bufr2ioda.x )

  ecbuild_add_test( TARGET  test_iodaconv_bufr_airep_wmo_bufr
                    TYPE    SCRIPT
                    COMMAND bash
                    ARGS    ${CMAKE_BINARY_DIR}/bin/iodaconv_comp.sh
                            netcdf
                    "${CMAKE_BINARY_DIR}/bin/bufr2ioda.x testinput/airep_wmoBUFR2ioda.yaml"
                    airep_multi.nc ${IODA_CONV_COMP_TOL_ZERO}
                    DEPENDS bufr2ioda.x )

  ecbuild_add_test( TARGET  test_iodaconv_bufr_amdar_wmo_bufr
                    TYPE    SCRIPT
                    COMMAND bash
                    ARGS    ${CMAKE_BINARY_DIR}/bin/iodaconv_comp.sh
                            netcdf
                    "${CMAKE_BINARY_DIR}/bin/bufr2ioda.x testinput/amdar_wmoBUFR2ioda.yaml"
                    amdar_wmo_multi.nc ${IODA_CONV_COMP_TOL_ZERO}
                    DEPENDS bufr2ioda.x )

  ecbuild_add_test( TARGET  test_iodaconv_bufr_gnssro_wmo_bufr
                    TYPE    SCRIPT
                    COMMAND bash
                    ARGS    ${CMAKE_BINARY_DIR}/bin/iodaconv_comp.sh
                            netcdf
                    "${CMAKE_BINARY_DIR}/bin/bufr2ioda.x testinput/gnssro_wmoBUFR2ioda.yaml"
                    gnssro_2020-306-2358C2E6.nc ${IODA_CONV_COMP_TOL_ZERO}
                    DEPENDS bufr2ioda.x )

  ecbuild_add_test( TARGET  test_iodaconv_generic_gnssro_bufr
                    TYPE    SCRIPT
                    ENVIRONMENT "PYTHONPATH=${IODACONV_PYTHONPATH}"
                    COMMAND bash
                    ARGS    ${CMAKE_BINARY_DIR}/bin/iodaconv_comp.sh
                            netcdf 
                            "${Python3_EXECUTABLE} ${PROJECT_SOURCE_DIR}/src/gnssro/gnssro_bufr2ioda.py
                            -d 2020121500
                            -i testinput/bfrPrf_C2E3.2020.349.21.26.R18_0001.0001_bufr
                            -o testrun/gnssro_cosmic2_2020121500.nc4"
                            gnssro_cosmic2_2020121500.nc4 ${IODA_CONV_COMP_TOL_ZERO})

  ecbuild_add_test( TARGET  test_iodaconv_bufr_buoy_wmo_bufr
                    TYPE    SCRIPT
                    COMMAND bash
                    ARGS    ${CMAKE_BINARY_DIR}/bin/iodaconv_comp.sh
                            netcdf
                    "${CMAKE_BINARY_DIR}/bin/bufr2ioda.x testinput/buoy_wmoBUFR2ioda.yaml"
                    buoy_wmo_multi.nc ${IODA_CONV_COMP_TOL_ZERO}
                    DEPENDS bufr2ioda.x )

  ecbuild_add_test( TARGET  test_iodaconv_bufr_rass_wmo_bufr
                    TYPE    SCRIPT
                    COMMAND bash
                    ARGS    ${CMAKE_BINARY_DIR}/bin/iodaconv_comp.sh
                            netcdf
                    "${CMAKE_BINARY_DIR}/bin/bufr2ioda.x testinput/rass_wmoBUFR2ioda.yaml"
                    rass_wmo_multi.nc ${IODA_CONV_COMP_TOL_ZERO}
                    DEPENDS bufr2ioda.x )

  ecbuild_add_test( TARGET  test_iodaconv_bufr_ship_wmo_bufr
                    TYPE    SCRIPT
                    COMMAND bash
                    ARGS    ${CMAKE_BINARY_DIR}/bin/iodaconv_comp.sh
                            netcdf
                    "${CMAKE_BINARY_DIR}/bin/bufr2ioda.x testinput/ship_wmoBUFR2ioda.yaml"
                    ship_wmo_multi.nc ${IODA_CONV_COMP_TOL_ZERO}
                    DEPENDS bufr2ioda.x )

  ecbuild_add_test( TARGET  test_iodaconv_bufr_synop_wmo_bufr
                    TYPE    SCRIPT
                    COMMAND bash
                    ARGS    ${CMAKE_BINARY_DIR}/bin/iodaconv_comp.sh
                            netcdf
                    "${CMAKE_BINARY_DIR}/bin/bufr2ioda.x testinput/synop_wmoBUFR2ioda.yaml"
                    synop_wmo_multi.nc ${IODA_CONV_COMP_TOL_ZERO})

  ecbuild_add_test( TARGET  test_iodaconv_bufr_satwind_EUMet_wmo_bufr
                    TYPE    SCRIPT
                    COMMAND bash
                    ARGS    ${CMAKE_BINARY_DIR}/bin/iodaconv_comp.sh
                            netcdf
                    "${CMAKE_BINARY_DIR}/bin/bufr2ioda.x testinput/satwind_EUMet_wmoBUFR2ioda.yaml"
                    satwind_EUMet.nc ${IODA_CONV_COMP_TOL_ZERO}
                    DEPENDS bufr2ioda.x )

  ecbuild_add_test( TARGET  test_iodaconv_bufr_satwind_Himawari_wmo_bufr
                    TYPE    SCRIPT
                    COMMAND bash
                    ARGS    ${CMAKE_BINARY_DIR}/bin/iodaconv_comp.sh
                            netcdf
                    "${CMAKE_BINARY_DIR}/bin/bufr2ioda.x testinput/satwind_Himawari_wmoBUFR2ioda.yaml"
                    satwind_Himawari.nc ${IODA_CONV_COMP_TOL_ZERO}
                    DEPENDS bufr2ioda.x )

  ecbuild_add_test( TARGET  test_iodaconv_bufr_satwind_Insat_wmo_bufr
                    TYPE    SCRIPT
                    COMMAND ${CMAKE_BINARY_DIR}/bin/iodaconv_comp.sh
                    ARGS    netcdf
                    "${CMAKE_BINARY_DIR}/bin/bufr2ioda.x testinput/satwind_Insat_wmoBUFR2ioda.yaml"
                    satwind_Insat.nc ${IODA_CONV_COMP_TOL_ZERO}
                    DEPENDS bufr2ioda.x )

  ecbuild_add_test( TARGET  test_iodaconv_bufr_vadwinds_wmo_bufr
                    TYPE    SCRIPT
                    COMMAND bash
                    ARGS    ${CMAKE_BINARY_DIR}/bin/iodaconv_comp.sh
                            netcdf
                    "${CMAKE_BINARY_DIR}/bin/bufr2ioda.x testinput/vadwinds_wmoBUFR2ioda.yaml"
                    vadwinds_wmo_multi.nc ${IODA_CONV_COMP_TOL_ZERO}
                    DEPENDS bufr2ioda.x )
endif()


#==============================================================================
# Converters for NRT ingest
#==============================================================================

ecbuild_add_test( TARGET  test_iodaconv_atms_nc4
                  TYPE    SCRIPT
                  ENVIRONMENT "PYTHONPATH=${IODACONV_PYTHONPATH}"
                  COMMAND bash
                  ARGS    ${CMAKE_BINARY_DIR}/bin/iodaconv_comp.sh
                          netcdf 
                          "${Python3_EXECUTABLE} ${PROJECT_SOURCE_DIR}/src/hdf5/atms_netcdf_hdf5_2ioda.py
                          -d 2021120600
                          -i testinput/SNDR_SNPP_ATMS_SAMPLE.nc4
                          -o testrun/2021120600_atms_sdr.nc4" 2021120600_atms_sdr.nc4 ${IODA_CONV_COMP_TOL_ZERO} )

if( iodaconv_eccodes_ENABLED )

#==============================================================================
# Generic NRT Ingest tests
#==============================================================================

  ecbuild_add_test(TARGET  test_${PROJECT_NAME}_generic_bufr_raob
                   TYPE    SCRIPT
                   ENVIRONMENT "PYTHONPATH=${IODACONV_PYTHONPATH}"
                   COMMAND bash
                   ARGS    ${CMAKE_BINARY_DIR}/bin/iodaconv_comp.sh
                           netcdf
                           "${Python3_EXECUTABLE} ${CMAKE_BINARY_DIR}/bin/decode_bufr_LDM_raob.py
                           -i testinput/sonde_wmo_double.bufr
                           -o testrun/wmo_raob_double.nc4"
                           wmo_raob_double.nc4 ${IODA_CONV_COMP_TOL_ZERO})

  ecbuild_add_test(TARGET  test_${PROJECT_NAME}_generic_bufr_raob_multi_files
                   TYPE    SCRIPT
                   ENVIRONMENT "PYTHONPATH=${IODACONV_PYTHONPATH}"
                   COMMAND bash
                   ARGS    ${CMAKE_BINARY_DIR}/bin/iodaconv_comp.sh
                           netcdf
                           "${Python3_EXECUTABLE} ${CMAKE_BINARY_DIR}/bin/decode_bufr_LDM_raob.py
                           -i testinput/sonde_wmo_double.bufr testinput/sonde_wmo_double.bufr
                           -o testrun/wmo_raob_quadruple.nc4"
                           wmo_raob_quadruple.nc4 ${IODA_CONV_COMP_TOL_ZERO})

#===============================================================================
<<<<<<< HEAD
# Conventional data, surface Obs - SYNOP, Buoy and Ship BUFR (WMO) converters
#===============================================================================

  ecbuild_add_test(TARGET  test_${PROJECT_NAME}_buoy
                   TYPE    SCRIPT
                   ENVIRONMENT "PYTHONPATH=${IODACONV_PYTHONPATH}"
                   COMMAND bash
                   ARGS    ${CMAKE_BINARY_DIR}/bin/iodaconv_comp.sh
                           netcdf
                           "${Python3_EXECUTABLE} ${CMAKE_BINARY_DIR}/bin/buoy_bufr2ioda.py
                           -i testinput/buoy_wmo_multi.bufr
                           -o testrun/buoy_wmo_multi2.nc"
                           buoy_wmo_multi2.nc ${IODA_CONV_COMP_TOL_ZERO})
=======
# Conventional data, aircraft Obs - AMDAR BUFR (WMO) converter
#===============================================================================

  ecbuild_add_test( TARGET  test_${PROJECT_NAME}_amdar
                    TYPE    SCRIPT
                    ENVIRONMENT "PYTHONPATH=${IODACONV_PYTHONPATH}"
                    COMMAND bash
                    ARGS    ${CMAKE_BINARY_DIR}/bin/iodaconv_comp.sh
                            netcdf
                            "${Python3_EXECUTABLE} ${CMAKE_BINARY_DIR}/bin/amdar_bufr2ioda.py
                            -i testinput/amdar_wmo_multi.bufr
                            -o testrun/amdar_wmo_multi2.nc"
                            amdar_wmo_multi2.nc ${IODA_CONV_COMP_TOL_ZERO})
>>>>>>> 907b3268

endif()

#==============================================================================
# PrepBUFR and BUFR tests
#==============================================================================

if( iodaconv_pbfortran_ENABLED )

  ecbuild_add_test( TARGET  test_${PROJECT_NAME}_gnssro_conv
                    TYPE    SCRIPT
                    COMMAND bash
                    ARGS    ${CMAKE_BINARY_DIR}/bin/iodaconv_comp.sh
                            netcdf
                            "${CMAKE_BINARY_DIR}/bin/bufr2nc_fortran.x
                            -i testinput -o testrun gnssro_kompsat5_20180415_00Z.bufr"
                            gnssro_obs_2018041500.nc4 ${IODA_CONV_COMP_TOL_ZERO}
                    DEPENDS bufr2nc_fortran.x)

  ecbuild_add_test( TARGET  test_${PROJECT_NAME}_prepbufr_conv
                    TYPE    SCRIPT
                    COMMAND bash
                    ARGS    ${CMAKE_BINARY_DIR}/bin/iodaconv_comp.sh
                            netcdf
                            "${CMAKE_BINARY_DIR}/bin/bufr2nc_fortran.x
                            -i testinput -o testrun prepbufr.bufr"
                            sondes_obs_2020093018.nc4 ${IODA_CONV_COMP_TOL}
                    DEPENDS bufr2nc_fortran.x)

  ecbuild_add_test( TARGET  test_${PROJECT_NAME}_mhs_conv
                    TYPE    SCRIPT
                    COMMAND bash
                    ARGS    ${CMAKE_BINARY_DIR}/bin/iodaconv_comp.sh
                            netcdf
                            "${CMAKE_BINARY_DIR}/bin/bufr2nc_fortran.x
                            -i testinput -o testrun gdas.t18z.1bmhs.tm00.bufr_d"
                            mhs_metop-b_obs_2020101215.nc4 ${IODA_CONV_COMP_TOL_ZERO}
                    DEPENDS bufr2nc_fortran.x)

endif()


#==============================================================================
# SatBias tests
#==============================================================================

if( iodaconv_satbias_ENABLED )

  ecbuild_add_test( TARGET  test_iodaconv_satbias_amsua
                    TYPE    SCRIPT
                    COMMAND bash
                    ARGS    ${CMAKE_BINARY_DIR}/bin/iodaconv_comp.sh
                            netcdf
                            "${CMAKE_BINARY_DIR}/bin/satbias2ioda.x testinput/satbias_converter_amsua.yaml"
                            satbias_amsua_n18.nc4 ${IODA_CONV_COMP_TOL_ZERO}
                    DEPENDS satbias2ioda.x )

  ecbuild_add_test( TARGET  test_iodaconv_satbias_cris
                    TYPE    SCRIPT
                    COMMAND bash
                    ARGS    ${CMAKE_BINARY_DIR}/bin/iodaconv_comp.sh
                            netcdf
                            "${CMAKE_BINARY_DIR}/bin/satbias2ioda.x testinput/satbias_converter_cris.yaml"
                            satbias_cris_npp.nc4 ${IODA_CONV_COMP_TOL_ZERO}
                    DEPENDS satbias2ioda.x )

  ecbuild_add_test( TARGET  test_iodaconv_satbias_ssmis
                    TYPE    SCRIPT
                    COMMAND bash
                    ARGS    ${CMAKE_BINARY_DIR}/bin/iodaconv_comp.sh
                            netcdf
                            "${CMAKE_BINARY_DIR}/bin/satbias2ioda.x testinput/satbias_converter_ssmis.yaml"
                            satbias_ssmis_f16.nc4 ${IODA_CONV_COMP_TOL_ZERO}
                    DEPENDS satbias2ioda.x )
endif()


#==============================================================================
# ObsError correlations tests
#==============================================================================

if( iodaconv_obserror_ENABLED )

  ecbuild_add_test( TARGET  test_iodaconv_obserror
                    TYPE    SCRIPT
                    COMMAND bash
                    ARGS    ${CMAKE_BINARY_DIR}/bin/iodaconv_comp.sh
                            netcdf
                            "${CMAKE_BINARY_DIR}/bin/obserror2ioda.x testinput/Rcov_iasi_metop-b_sea.bin testrun/Rcov_iasi_metop-b_sea.nc4"
                            Rcov_iasi_metop-b_sea.nc4 ${IODA_CONV_COMP_TOL_ZERO}
                    DEPENDS obserror2ioda.x )
endif()


# =============================================================================
# Land product converters
#==============================================================================

if( iodaconv_pygrib_ENABLED )
  ecbuild_add_test( TARGET  test_${PROJECT_NAME}_ims_scf
                    TYPE    SCRIPT
                    ENVIRONMENT "PYTHONPATH=${IODACONV_PYTHONPATH}"
                    COMMAND bash
                    ARGS    ${CMAKE_BINARY_DIR}/bin/iodaconv_comp.sh
                            netcdf
                            "${Python3_EXECUTABLE} ${CMAKE_BINARY_DIR}/bin/ims_scf2ioda.py
                            -i testinput/imssnow_24km.grib2
                            -o testrun/imssnow_scf.nc
                            -m maskout"
                            imssnow_scf.nc ${IODA_CONV_COMP_TOL_ZERO})

  ecbuild_add_test( TARGET  test_${PROJECT_NAME}_afwa_snod
                    TYPE    SCRIPT
                    ENVIRONMENT "PYTHONPATH=${IODACONV_PYTHONPATH}"
                    COMMAND bash
                    ARGS    ${CMAKE_BINARY_DIR}/bin/iodaconv_comp.sh
                            netcdf
                            "${Python3_EXECUTABLE} ${CMAKE_BINARY_DIR}/bin/afwa_snod2ioda.py
                            -i testinput/afwa_snod_24km.grib
                            -o testrun/afwa_snod.nc
                            -m maskout"
                            afwa_snod.nc ${IODA_CONV_COMP_TOL_ZERO})
endif()

ecbuild_add_test( TARGET  test_${PROJECT_NAME}_ghcn_snod
                  TYPE    SCRIPT
                  ENVIRONMENT "PYTHONPATH=${IODACONV_PYTHONPATH}"
                  COMMAND bash
                  ARGS    ${CMAKE_BINARY_DIR}/bin/iodaconv_comp.sh
                          netcdf
                          "${Python3_EXECUTABLE} ${CMAKE_BINARY_DIR}/bin/ghcn_snod2ioda.py
                          -i testinput/ghcn_20200228.csv
                          -o testrun/ghcn_snod_20200228.nc
                          -f ${PROJECT_BINARY_DIR}/doc/fix/ghcn-stations.txt
                          -d 20200228
                          -m maskout"
                          ghcn_snod_20200228.nc ${IODA_CONV_COMP_TOL_ZERO})

ecbuild_add_test( TARGET  test_${PROJECT_NAME}_smap_ssm
                    TYPE    SCRIPT
                    ENVIRONMENT "PYTHONPATH=${IODACONV_PYTHONPATH}"
                    COMMAND bash
                    ARGS    ${CMAKE_BINARY_DIR}/bin/iodaconv_comp.sh
                            netcdf
                            "${Python3_EXECUTABLE} ${CMAKE_BINARY_DIR}/bin/smap_ssm2ioda.py
                            -i testinput/SMAP_L2_SM_P_NRT_24342_A_20190822T224858_N16023_002.h5
                            -o testrun/smap_ssm.nc
                            -m maskout"
                            smap_ssm.nc ${IODA_CONV_COMP_TOL_ZERO})

ecbuild_add_test( TARGET  test_${PROJECT_NAME}_smos_ssm
                    TYPE    SCRIPT
                    ENVIRONMENT "PYTHONPATH=${IODACONV_PYTHONPATH}"
                    COMMAND bash
                    ARGS    ${CMAKE_BINARY_DIR}/bin/iodaconv_comp.sh
                            netcdf
                            "${Python3_EXECUTABLE} ${CMAKE_BINARY_DIR}/bin/smos_ssm2ioda.py
                            -i testinput/smos_l2nrt_ssm.nc
                            -o testrun/smos_ssm.nc
                            -m maskout"
                            smos_ssm.nc ${IODA_CONV_COMP_TOL_ZERO})

ecbuild_add_test( TARGET  test_${PROJECT_NAME}_ascat_ssm
                    TYPE    SCRIPT
                    ENVIRONMENT "PYTHONPATH=${IODACONV_PYTHONPATH}"
                    COMMAND bash
                    ARGS    ${CMAKE_BINARY_DIR}/bin/iodaconv_comp.sh
                            netcdf
                            "${Python3_EXECUTABLE} ${CMAKE_BINARY_DIR}/bin/ascat_ssm2ioda.py
                            -i testinput/ascat_ssm.nc
                            -o testrun/ascat_ssm.nc
                            -m maskout"
                            ascat_ssm.nc ${IODA_CONV_COMP_TOL_ZERO})

ecbuild_add_test( TARGET  test_${PROJECT_NAME}_imsfv3_scf
                    TYPE    SCRIPT
                    ENVIRONMENT "PYTHONPATH=${IODACONV_PYTHONPATH}"
                    COMMAND bash
                    ARGS    ${CMAKE_BINARY_DIR}/bin/iodaconv_comp.sh
                            netcdf
                            "${Python3_EXECUTABLE} ${CMAKE_BINARY_DIR}/bin/imsfv3_scf2ioda.py
                            -i testinput/imsscf_20191215_c48.nc
                            -o testrun/imsfv3_scf.nc"
                            imsfv3_scf.nc ${IODA_CONV_COMP_TOL_ZERO})

ecbuild_add_test( TARGET  test_${PROJECT_NAME}_smap9km_ssm
                    TYPE    SCRIPT
                    ENVIRONMENT "PYTHONPATH=${IODACONV_PYTHONPATH}"
                    COMMAND bash
                    ARGS    ${CMAKE_BINARY_DIR}/bin/iodaconv_comp.sh
                            netcdf
                            "${Python3_EXECUTABLE} ${CMAKE_BINARY_DIR}/bin/smap9km_ssm2ioda.py
                            -i testinput/SMAP_L2_SM_P_E_36365_D_20211122T013945_R18240_001.h5
                            -o testrun/smap9km_ssm.nc
                            -m maskout"
                            smap9km_ssm.nc ${IODA_CONV_COMP_TOL_ZERO})

ecbuild_add_test( TARGET  test_${PROJECT_NAME}_land_owp_snow_obs_dup_thin
                  TYPE    SCRIPT
                  ENVIRONMENT "PYTHONPATH=${IODACONV_PYTHONPATH}"
                  COMMAND ${CMAKE_BINARY_DIR}/bin/iodaconv_comp.sh
                  ARGS    netcdf
                          "${Python3_EXECUTABLE} ${CMAKE_BINARY_DIR}/bin/owp_snow_obs.py
                          -i testinput/owp_snow_obs.csv
                          -o testrun/owp_snow_obs_dup_thin_err_fn.nc
			  --thin_swe 1 --thin_depth .5 --thin_random_seed 3  --err_fn dummy_err"
                          owp_snow_obs_dup_thin_err_fn.nc ${IODA_CONV_COMP_TOL_ZERO})

#######################################################
# Auto-generated tests for ioda file validation
#  For these tests we check the testoutput directory
#  since it already exists with valid data.

file( GLOB_RECURSE TESTOUTPUT_IODA_FILES testoutput/*.nc4 testoutput/*.nc testoutput/*.ioda )

foreach ( f ${TESTOUTPUT_IODA_FILES} )
	get_filename_component(filename ${f} NAME)

	# Note: IODA_YAML_ROOT is provided by find_package(ioda).
	# The ObsSpace.yaml file is *not* a test file. It always exists.
	ecbuild_add_test(
		TARGET ${PROJECT_NAME}_validate_testoutput_${filename}
		COMMAND ioda-validate.x
		LABELS ${PROJECT_NAME}_validate
		ENVIRONMENT "ECKIT_COLOUR_OUTPUT=1"
		ARGS "${IODA_YAML_ROOT}/validation/ObsSpace.yaml" "${f}"
		)
endforeach()

<|MERGE_RESOLUTION|>--- conflicted
+++ resolved
@@ -1092,21 +1092,6 @@
                            wmo_raob_quadruple.nc4 ${IODA_CONV_COMP_TOL_ZERO})
 
 #===============================================================================
-<<<<<<< HEAD
-# Conventional data, surface Obs - SYNOP, Buoy and Ship BUFR (WMO) converters
-#===============================================================================
-
-  ecbuild_add_test(TARGET  test_${PROJECT_NAME}_buoy
-                   TYPE    SCRIPT
-                   ENVIRONMENT "PYTHONPATH=${IODACONV_PYTHONPATH}"
-                   COMMAND bash
-                   ARGS    ${CMAKE_BINARY_DIR}/bin/iodaconv_comp.sh
-                           netcdf
-                           "${Python3_EXECUTABLE} ${CMAKE_BINARY_DIR}/bin/buoy_bufr2ioda.py
-                           -i testinput/buoy_wmo_multi.bufr
-                           -o testrun/buoy_wmo_multi2.nc"
-                           buoy_wmo_multi2.nc ${IODA_CONV_COMP_TOL_ZERO})
-=======
 # Conventional data, aircraft Obs - AMDAR BUFR (WMO) converter
 #===============================================================================
 
@@ -1120,7 +1105,43 @@
                             -i testinput/amdar_wmo_multi.bufr
                             -o testrun/amdar_wmo_multi2.nc"
                             amdar_wmo_multi2.nc ${IODA_CONV_COMP_TOL_ZERO})
->>>>>>> 907b3268
+
+#===============================================================================
+# Conventional data, surface Obs - SYNOP, Buoy and Ship BUFR (WMO) converters
+#===============================================================================
+
+  ecbuild_add_test( TARGET  test_${PROJECT_NAME}_buoy
+                    TYPE    SCRIPT
+                    ENVIRONMENT "PYTHONPATH=${IODACONV_PYTHONPATH}"
+                    COMMAND bash
+                    ARGS    ${CMAKE_BINARY_DIR}/bin/iodaconv_comp.sh
+                            netcdf
+                            "${Python3_EXECUTABLE} ${CMAKE_BINARY_DIR}/bin/buoy_bufr2ioda.py
+                            -i testinput/buoy_wmo_multi.bufr
+                            -o testrun/buoy_wmo_multi2.nc"
+                            buoy_wmo_multi2.nc ${IODA_CONV_COMP_TOL_ZERO})
+
+  ecbuild_add_test( TARGET  test_${PROJECT_NAME}_ship
+                    TYPE    SCRIPT
+                    ENVIRONMENT "PYTHONPATH=${IODACONV_PYTHONPATH}"
+                    COMMAND bash
+                    ARGS    ${CMAKE_BINARY_DIR}/bin/iodaconv_comp.sh
+                            netcdf
+                            "${Python3_EXECUTABLE} ${CMAKE_BINARY_DIR}/bin/ship_bufr2ioda.py
+                            -i testinput/ship_wmo_multi.bufr
+                            -o testrun/ship_wmo_multi2.nc"
+                            ship_wmo_multi2.nc ${IODA_CONV_COMP_TOL_ZERO})
+
+  ecbuild_add_test( TARGET  test_${PROJECT_NAME}_synop
+                    TYPE    SCRIPT
+                    ENVIRONMENT "PYTHONPATH=${IODACONV_PYTHONPATH}"
+                    COMMAND bash
+                    ARGS    ${CMAKE_BINARY_DIR}/bin/iodaconv_comp.sh
+                            netcdf
+                            "${Python3_EXECUTABLE} ${CMAKE_BINARY_DIR}/bin/synop_bufr2ioda.py
+                            -i testinput/synop_wmo_multi.bufr
+                            -o testrun/synop_wmo_multi2.nc"
+                            synop_wmo_multi2.nc ${IODA_CONV_COMP_TOL_ZERO})
 
 endif()
 
