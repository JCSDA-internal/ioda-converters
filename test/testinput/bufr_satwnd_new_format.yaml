--- conflicted
+++ resolved
@@ -11,13 +11,8 @@
       exports:
         variables:
           satellite:
-<<<<<<< HEAD
             query: "*/SAID"
-          datetime:
-=======
-            mnemonic: SAID
           timestamp:
->>>>>>> f205ecbb
             datetime:
               year: "*/YEAR"
               month: "*/MNTH"
@@ -71,18 +66,10 @@
           longName: "Satellite ID"
           units: "id"
 
-<<<<<<< HEAD
-        - name: "datetime@MetaData"
-          source: variables/datetime
-          longName: "Date Time"
-          units: "YYYYmmddHHMMSSZ"
-=======
         - name: "dateTime@MetaData"
           source: variables/timestamp
-          dimensions: [ "nlocs" ]
           longName: "dateTime"
           units: "seconds since 1970-01-01T00:00:00Z"
->>>>>>> f205ecbb
 
         - name: "longitude@MetaData"
           source: variables/longitude
