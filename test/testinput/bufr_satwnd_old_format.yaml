# (C) Copyright 2020 NOAA/NWS/NCEP/EMC
#
# This software is licensed under the terms of the Apache Licence Version 2.0
# which can be obtained at http://www.apache.org/licenses/LICENSE-2.0.

observations:
  - obs space:
      name: bufr
      obsdatain: "./testinput/bufr_satwnd_old_format.bufr"

      exports:
        variables:
          satellite:
<<<<<<< HEAD
            query: "*/SAID"
          datetime:
=======
            mnemonic: SAID
          timestamp:
>>>>>>> f205ecbb
            datetime:
              year: "*/YEAR"
              month: "*/MNTH"
              day: "*/DAYS"
              hour: "*/HOUR"
              minute: "*/MINU"
              second: "*/SECO"
          longitude:
            query: "*/CLON"
          latitude:
            query: "*/CLAT"
          satellite_wind_calculation_method:
            query: "*/SWCM"
          satellite_zenith_angle:
            query: "*/SAZA"
          satellite_channel_center_frequency:
            query: "*/SCCF"
          originating_generating_center:
            query: "*/OGCE"
          satellite_wind_quality_mark:
            query: "*/SWQM"
          height_assignment_method:
            query: "*/MDPT/HAMD"
          pressure:
            query: "*/PRLC"
          wind_direction:
            query: "*/WDIR"
          wind_speed:
            query: "*/WSPD"
          generating_application:
            query: "*/QCPRMS/GNAP[1]"
          percent_confidence:
            query: "*/QCPRMS/PCCF[1]"

        filters:
          - bounding:
              variable: longitude
              lowerBound: -180
              upperBound: 180

    ioda:
      backend: netcdf
      obsdataout: "./testrun/NC005066.nc"


      variables:
        - name: "satellite@MetaData"
          source: variables/satellite
          dimensions: [ "nlocs" ]
          longName: "Satellite ID"
          units: "id"

        - name: "dateTime@MetaData"
          source: variables/timestamp
          dimensions: [ "nlocs" ]
          longName: "dateTime"
          units: "seconds since 1970-01-01T00:00:00Z"

        - name: "longitude@MetaData"
          source: variables/longitude
          dimensions: ["nlocs"]
          longName: "Longitude"
          units: "degrees"
          range: [-180, 180]

        - name: "latitude@MetaData"
          source: variables/latitude
          dimensions: ["nlocs"]
          longName: "Latitude"
          units: "degrees"
          range: [-90, 90]

        - name: "satellite_wind_calculation_method@MetaData"
          source: variables/satellite_wind_calculation_method
          dimensions: [ "nlocs" ]
          longName: "Satellite Wind Calculation Method"
          units: "id"

        - name: "satellite_channel_center_frequency@MetaData"
          source: variables/satellite_channel_center_frequency
          dimensions: [ "nlocs" ]
          longName: "Satellite Channel Center Frequency"
          units: "hz"

        - name: "satellite_zenith_angle@MetaData"
          source: variables/satellite_zenith_angle
          dimensions: [ "nlocs" ]
          longName: "Satellite Zenith Angle"
          units: "degrees"

        - name: "originating_generating_center@MetaData"
          source: variables/originating_generating_center
          dimensions: [ "nlocs" ]
          longName: "Originating/Generating Center"
          units: "id"

        - name: "satellite_wind_quality_mark@MetaData"
          source: variables/satellite_wind_quality_mark
          dimensions: [ "nlocs" ]
          longName: "Satellite Wind Quality Mark"
          units: "id"

        - name: "height_assignment_method@MetaData"
          source: variables/height_assignment_method
          dimensions: [ "nlocs" ]
          longName: "Height Assignment Method"
          units: "id"

        - name: "generating_application@MetaData"
          source: variables/generating_application
          dimensions: [ "nlocs" , "ncols_conf"]
          longName: "Generating Application"
          units: "id"

        - name: "pressure@ObsValue"
          coordinates: "longitude latitude"
          source: variables/pressure
          dimensions: [ "nlocs" ]
          longName: "Pressure"
          units: "pascals"

        - name: "wind_direction@ObsValue"
          coordinates: "longitude latitude"
          source: variables/wind_direction
          dimensions: [ "nlocs" ]
          longName: "Wind Direction"
          units: "degrees true"

        - name: "wind_speed@ObsValue"
          coordinates: "longitude latitude"
          source: variables/wind_speed
          dimensions: [ "nlocs" ]
          longName: "Wind Speed"
          units: "meters per second"

        - name: "percent_confidence@ObsValue"
          coordinates: "longitude latitude"
          source: variables/percent_confidence
          dimensions: [ "nlocs", "ncols_conf"]
          longName: "Percent Confidence"
          units: "percent"<|MERGE_RESOLUTION|>--- conflicted
+++ resolved
@@ -11,13 +11,8 @@
       exports:
         variables:
           satellite:
-<<<<<<< HEAD
             query: "*/SAID"
-          datetime:
-=======
-            mnemonic: SAID
           timestamp:
->>>>>>> f205ecbb
             datetime:
               year: "*/YEAR"
               month: "*/MNTH"
