# (C) Copyright 2020 NOAA/NWS/NCEP/EMC
#
# This software is licensed under the terms of the Apache Licence Version 2.0
# which can be obtained at http://www.apache.org/licenses/LICENSE-2.0.

observations:
  - obs space:
      name: bufr

      obsdatain: "./testinput/gdas.t00z.1bhrs4.tm00.bufr_d"

      exports:
        variables:
          timestamp:
            datetime:
              year: "*/YEAR"
              month: "*/MNTH"
              day: "*/DAYS"
              hour: "*/HOUR"
              minute: "*/MINU"
              second: "*/SECO"
          longitude:
            query: "*/CLON"
          latitude:
            query: "*/CLAT"
          radiance:
            query: "[*/BRITCSTC/TMBR, */BRIT/TMBR]"

    ioda:
      backend: netcdf
      obsdataout: "./testrun/gdas.t00z.1bhrs4.tm00.nc"

      dimensions:
        - name: nchans
          paths:
            - "*/BRIT"
            - "*/BRITCSTC"

      variables:
        - name: "dateTime@MetaData"
          source: variables/timestamp
<<<<<<< HEAD
          longName: "Datetime"
          units: "datetime"
=======
          dimensions: [ "nlocs" ]
          longName: "dateTime"
          units: "seconds since 1970-01-01T00:00:00Z"
>>>>>>> f205ecbb

        - name: "latitude@MetaData"
          source: variables/latitude
          longName: "Latitude"
          units: "degrees_north"
          range: [-90, 90]

        - name: "longitude@MetaData"
          source: variables/longitude
          longName: "Longitude"
          units: "degrees_east"
          range: [-180, 180]

        - name: "radiance@ObsValue"
          coordinates: "longitude latitude nchans"
          source: variables/radiance
          longName: "Radiance"
          units: "K"
          range: [120, 500]<|MERGE_RESOLUTION|>--- conflicted
+++ resolved
@@ -39,14 +39,8 @@
       variables:
         - name: "dateTime@MetaData"
           source: variables/timestamp
-<<<<<<< HEAD
-          longName: "Datetime"
-          units: "datetime"
-=======
-          dimensions: [ "nlocs" ]
           longName: "dateTime"
           units: "seconds since 1970-01-01T00:00:00Z"
->>>>>>> f205ecbb
 
         - name: "latitude@MetaData"
           source: variables/latitude
