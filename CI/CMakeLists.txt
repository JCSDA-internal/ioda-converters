--- conflicted
+++ resolved
@@ -36,7 +36,6 @@
 ecbuild_bundle( PROJECT oops GIT "https://github.com/JCSDA-internal/oops.git" )
 ecbuild_bundle( PROJECT ioda GIT "https://github.com/JCSDA-internal/ioda.git" )
 
-<<<<<<< HEAD
 
 # If IODA branch is being built set GIT_BRANCH_FUNC to IODA's current branch.
 # If a tagged version of IODA is being built set GIT_TAG_FUNC to ioda's current tag. In this case,
@@ -52,10 +51,7 @@
 # If IODA's current branch is available in ioda-data repo, that branch will be checked out
 branch_checkout (REPO_DIR_NAME ioda-data
                  BRANCH ${GIT_BRANCH_FUNC} )
-=======
-# Test Data
-ecbuild_bundle( PROJECT ioda-data GIT "https://github.com/JCSDA-internal/ioda-data.git" )
->>>>>>> 39abc443
+
 
 # Build IODA converters
 
